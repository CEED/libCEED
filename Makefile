--- conflicted
+++ resolved
@@ -51,15 +51,9 @@
 NVCCFLAGS = $(OPT) -Xcompiler -fPIC
 # If using the IBM XL Fortran (xlf) replace FFLAGS appropriately:
 ifneq ($(filter %xlf %xlf_r,$(FC)),)
-<<<<<<< HEAD
-  FFLAGS = $(OPT) -qpreprocess -qextname -qpic -MMD 
-else # gfortran/Intel-style options
-  FFLAGS = -cpp     $(OPT) -Wall -Wextra -Wno-unused-parameter -Wno-unused-dummy-argument -fPIC -MMD -MP 
-=======
   FFLAGS = $(OPT) -ffree-form -qpreprocess -qextname -qpic -MMD
 else # gfortran/Intel-style options
   FFLAGS = -cpp     $(OPT) -ffree-form -Wall -Wextra -Wno-unused-parameter -Wno-unused-dummy-argument -fPIC -MMD -MP
->>>>>>> 2bc6258e
 endif
 
 ifeq ($(UNDERSCORE), 1)
