--- conflicted
+++ resolved
@@ -63,12 +63,8 @@
 PROVE_OPTS ?= -j $(NPROCS)
 DARWIN := $(filter Darwin,$(shell uname -s))
 SO_EXT := $(if $(DARWIN),dylib,so)
-<<<<<<< HEAD
-#libceed
-=======
 
 ceed.pc := $(LIBDIR)/pkgconfig/ceed.pc
->>>>>>> 3762f2d6
 libceed := $(LIBDIR)/libceed.$(SO_EXT)
 libceed.c := $(wildcard ceed*.c)
 # tests
