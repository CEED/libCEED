--- conflicted
+++ resolved
@@ -121,12 +121,8 @@
 # backends/[ref, template, blocked, occa, magma]
 ref.c      := $(sort $(wildcard backends/ref/*.c))
 template.c := $(sort $(wildcard backends/template/*.c))
-<<<<<<< HEAD
-optimized.c:= $(sort $(wildcard backends/optimized/*.c))
 cuda.c     := $(sort $(wildcard backends/cuda/*.c))
-=======
 blocked.c  := $(sort $(wildcard backends/blocked/*.c))
->>>>>>> 0d31c3d0
 occa.c     := $(sort $(wildcard backends/occa/*.c))
 magma_preprocessor := python backends/magma/gccm.py
 magma_pre_src  := $(filter-out %_tmp.c, $(wildcard backends/magma/ceed-*.c))
@@ -216,7 +212,7 @@
   $(occa.c:%.c=$(OBJDIR)/%.o) : CFLAGS += -I$(OCCA_DIR)/include
   BACKENDS += /cpu/occa /gpu/occa /omp/occa
 endif
-<<<<<<< HEAD
+
 CUDA_LIB_DIR := $(wildcard $(foreach d,lib lib64,$(CUDA_DIR)/$d/libcudart.${SO_EXT}))
 CUDA_LIB_DIR := $(patsubst %/,%,$(dir $(firstword $(CUDA_LIB_DIR))))
 ifneq ($(CUDA_LIB_DIR),)
@@ -226,9 +222,7 @@
   libceed.c += $(cuda.c)
   BACKENDS += /gpu/cuda
 endif
-=======
-
->>>>>>> 0d31c3d0
+
 ifneq ($(wildcard $(MAGMA_DIR)/lib/libmagma.*),)
   ifneq ($(CUDA_LIB_DIR),)
   cuda_link = -Wl,-rpath,$(CUDA_LIB_DIR) -L$(CUDA_LIB_DIR) -lcublas -lcusparse -lcudart
