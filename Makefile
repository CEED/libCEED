# Copyright (c) 2017-2018, Lawrence Livermore National Security, LLC.
# Produced at the Lawrence Livermore National Laboratory. LLNL-CODE-734707.
# All Rights reserved. See files LICENSE and NOTICE for details.
#
# This file is part of CEED, a collection of benchmarks, miniapps, software
# libraries and APIs for efficient high-order finite element and spectral
# element discretizations for exascale applications. For more information and
# source code availability see http://github.com/ceed.
#
# The CEED research is supported by the Exascale Computing Project 17-SC-20-SC,
# a collaborative effort of two U.S. Department of Energy organizations (Office
# of Science and the National Nuclear Security Administration) responsible for
# the planning and preparation of a capable exascale ecosystem, including
# software, applications, hardware, advanced system engineering and early
# testbed platforms, in support of the nation's exascale computing imperative.

-include config.mk

ifeq (,$(filter-out undefined default,$(origin CC)))
  CC = gcc
endif
ifeq (,$(filter-out undefined default,$(origin CXX)))
  CXX = g++
endif
ifeq (,$(filter-out undefined default,$(origin FC)))
  FC = gfortran
endif
<<<<<<< HEAD
ifeq (,$(filter-out undefined default,$(origin LINK)))
  LINK = $(CC)
endif
NVCC = $(CUDA_DIR)/bin/nvcc
=======
NVCC ?= $(CUDA_DIR)/bin/nvcc
>>>>>>> 56cf2fbb

# ASAN must be left empty if you don't want to use it
ASAN ?=

LDFLAGS ?=
UNDERSCORE ?= 1

# MFEM_DIR env variable should point to sibling directory
ifneq ($(wildcard ../mfem/libmfem.*),)
  MFEM_DIR ?= ../mfem
endif

# NEK5K_DIR env variable should point to sibling directory
ifneq ($(wildcard ../Nek5000/*),)
  NEK5K_DIR ?= ../Nek5000
endif

# XSMM_DIR env variable should point to XSMM master (github.com/hfp/libxsmm)
XSMM_DIR ?= ../libxsmm

# OCCA_DIR env variable should point to OCCA master (github.com/libocca/occa)
OCCA_DIR ?= ../occa

# env variable MAGMA_DIR can be used too
MAGMA_DIR ?= ../magma
# If CUDA_DIR is not set, check for nvcc, or resort to /usr/local/cuda
CUDA_DIR  ?= $(or $(patsubst %/,%,$(dir $(patsubst %/,%,$(dir \
               $(shell which nvcc 2> /dev/null))))),/usr/local/cuda)

# Check for PETSc in ../petsc
ifneq ($(wildcard ../petsc/lib/libpetsc.*),)
  PETSC_DIR ?= ../petsc
endif

# Warning: SANTIZ options still don't run with /gpu/occa
# export LSAN_OPTIONS=suppressions=.asanignore
AFLAGS = -fsanitize=address #-fsanitize=undefined -fno-omit-frame-pointer

OPT    = -O -g -march=native -ffp-contract=fast -fopenmp-simd
CFLAGS = -std=c99 $(OPT) -Wall -Wextra -Wno-unused-parameter -fPIC -MMD -MP
CXXFLAGS = $(OPT) -Wall -Wextra -Wno-unused-parameter -fPIC -MMD -MP
NVCCFLAGS = -Xcompiler "$(OPT)" -Xcompiler -fPIC
# If using the IBM XL Fortran (xlf) replace FFLAGS appropriately:
ifneq ($(filter %xlf %xlf_r,$(FC)),)
  FFLAGS = $(OPT) -ffree-form -qpreprocess -qextname -qpic -MMD
else # gfortran/Intel-style options
  FFLAGS = -cpp     $(OPT) -Wall -Wextra -Wno-unused-parameter -Wno-unused-dummy-argument -fPIC -MMD -MP
endif

ifeq ($(UNDERSCORE), 1)
  CFLAGS += -DUNDERSCORE
endif

ifeq ($(COVERAGE), 1)
  CFLAGS += --coverage
  LDFLAGS += --coverage
endif

CFLAGS += $(if $(ASAN),$(AFLAGS))
FFLAGS += $(if $(ASAN),$(AFLAGS))
LDFLAGS += $(if $(ASAN),$(AFLAGS))
CPPFLAGS = -I./include
LDLIBS = -lm
OBJDIR := build
LIBDIR := lib

# Installation variables
prefix ?= /usr/local
bindir = $(prefix)/bin
libdir = $(prefix)/lib
okldir = $(libdir)/okl
includedir = $(prefix)/include
pkgconfigdir = $(libdir)/pkgconfig
INSTALL = install
INSTALL_PROGRAM = $(INSTALL)
INSTALL_DATA = $(INSTALL) -m644

# Get number of processors of the machine
NPROCS := $(shell getconf _NPROCESSORS_ONLN)
# prepare make options to run in parallel
MFLAGS := -j $(NPROCS) --warn-undefined-variables \
                       --no-print-directory --no-keep-going

PYTHON ?= python3
PROVE ?= prove
PROVE_OPTS ?= -j $(NPROCS)
DARWIN := $(filter Darwin,$(shell uname -s))
SO_EXT := $(if $(DARWIN),dylib,so)

ceed.pc := $(LIBDIR)/pkgconfig/ceed.pc
libceed := $(LIBDIR)/libceed.$(SO_EXT)
CEED_LIBS = -lceed
libceed.c := $(wildcard interface/ceed*.c)
libceed_test := $(LIBDIR)/libceed_test.$(SO_EXT)
libceeds = $(libceed) $(libceed_test)
BACKENDS_BUILTIN := /cpu/self/ref/serial /cpu/self/ref/blocked /cpu/self/opt/serial /cpu/self/opt/blocked
BACKENDS := $(BACKENDS_BUILTIN)

# Tests
tests.c   := $(sort $(wildcard tests/t[0-9][0-9][0-9]-*.c))
tests.f   := $(sort $(wildcard tests/t[0-9][0-9][0-9]-*.f90))
tests     := $(tests.c:tests/%.c=$(OBJDIR)/%)
ctests    := $(tests)
tests     += $(tests.f:tests/%.f90=$(OBJDIR)/%)
#examples
examples.c := $(sort $(wildcard examples/ceed/*.c))
examples.f := $(sort $(wildcard examples/ceed/*.f))
examples  := $(examples.c:examples/ceed/%.c=$(OBJDIR)/%)
examples  += $(examples.f:examples/ceed/%.f=$(OBJDIR)/%)
#mfemexamples
mfemexamples.cpp := $(sort $(wildcard examples/mfem/*.cpp))
mfemexamples  := $(mfemexamples.cpp:examples/mfem/%.cpp=$(OBJDIR)/mfem-%)
#nekexamples
nekexamples.usr := $(sort $(wildcard examples/nek5000/*.usr))
nekexamples  := $(nekexamples.usr:examples/nek5000/%.usr=$(OBJDIR)/nek-%)
#petscexamples
petscexamples.c := $(sort $(wildcard examples/petsc/*.c))
petscexamples  := $(petscexamples.c:examples/petsc/%.c=$(OBJDIR)/petsc-%)
#navierstokesexample
navierstokesexample.c := $(sort $(wildcard examples/navier-stokes/*.c))
navierstokesexample  := $(navierstokesexample.c:examples/navier-stokes/%.c=$(OBJDIR)/navier-stokes-%)

# backends/[ref, blocked, template, memcheck, opt, avx, occa, magma]
ref.c          := $(sort $(wildcard backends/ref/*.c))
blocked.c      := $(sort $(wildcard backends/blocked/*.c))
template.c     := $(sort $(wildcard backends/template/*.c))
ceedmemcheck.c := $(sort $(wildcard backends/memcheck/*.c))
opt.c          := $(sort $(wildcard backends/opt/*.c))
avx.c          := $(sort $(wildcard backends/avx/*.c))
xsmm.c         := $(sort $(wildcard backends/xsmm/*.c))
cuda.c         := $(sort $(wildcard backends/cuda/*.c))
cuda.cu        := $(sort $(wildcard backends/cuda/*.cu))
cuda-reg.c     := $(sort $(wildcard backends/cuda-reg/*.c))
cuda-reg.cu    := $(sort $(wildcard backends/cuda-reg/*.cu))
cuda-shared.c  := $(sort $(wildcard backends/cuda-shared/*.c))
cuda-shared.cu := $(sort $(wildcard backends/cuda-shared/*.cu))
<<<<<<< HEAD
cuda-gen.c     := $(sort $(wildcard backends/cuda-gen/*.c))
cuda-gen.cpp   := $(sort $(wildcard backends/cuda-gen/*.cpp))
cuda-gen.cu    := $(sort $(wildcard backends/cuda-gen/*.cu))
blocked.c      := $(sort $(wildcard backends/blocked/*.c))
ceedmemcheck.c := $(sort $(wildcard backends/memcheck/*.c))
avx.c          := $(sort $(wildcard backends/avx/*.c))
xsmm.c         := $(sort $(wildcard backends/xsmm/*.c))
=======
>>>>>>> 56cf2fbb
occa.c         := $(sort $(wildcard backends/occa/*.c))
magma_preprocessor := python backends/magma/gccm.py
magma_pre_src  := $(filter-out %_tmp.c, $(wildcard backends/magma/ceed-*.c))
magma_dsrc     := $(wildcard backends/magma/magma_d*.c)
magma_tmp.c    := $(magma_pre_src:%.c=%_tmp.c)
magma_tmp.cu   := $(magma_pre_src:%.c=%_cuda.cu)
magma_allsrc.c := $(magma_dsrc) $(magma_tmp.c)
magma_allsrc.cu:= $(magma_tmp.cu)

# Output using the 216-color rules mode
rule_file = $(notdir $(1))
rule_path = $(patsubst %/,%,$(dir $(1)))
last_path = $(notdir $(patsubst %/,%,$(dir $(1))))
ansicolor = $(shell echo $(call last_path,$(1)) | cksum | cut -b1-2 | xargs -IS expr 2 \* S + 17)
emacs_out = @printf "  %10s %s/%s\n" $(1) $(call rule_path,$(2)) $(call rule_file,$(2))
color_out = @if [ -t 1 ]; then \
				printf "  %10s \033[38;5;%d;1m%s\033[m/%s\n" \
					$(1) $(call ansicolor,$(2)) \
					$(call rule_path,$(2)) $(call rule_file,$(2)); else \
				printf "  %10s %s\n" $(1) $(2); fi
# if TERM=dumb, use it, otherwise switch to the term one
output = $(if $(TERM:dumb=),$(call color_out,$1,$2),$(call emacs_out,$1,$2))

# if V is set to non-nil, turn the verbose mode
quiet = $(if $(V),$($(1)),$(call output,$1,$@);$($(1)))

# Cancel built-in and old-fashioned implicit rules which we don't use
.SUFFIXES:

.SECONDEXPANSION: # to expand $$(@D)/.DIR

.SECONDARY: $(magma_tmp.c) $(magma_tmp.cu)

%/.DIR :
	@mkdir -p $(@D)
	@touch $@

.PRECIOUS: %/.DIR

lib: $(libceed) $(ceed.pc)
# run 'lib' target in parallel
par:;@$(MAKE) $(MFLAGS) V=$(V) lib
backend_status = $(if $(filter $1,$(BACKENDS)), [backends: $1], [not found])
info:
	$(info ------------------------------------)
<<<<<<< HEAD
	$(info CC         = $(CC))
	$(info CXX        = $(CXX))
	$(info FC         = $(FC))
	$(info CPPFLAGS   = $(CPPFLAGS))
	$(info CFLAGS     = $(value CFLAGS))
	$(info CXXFLAGS   = $(value CXXFLAGS))
	$(info FFLAGS     = $(value FFLAGS))
	$(info NVCCFLAGS  = $(value NVCCFLAGS))
	$(info LDFLAGS    = $(value LDFLAGS))
	$(info LDLIBS     = $(LDLIBS))
	$(info OPT        = $(OPT))
	$(info AFLAGS     = $(AFLAGS))
	$(info ASAN       = $(or $(ASAN),(empty)))
	$(info V          = $(or $(V),(empty)) [verbose=$(if $(V),on,off)])
=======
	$(info CC            = $(CC))
	$(info FC            = $(FC))
	$(info CPPFLAGS      = $(CPPFLAGS))
	$(info CFLAGS        = $(value CFLAGS))
	$(info FFLAGS        = $(value FFLAGS))
	$(info NVCCFLAGS     = $(value NVCCFLAGS))
	$(info LDFLAGS       = $(value LDFLAGS))
	$(info LDLIBS        = $(LDLIBS))
	$(info OPT           = $(OPT))
	$(info AFLAGS        = $(AFLAGS))
	$(info ASAN          = $(or $(ASAN),(empty)))
	$(info V             = $(or $(V),(empty)) [verbose=$(if $(V),on,off)])
>>>>>>> 56cf2fbb
	$(info ------------------------------------)
	$(info MEMCHK_STATUS = $(MEMCHK_STATUS)$(call backend_status,/cpu/self/ref/memcheck))
	$(info AVX_STATUS    = $(AVX_STATUS)$(call backend_status,/cpu/self/avx/serial /cpu/self/avx/blocked))
	$(info XSMM_DIR      = $(XSMM_DIR)$(call backend_status,/cpu/self/xsmm/serial /cpu/self/xsmm/blocked))
	$(info OCCA_DIR      = $(OCCA_DIR)$(call backend_status,/cpu/occa /gpu/occa /omp/occa))
	$(info MAGMA_DIR     = $(MAGMA_DIR)$(call backend_status,/gpu/magma))
	$(info CUDA_DIR      = $(CUDA_DIR)$(call backend_status,$(CUDA_BACKENDS)))
	$(info ------------------------------------)
	$(info MFEM_DIR      = $(MFEM_DIR))
	$(info NEK5K_DIR     = $(NEK5K_DIR))
	$(info PETSC_DIR     = $(PETSC_DIR))
	$(info ------------------------------------)
	$(info prefix        = $(prefix))
	$(info includedir    = $(value includedir))
	$(info libdir        = $(value libdir))
	$(info okldir        = $(value okldir))
	$(info pkgconfigdir  = $(value pkgconfigdir))
	$(info ------------------------------------)
	@true
info-backends:
	$(info make: 'lib' with optional backends: $(filter-out $(BACKENDS_BUILTIN),$(BACKENDS)))
.PHONY: lib all par info info-backends

$(libceed) : LDFLAGS += $(if $(DARWIN), -install_name @rpath/$(notdir $(libceed)))
$(libceed_test) : LDFLAGS += $(if $(DARWIN), -install_name @rpath/$(notdir $(libceed_test)))

# Standard Backends
libceed.c += $(ref.c)
libceed.c += $(blocked.c)
libceed.c += $(opt.c)

# Testing Backends
test_backends.c := $(template.c)
TEST_BACKENDS := /cpu/self/tmpl /cpu/self/tmpl/sub

# Memcheck Backend
MEMCHK_STATUS = Disabled
MEMCHK := $(shell echo "\#include <valgrind/memcheck.h>" | $(CC) $(CPPFLAGS) -E - >/dev/null 2>&1 && echo 1)
ifeq ($(MEMCHK),1)
  MEMCHK_STATUS = Enabled
  libceed.c += $(ceedmemcheck.c)
  BACKENDS += /cpu/self/ref/memcheck
endif

# AVX Backed
AVX_STATUS = Disabled
AVX := $(shell $(CC) $(OPT) -v -E - < /dev/null 2>&1 | grep -c ' -mavx')
ifeq ($(AVX),1)
  AVX_STATUS = Enabled
  libceed.c += $(avx.c)
  BACKENDS += /cpu/self/avx/serial /cpu/self/avx/blocked
endif

# libXSMM Backends
ifneq ($(wildcard $(XSMM_DIR)/lib/libxsmm.*),)
  $(libceeds) : LDFLAGS += -L$(XSMM_DIR)/lib -Wl,-rpath,$(abspath $(XSMM_DIR)/lib)
  $(libceeds) : LDLIBS += -lxsmm -ldl
  MKL ?= 0
  ifneq (0,$(MKL))
    BLAS_LIB = -Wl,--no-as-needed -lmkl_intel_lp64 -lmkl_sequential -lmkl_core -lpthread -lm -ldl
  else
    BLAS_LIB = -lblas
  endif
  $(libceeds) : LDLIBS += $(BLAS_LIB)
  libceed.c += $(xsmm.c)
  $(xsmm.c:%.c=$(OBJDIR)/%.o) $(xsmm.c:%=%.tidy) : CPPFLAGS += -I$(XSMM_DIR)/include
  BACKENDS += /cpu/self/xsmm/serial /cpu/self/xsmm/blocked
endif

# OCCA Backends
ifneq ($(wildcard $(OCCA_DIR)/lib/libocca.*),)
  $(libceeds) : LDFLAGS += -L$(OCCA_DIR)/lib -Wl,-rpath,$(abspath $(OCCA_DIR)/lib)
  $(libceeds) : LDLIBS += -locca
  libceed.c += $(occa.c)
  $(occa.c:%.c=$(OBJDIR)/%.o) $(occa.c:%=%.tidy) : CPPFLAGS += -I$(OCCA_DIR)/include
  BACKENDS += /cpu/occa /gpu/occa /omp/occa
endif

# Cuda Backend
CUDA_LIB_DIR := $(wildcard $(foreach d,lib lib64,$(CUDA_DIR)/$d/libcudart.${SO_EXT}))
CUDA_LIB_DIR := $(patsubst %/,%,$(dir $(firstword $(CUDA_LIB_DIR))))
<<<<<<< HEAD
CUDA_BACKENDS = /gpu/cuda/ref /gpu/cuda/reg /gpu/cuda/shared /gpu/cuda/gen
ifneq ($(CUDA_LIB_DIR),)
  $(libceed) : CFLAGS += -I$(CUDA_DIR)/include
  $(libceed) : CPPFLAGS += -I$(CUDA_DIR)/include
  $(libceed) : LDFLAGS += -L$(CUDA_LIB_DIR) -Wl,-rpath,$(abspath $(CUDA_LIB_DIR))
  $(libceed) : LDLIBS += -lcudart -lnvrtc -lcuda
  $(libceed) : LINK = $(CXX)
  libceed.c   += $(cuda.c) $(cuda-reg.c) $(cuda-shared.c) $(cuda-gen.c)
  libceed.cpp += $(cuda-gen.cpp)
  libceed.cu  += $(cuda.cu) $(cuda-reg.cu) $(cuda-shared.cu) $(cuda-gen.cu)
=======
CUDA_LIB_DIR_STUBS := $(CUDA_LIB_DIR)/stubs
CUDA_BACKENDS = /gpu/cuda/ref /gpu/cuda/reg /gpu/cuda/shared
ifneq ($(CUDA_LIB_DIR),)
  $(libceeds) : CPPFLAGS += -I$(CUDA_DIR)/include
  $(libceeds) : LDFLAGS += -L$(CUDA_LIB_DIR) -Wl,-rpath,$(abspath $(CUDA_LIB_DIR))
  $(libceeds) : LDFLAGS += -L$(CUDA_LIB_DIR_STUBS)
  $(libceeds) : LDLIBS += -lcudart -lnvrtc -lcuda
  libceed.c  += $(cuda.c) $(cuda-reg.c) $(cuda-shared.c)
  libceed.cu += $(cuda.cu) $(cuda-reg.cu) $(cuda-shared.cu)
>>>>>>> 56cf2fbb
  BACKENDS += $(CUDA_BACKENDS)
endif

# MAGMA Backend
ifneq ($(wildcard $(MAGMA_DIR)/lib/libmagma.*),)
  ifneq ($(CUDA_LIB_DIR),)
  cuda_link = -Wl,-rpath,$(CUDA_LIB_DIR) -L$(CUDA_LIB_DIR) -lcublas -lcusparse -lcudart
  omp_link = -fopenmp
  magma_link_static = -L$(MAGMA_DIR)/lib -lmagma $(cuda_link) $(omp_link)
  magma_link_shared = -L$(MAGMA_DIR)/lib -Wl,-rpath,$(abspath $(MAGMA_DIR)/lib) -lmagma
  magma_link := $(if $(wildcard $(MAGMA_DIR)/lib/libmagma.${SO_EXT}),$(magma_link_shared),$(magma_link_static))
  $(libceeds)           : LDLIBS += $(magma_link)
  $(tests) $(examples) : LDLIBS += $(magma_link)
  libceed.c  += $(magma_allsrc.c)
  libceed.cu += $(magma_allsrc.cu)
  $(magma_allsrc.c:%.c=$(OBJDIR)/%.o) $(magma_allsrc.c:%=%.tidy) : CPPFLAGS += -DADD_ -I$(MAGMA_DIR)/include -I$(CUDA_DIR)/include
  $(magma_allsrc.cu:%.cu=$(OBJDIR)/%.o) : NVCCFLAGS += --compiler-options=-fPIC -DADD_ -I$(MAGMA_DIR)/include -I$(MAGMA_DIR)/magmablas -I$(MAGMA_DIR)/control -I$(CUDA_DIR)/include
  BACKENDS += /gpu/magma
  endif
endif

export BACKENDS

# generate magma_tmp.c and magma_cuda.cu from magma.c
%_tmp.c %_cuda.cu : %.c
	$(magma_preprocessor) $<

libceed.o = $(libceed.c:%.c=$(OBJDIR)/%.o) $(libceed.cpp:%.cpp=$(OBJDIR)/%.o) $(libceed.cu:%.cu=$(OBJDIR)/%.o)
$(libceed.o): | info-backends
$(libceed) : $(libceed.o) | $$(@D)/.DIR
	$(call quiet,LINK) $(LDFLAGS) -shared -o $@ $^ $(LDLIBS)

$(OBJDIR)/%.o : $(CURDIR)/%.c | $$(@D)/.DIR
	$(call quiet,CC) $(CPPFLAGS) $(CFLAGS) -c -o $@ $(abspath $<)

$(OBJDIR)/%.o : $(CURDIR)/%.cpp | $$(@D)/.DIR
	$(call quiet,CXX) $(CPPFLAGS) $(CXXFLAGS) -c -o $@ $(abspath $<)

$(OBJDIR)/%.o : $(CURDIR)/%.cu | $$(@D)/.DIR
	$(call quiet,NVCC) $(CPPFLAGS) $(NVCCFLAGS) -c -o $@ $(abspath $<)

$(OBJDIR)/% : tests/%.c | $$(@D)/.DIR
	$(call quiet,LINK.c) -o $@ $(abspath $<) $(CEED_LIBS) $(LDLIBS)

$(OBJDIR)/% : tests/%.f90 | $$(@D)/.DIR
	$(call quiet,LINK.F) -o $@ $(abspath $<) $(CEED_LIBS) $(LDLIBS)

$(OBJDIR)/% : examples/ceed/%.c | $$(@D)/.DIR
	$(call quiet,LINK.c) -o $@ $(abspath $<) $(CEED_LIBS) $(LDLIBS)

$(OBJDIR)/% : examples/ceed/%.f | $$(@D)/.DIR
	$(call quiet,LINK.F) -o $@ $(abspath $<) $(CEED_LIBS) $(LDLIBS)

$(OBJDIR)/mfem-% : examples/mfem/%.cpp $(libceed) | $$(@D)/.DIR
	+$(MAKE) -C examples/mfem CEED_DIR=`pwd` \
	  MFEM_DIR="$(abspath $(MFEM_DIR))" $*
	mv examples/mfem/$* $@

$(OBJDIR)/petsc-% : examples/petsc/%.c $(libceed) $(ceed.pc) | $$(@D)/.DIR
	+$(MAKE) -C examples/petsc CEED_DIR=`pwd` \
	  PETSC_DIR="$(abspath $(PETSC_DIR))" $*
	mv examples/petsc/$* $@

$(OBJDIR)/navier-stokes-% : examples/navier-stokes/%.c $(libceed) $(ceed.pc) | $$(@D)/.DIR
	+$(MAKE) -C examples/navier-stokes CEED_DIR=`pwd` \
	  PETSC_DIR="$(abspath $(PETSC_DIR))" $*
	mv examples/navier-stokes/$* $@

libceed_test.o = $(test_backends.c:%.c=$(OBJDIR)/%.o)
$(libceed_test) : $(libceed.o) $(libceed_test.o) | $$(@D)/.DIR
	$(call quiet,CC) $(LDFLAGS) -shared -o $@ $^ $(LDLIBS)

$(examples) : $(libceed)
$(tests) : $(libceed_test)
$(tests) : CEED_LIBS = -lceed_test
$(tests) $(examples) : LDFLAGS += -Wl,-rpath,$(abspath $(LIBDIR)) -L$(LIBDIR)

run-t% : BACKENDS += $(TEST_BACKENDS)
run-% : $(OBJDIR)/%
	@tests/tap.sh $(<:$(OBJDIR)/%=%)

external_examples := \
	$(if $(MFEM_DIR),$(mfemexamples)) \
	$(if $(PETSC_DIR),$(petscexamples)) \
	$(if $(NEK5K_DIR),$(nekexamples))

allexamples = $(examples) $(external_examples)

# The test and prove targets can be controlled via pattern searches.  The
# default is to run tests and those examples that have no external dependencies.
# Examples of finer grained control:
#
#   make test search='petsc mfem'      # PETSc and MFEM examples
#   make prove search='t3'             # t3xx series tests
#   make junit search='ex petsc'       # core ex* and PETSc tests
search ?= t ex
realsearch = $(search:%=%%)
matched = $(foreach pattern,$(realsearch),$(filter $(OBJDIR)/$(pattern),$(tests) $(allexamples)))
# Work around Nek examples not having normal targets
matched_prereq = $(filter-out $(OBJDIR)/nek%,$(matched)) $(if $(findstring nek,$(matched)),prepnektests)

# Test core libCEED
test : $(matched:$(OBJDIR)/%=run-%)

# run test target in parallel
tst : ;@$(MAKE) $(MFLAGS) V=$(V) test
# CPU C tests only for backend %
ctc-% : $(ctests);@$(foreach tst,$(ctests),$(tst) /cpu/$*;)

prove : BACKENDS += $(TEST_BACKENDS)
prove : $(matched_prereq)
	$(info Testing backends: $(BACKENDS))
	$(PROVE) $(PROVE_OPTS) --exec 'tests/tap.sh' $(matched:$(OBJDIR)/%=%)
# run prove target in parallel
prv : ;@$(MAKE) $(MFLAGS) V=$(V) prove

prepnektests:
	(export CC FC && cd examples && make prepnektests)

prove-all :
	+$(MAKE) prove realsearch=%

junit-t% : BACKENDS += $(TEST_BACKENDS)
junit-% : $(OBJDIR)/%
	@printf "  %10s %s\n" TEST $(<:$(OBJDIR)/%=%); $(PYTHON) tests/junit.py $(<:$(OBJDIR)/%=%)

junit : $(matched:$(OBJDIR)/%=junit-%)

all: $(alltests)

examples : $(allexamples)

# Benchmarks
allbenchmarks = petsc-bps
bench_targets = $(addprefix bench-,$(allbenchmarks))
.PHONY: $(bench_targets) benchmarks
$(bench_targets): bench-%: $(OBJDIR)/%
	cd benchmarks && ./benchmark.sh --ceed "$(BACKENDS)" -r $(*).sh
benchmarks: $(bench_targets)

$(ceed.pc) : pkgconfig-prefix = $(abspath .)
$(OBJDIR)/ceed.pc : pkgconfig-prefix = $(prefix)
.INTERMEDIATE : $(OBJDIR)/ceed.pc
%/ceed.pc : ceed.pc.template | $$(@D)/.DIR
	@sed "s:%prefix%:$(pkgconfig-prefix):" $< > $@

OCCA        := $(OCCA_DIR)/bin/occa
OKL_KERNELS := $(wildcard backends/occa/*.okl)

okl-cache :
	$(OCCA) cache ceed $(OKL_KERNELS)

okl-clear:
	$(OCCA) clear -y -l ceed

install : $(libceed) $(OBJDIR)/ceed.pc
	$(INSTALL) -d $(addprefix $(if $(DESTDIR),"$(DESTDIR)"),"$(includedir)"\
	  "$(libdir)" "$(pkgconfigdir)" $(if $(OCCA_ON),"$(okldir)"))
	$(INSTALL_DATA) include/ceed.h "$(DESTDIR)$(includedir)/"
	$(INSTALL_DATA) include/ceedf.h "$(DESTDIR)$(includedir)/"
	$(INSTALL_DATA) $(libceed) "$(DESTDIR)$(libdir)/"
	$(INSTALL_DATA) $(OBJDIR)/ceed.pc "$(DESTDIR)$(pkgconfigdir)/"
	$(if $(OCCA_ON),$(INSTALL_DATA) $(OKL_KERNELS) "$(DESTDIR)$(okldir)/")

.PHONY : cln clean doc lib install all print test tst prove prv prove-all junit examples style tidy okl-cache okl-clear info info-backends

cln clean :
	$(RM) -r $(OBJDIR) $(LIBDIR)
	$(MAKE) -C examples clean
	$(RM) $(magma_tmp.c) $(magma_tmp.cu) backends/magma/*~ backends/magma/*.o
	$(RM) benchmarks/*output.txt

distclean : clean
	$(RM) -r doc/html config.mk

doc :
	doxygen Doxyfile

style :
	@astyle --options=.astylerc \
          $(filter-out include/ceedf.h tests/t310-basis-f.h, \
            $(wildcard include/*.h interface/*.[ch] tests/*.[ch] backends/*/*.[ch] \
              examples/*/*.[ch] examples/*/*.[ch]pp))

CLANG_TIDY ?= clang-tidy
%.c.tidy : %.c
	$(CLANG_TIDY) $^ -- $(CPPFLAGS)

tidy : $(libceed.c:%=%.tidy)

print :
	@echo $(VAR)=$($(VAR))

print-% :
	$(info [ variable name]: $*)
	$(info [        origin]: $(origin $*))
	$(info [         value]: $(value $*))
	$(info [expanded value]: $($*))
	$(info )
	@true

# "make configure" will autodetect any variables not passed on the
# command line, caching the result in config.mk to be used on any
# subsequent invocations of make.  For example,
#
#   make configure CC=/path/to/my/cc CUDA_DIR=/opt/cuda
#   make
#   make prove
configure :
	@: > config.mk
	@echo "CC = $(CC)" | tee -a config.mk
	@echo "FC = $(FC)" | tee -a config.mk
	@echo "NVCC = $(NVCC)" | tee -a config.mk
	@echo "CFLAGS = $(CFLAGS)" | tee -a config.mk
	@echo "CPPFLAGS = $(CPPFLAGS)" | tee -a config.mk
	@echo "FFLAGS = $(FFLAGS)" | tee -a config.mk
	@echo "LDFLAGS = $(LDFLAGS)" | tee -a config.mk
	@echo "LDLIBS = $(LDLIBS)" | tee -a config.mk
	@echo "MAGMA_DIR = $(MAGMA_DIR)" | tee -a config.mk
	@echo "XSMM_DIR = $(XSMM_DIR)" | tee -a config.mk
	@echo "CUDA_DIR = $(CUDA_DIR)" | tee -a config.mk
	@echo "MFEM_DIR = $(MFEM_DIR)" | tee -a config.mk
	@echo "PETSC_DIR = $(PETSC_DIR)" | tee -a config.mk
	@echo "NEK5K_DIR = $(NEK5K_DIR)" | tee -a config.mk
	@echo "Configuration cached in config.mk"

.PHONY : configure

-include $(libceed.c:%.c=$(OBJDIR)/%.d) $(tests.c:tests/%.c=$(OBJDIR)/%.d)<|MERGE_RESOLUTION|>--- conflicted
+++ resolved
@@ -25,14 +25,10 @@
 ifeq (,$(filter-out undefined default,$(origin FC)))
   FC = gfortran
 endif
-<<<<<<< HEAD
 ifeq (,$(filter-out undefined default,$(origin LINK)))
   LINK = $(CC)
 endif
-NVCC = $(CUDA_DIR)/bin/nvcc
-=======
 NVCC ?= $(CUDA_DIR)/bin/nvcc
->>>>>>> 56cf2fbb
 
 # ASAN must be left empty if you don't want to use it
 ASAN ?=
@@ -169,16 +165,9 @@
 cuda-reg.cu    := $(sort $(wildcard backends/cuda-reg/*.cu))
 cuda-shared.c  := $(sort $(wildcard backends/cuda-shared/*.c))
 cuda-shared.cu := $(sort $(wildcard backends/cuda-shared/*.cu))
-<<<<<<< HEAD
 cuda-gen.c     := $(sort $(wildcard backends/cuda-gen/*.c))
 cuda-gen.cpp   := $(sort $(wildcard backends/cuda-gen/*.cpp))
 cuda-gen.cu    := $(sort $(wildcard backends/cuda-gen/*.cu))
-blocked.c      := $(sort $(wildcard backends/blocked/*.c))
-ceedmemcheck.c := $(sort $(wildcard backends/memcheck/*.c))
-avx.c          := $(sort $(wildcard backends/avx/*.c))
-xsmm.c         := $(sort $(wildcard backends/xsmm/*.c))
-=======
->>>>>>> 56cf2fbb
 occa.c         := $(sort $(wildcard backends/occa/*.c))
 magma_preprocessor := python backends/magma/gccm.py
 magma_pre_src  := $(filter-out %_tmp.c, $(wildcard backends/magma/ceed-*.c))
@@ -224,26 +213,12 @@
 backend_status = $(if $(filter $1,$(BACKENDS)), [backends: $1], [not found])
 info:
 	$(info ------------------------------------)
-<<<<<<< HEAD
-	$(info CC         = $(CC))
-	$(info CXX        = $(CXX))
-	$(info FC         = $(FC))
-	$(info CPPFLAGS   = $(CPPFLAGS))
-	$(info CFLAGS     = $(value CFLAGS))
-	$(info CXXFLAGS   = $(value CXXFLAGS))
-	$(info FFLAGS     = $(value FFLAGS))
-	$(info NVCCFLAGS  = $(value NVCCFLAGS))
-	$(info LDFLAGS    = $(value LDFLAGS))
-	$(info LDLIBS     = $(LDLIBS))
-	$(info OPT        = $(OPT))
-	$(info AFLAGS     = $(AFLAGS))
-	$(info ASAN       = $(or $(ASAN),(empty)))
-	$(info V          = $(or $(V),(empty)) [verbose=$(if $(V),on,off)])
-=======
 	$(info CC            = $(CC))
+	$(info CXX           = $(CXX))
 	$(info FC            = $(FC))
 	$(info CPPFLAGS      = $(CPPFLAGS))
 	$(info CFLAGS        = $(value CFLAGS))
+	$(info CXXFLAGS      = $(value CXXFLAGS))
 	$(info FFLAGS        = $(value FFLAGS))
 	$(info NVCCFLAGS     = $(value NVCCFLAGS))
 	$(info LDFLAGS       = $(value LDFLAGS))
@@ -252,7 +227,6 @@
 	$(info AFLAGS        = $(AFLAGS))
 	$(info ASAN          = $(or $(ASAN),(empty)))
 	$(info V             = $(or $(V),(empty)) [verbose=$(if $(V),on,off)])
->>>>>>> 56cf2fbb
 	$(info ------------------------------------)
 	$(info MEMCHK_STATUS = $(MEMCHK_STATUS)$(call backend_status,/cpu/self/ref/memcheck))
 	$(info AVX_STATUS    = $(AVX_STATUS)$(call backend_status,/cpu/self/avx/serial /cpu/self/avx/blocked))
@@ -334,28 +308,17 @@
 # Cuda Backend
 CUDA_LIB_DIR := $(wildcard $(foreach d,lib lib64,$(CUDA_DIR)/$d/libcudart.${SO_EXT}))
 CUDA_LIB_DIR := $(patsubst %/,%,$(dir $(firstword $(CUDA_LIB_DIR))))
-<<<<<<< HEAD
+CUDA_LIB_DIR_STUBS := $(CUDA_LIB_DIR)/stubs
 CUDA_BACKENDS = /gpu/cuda/ref /gpu/cuda/reg /gpu/cuda/shared /gpu/cuda/gen
 ifneq ($(CUDA_LIB_DIR),)
-  $(libceed) : CFLAGS += -I$(CUDA_DIR)/include
-  $(libceed) : CPPFLAGS += -I$(CUDA_DIR)/include
-  $(libceed) : LDFLAGS += -L$(CUDA_LIB_DIR) -Wl,-rpath,$(abspath $(CUDA_LIB_DIR))
-  $(libceed) : LDLIBS += -lcudart -lnvrtc -lcuda
-  $(libceed) : LINK = $(CXX)
+  $(libceeds) : CFLAGS += -I$(CUDA_DIR)/include
+  $(libceeds) : CPPFLAGS += -I$(CUDA_DIR)/include
+  $(libceeds) : LDFLAGS += -L$(CUDA_LIB_DIR) -Wl,-rpath,$(abspath $(CUDA_LIB_DIR))
+  $(libceeds) : LDLIBS += -lcudart -lnvrtc -lcuda
+  $(libceeds) : LINK = $(CXX)
   libceed.c   += $(cuda.c) $(cuda-reg.c) $(cuda-shared.c) $(cuda-gen.c)
   libceed.cpp += $(cuda-gen.cpp)
   libceed.cu  += $(cuda.cu) $(cuda-reg.cu) $(cuda-shared.cu) $(cuda-gen.cu)
-=======
-CUDA_LIB_DIR_STUBS := $(CUDA_LIB_DIR)/stubs
-CUDA_BACKENDS = /gpu/cuda/ref /gpu/cuda/reg /gpu/cuda/shared
-ifneq ($(CUDA_LIB_DIR),)
-  $(libceeds) : CPPFLAGS += -I$(CUDA_DIR)/include
-  $(libceeds) : LDFLAGS += -L$(CUDA_LIB_DIR) -Wl,-rpath,$(abspath $(CUDA_LIB_DIR))
-  $(libceeds) : LDFLAGS += -L$(CUDA_LIB_DIR_STUBS)
-  $(libceeds) : LDLIBS += -lcudart -lnvrtc -lcuda
-  libceed.c  += $(cuda.c) $(cuda-reg.c) $(cuda-shared.c)
-  libceed.cu += $(cuda.cu) $(cuda-reg.cu) $(cuda-shared.cu)
->>>>>>> 56cf2fbb
   BACKENDS += $(CUDA_BACKENDS)
 endif
 
