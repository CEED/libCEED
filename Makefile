# Copyright (c) 2017-2018, Lawrence Livermore National Security, LLC.
# Produced at the Lawrence Livermore National Laboratory. LLNL-CODE-734707.
# All Rights reserved. See files LICENSE and NOTICE for details.
#
# This file is part of CEED, a collection of benchmarks, miniapps, software
# libraries and APIs for efficient high-order finite element and spectral
# element discretizations for exascale applications. For more information and
# source code availability see http://github.com/ceed.
#
# The CEED research is supported by the Exascale Computing Project 17-SC-20-SC,
# a collaborative effort of two U.S. Department of Energy organizations (Office
# of Science and the National Nuclear Security Administration) responsible for
# the planning and preparation of a capable exascale ecosystem, including
# software, applications, hardware, advanced system engineering and early
# testbed platforms, in support of the nation's exascale computing imperative.

ifeq (,$(filter-out undefined default,$(origin CC)))
  CC = gcc
endif
ifeq (,$(filter-out undefined default,$(origin FC)))
  FC = gfortran
endif
NVCC = $(CUDA_DIR)/bin/nvcc

# ASAN must be left empty if you don't want to use it
ASAN ?=

LDFLAGS ?=
UNDERSCORE ?= 1

# MFEM_DIR env variable should point to sibling directory
ifneq ($(wildcard ../mfem/libmfem.*),)
  MFEM_DIR?=../mfem
endif

# OCCA_DIR env variable should point to OCCA master (github.com/libocca/occa)
OCCA_DIR ?= ../occa

# env variable MAGMA_DIR can be used too
MAGMA_DIR ?= ../magma
# If CUDA_DIR is not set, check for nvcc, or resort to /usr/local/cuda
CUDA_DIR  ?= $(or $(patsubst %/,%,$(dir $(patsubst %/,%,$(dir \
               $(shell which nvcc 2> /dev/null))))),/usr/local/cuda)

# Warning: SANTIZ options still don't run with /gpu/occa
# export LSAN_OPTIONS=suppressions=.asanignore
AFLAGS = -fsanitize=address #-fsanitize=undefined -fno-omit-frame-pointer

<<<<<<< HEAD
OPT   ?= -O -g
CFLAGS = -std=c99 $(OPT) -Wall -Wextra -Wno-unused-parameter -fPIC -MMD -MP -mavx
=======
OPT    = -O -g -march=native -ffp-contract=fast
CFLAGS = -std=c99 $(OPT) -Wall -Wextra -Wno-unused-parameter -fPIC -MMD -MP
>>>>>>> 60bf703a
NVCCFLAGS = $(OPT)
# If using the IBM XL Fortran (xlf) replace FFLAGS appropriately:
ifneq ($(filter %xlf %xlf_r,$(FC)),)
  FFLAGS = $(OPT) -ffree-form -qpreprocess -qextname -qpic -MMD
else # gfortran/Intel-style options
  FFLAGS = -cpp     $(OPT) -ffree-form -Wall -Wextra -Wno-unused-parameter -Wno-unused-dummy-argument -fPIC -MMD -MP
endif

ifeq ($(UNDERSCORE), 1)
  CFLAGS += -DUNDERSCORE
endif

ifeq ($(COVERAGE), 1)
  CFLAGS += --coverage
  LDFLAGS += --coverage
endif

CFLAGS += $(if $(ASAN),$(AFLAGS))
FFLAGS += $(if $(ASAN),$(AFLAGS))
LDFLAGS += $(if $(ASAN),$(AFLAGS))
CPPFLAGS = -I./include
LDLIBS = -lm
OBJDIR := build
LIBDIR := lib

# Installation variables
prefix ?= /usr/local
bindir = $(prefix)/bin
libdir = $(prefix)/lib
okldir = $(libdir)/okl
includedir = $(prefix)/include
pkgconfigdir = $(libdir)/pkgconfig
INSTALL = install
INSTALL_PROGRAM = $(INSTALL)
INSTALL_DATA = $(INSTALL) -m644

# Get number of processors of the machine
NPROCS := $(shell getconf _NPROCESSORS_ONLN)
# prepare make options to run in parallel
MFLAGS := -j $(NPROCS) --warn-undefined-variables \
                       --no-print-directory --no-keep-going

PROVE ?= prove
PROVE_OPTS ?= -j $(NPROCS)
DARWIN := $(filter Darwin,$(shell uname -s))
SO_EXT := $(if $(DARWIN),dylib,so)

ceed.pc := $(LIBDIR)/pkgconfig/ceed.pc
libceed := $(LIBDIR)/libceed.$(SO_EXT)
libceed.c := $(wildcard interface/ceed*.c)
BACKENDS_BUILTIN := /cpu/self/ref /cpu/self/tmpl /cpu/self/blocked /cpu/self/avx
BACKENDS := $(BACKENDS_BUILTIN)

# Tests
tests.c   := $(sort $(wildcard tests/t[0-9][0-9][0-9]-*.c))
tests.f   := $(sort $(wildcard tests/t[0-9][0-9][0-9]-*.f))
tests     := $(tests.c:tests/%.c=$(OBJDIR)/%)
ctests    := $(tests)
tests     += $(tests.f:tests/%.f=$(OBJDIR)/%)
#examples
examples.c := $(sort $(wildcard examples/ceed/*.c))
examples.f := $(sort $(wildcard examples/ceed/*.f))
examples  := $(examples.c:examples/ceed/%.c=$(OBJDIR)/%)
examples  += $(examples.f:examples/ceed/%.f=$(OBJDIR)/%)
#mfemexamples
mfemexamples.cpp := $(sort $(wildcard examples/mfem/*.cpp))
mfemexamples  := $(mfemexamples.cpp:examples/mfem/%.cpp=$(OBJDIR)/mfem-%)
petscexamples.c := $(sort $(wildcard examples/petsc/*.c))
petscexamples  := $(petscexamples.c:examples/petsc/%.c=$(OBJDIR)/petsc-%)

# backends/[ref, template, blocked, avx, occa, magma]
ref.c      := $(sort $(wildcard backends/ref/*.c))
template.c := $(sort $(wildcard backends/template/*.c))
blocked.c  := $(sort $(wildcard backends/blocked/*.c))
avx.c      := $(sort $(wildcard backends/avx/*.c))
occa.c     := $(sort $(wildcard backends/occa/*.c))
magma_preprocessor := python backends/magma/gccm.py
magma_pre_src  := $(filter-out %_tmp.c, $(wildcard backends/magma/ceed-*.c))
magma_dsrc     := $(wildcard backends/magma/magma_d*.c)
magma_tmp.c    := $(magma_pre_src:%.c=%_tmp.c)
magma_tmp.cu   := $(magma_pre_src:%.c=%_cuda.cu)
magma_allsrc.c := $(magma_dsrc) $(magma_tmp.c)
magma_allsrc.cu:= $(magma_tmp.cu)

# Output using the 216-color rules mode
rule_file = $(notdir $(1))
rule_path = $(patsubst %/,%,$(dir $(1)))
last_path = $(notdir $(patsubst %/,%,$(dir $(1))))
ansicolor = $(shell echo $(call last_path,$(1)) | cksum | cut -b1-2 | xargs -IS expr 2 \* S + 17)
emacs_out = @printf "  %10s %s/%s\n" $(1) $(call rule_path,$(2)) $(call rule_file,$(2))
color_out = @if [ -t 1 ]; then \
				printf "  %10s \033[38;5;%d;1m%s\033[m/%s\n" \
					$(1) $(call ansicolor,$(2)) \
					$(call rule_path,$(2)) $(call rule_file,$(2)); else \
				printf "  %10s %s\n" $(1) $(2); fi
# if TERM=dumb, use it, otherwise switch to the term one
output = $(if $(TERM:dumb=),$(call color_out,$1,$2),$(call emacs_out,$1,$2))

# if V is set to non-nil, turn the verbose mode
quiet = $(if $(V),$($(1)),$(call output,$1,$@);$($(1)))

# Cancel built-in and old-fashioned implicit rules which we don't use
.SUFFIXES:

.SECONDEXPANSION: # to expand $$(@D)/.DIR

.SECONDARY: $(magma_tmp.c) $(magma_tmp.cu)

%/.DIR :
	@mkdir -p $(@D)
	@touch $@

.PRECIOUS: %/.DIR

lib: $(libceed) $(ceed.pc)
# run 'lib' target in parallel
all:;@$(MAKE) $(MFLAGS) V=$(V) lib
backend_status = $(if $(filter $1,$(BACKENDS)), [backends: $1], [not found])
info:
	$(info ------------------------------------)
	$(info CC         = $(CC))
	$(info FC         = $(FC))
	$(info CPPFLAGS   = $(CPPFLAGS))
	$(info CFLAGS     = $(value CFLAGS))
	$(info FFLAGS     = $(value FFLAGS))
	$(info NVCCFLAGS  = $(value NVCCFLAGS))
	$(info LDFLAGS    = $(value LDFLAGS))
	$(info LDLIBS     = $(LDLIBS))
	$(info OPT        = $(OPT))
	$(info AFLAGS     = $(AFLAGS))
	$(info ASAN       = $(or $(ASAN),(empty)))
	$(info V          = $(or $(V),(empty)) [verbose=$(if $(V),on,off)])
	$(info ------------------------------------)
	$(info AVX_STATUS = $(AVX_STATUS)$(call backend_status,/cpu/self/avx))
	$(info OCCA_DIR   = $(OCCA_DIR)$(call backend_status,/cpu/occa /gpu/occa /omp/occa))
	$(info MAGMA_DIR  = $(MAGMA_DIR)$(call backend_status,/gpu/magma))
	$(info CUDA_DIR   = $(CUDA_DIR)$(call backend_status,/gpu/magma))
	$(info ------------------------------------)
	$(info MFEM_DIR   = $(MFEM_DIR))
	$(info PETSC_DIR  = $(PETSC_DIR))
	$(info ------------------------------------)
	$(info prefix       = $(prefix))
	$(info includedir   = $(value includedir))
	$(info libdir       = $(value libdir))
	$(info okldir       = $(value okldir))
	$(info pkgconfigdir = $(value pkgconfigdir))
	$(info ------------------------------------)
	@true
info-backends:
	$(info make: 'lib' with optional backends: $(filter-out $(BACKENDS_BUILTIN),$(BACKENDS)))
.PHONY: lib all info info-backends

$(libceed) : LDFLAGS += $(if $(DARWIN), -install_name @rpath/$(notdir $(libceed)))

# Standard Backends
libceed.c += $(ref.c)
libceed.c += $(template.c)
libceed.c += $(blocked.c)
libceed.c += $(avx.c)

# AVX Backed
AVX_STATUS = Disabled
AVX := $(shell $(CC) $(CFLAGS) -v -E - < /dev/null 2>&1 | grep -c avx)
ifeq ($(AVX),1)
  AVX_STATUS = Enabled
  libceed.c += $(avx.c)
  BACKENDS += /cpu/self/avx
endif

# OCCA Backends
ifneq ($(wildcard $(OCCA_DIR)/lib/libocca.*),)
  $(libceed) : LDFLAGS += -L$(OCCA_DIR)/lib -Wl,-rpath,$(abspath $(OCCA_DIR)/lib)
  $(libceed) : LDLIBS += -locca
  libceed.c += $(occa.c)
  $(occa.c:%.c=$(OBJDIR)/%.o) : CFLAGS += -I$(OCCA_DIR)/include
  BACKENDS += /cpu/occa /gpu/occa /omp/occa
endif

# MAGMA Backend
ifneq ($(wildcard $(MAGMA_DIR)/lib/libmagma.*),)
  CUDA_LIB_DIR := $(wildcard $(foreach d,lib lib64,$(CUDA_DIR)/$d/libcudart.${SO_EXT}))
  CUDA_LIB_DIR := $(patsubst %/,%,$(dir $(firstword $(CUDA_LIB_DIR))))
  ifneq ($(CUDA_LIB_DIR),)
  cuda_link = -Wl,-rpath,$(CUDA_LIB_DIR) -L$(CUDA_LIB_DIR) -lcublas -lcusparse -lcudart
  omp_link = -fopenmp
  magma_link_static = -L$(MAGMA_DIR)/lib -lmagma $(cuda_link) $(omp_link)
  magma_link_shared = -L$(MAGMA_DIR)/lib -Wl,-rpath,$(abspath $(MAGMA_DIR)/lib) -lmagma
  magma_link := $(if $(wildcard $(MAGMA_DIR)/lib/libmagma.${SO_EXT}),$(magma_link_shared),$(magma_link_static))
  $(libceed)           : LDLIBS += $(magma_link)
  $(tests) $(examples) : LDLIBS += $(magma_link)
  libceed.c  += $(magma_allsrc.c)
  libceed.cu += $(magma_allsrc.cu)
  $(magma_allsrc.c:%.c=$(OBJDIR)/%.o) : CFLAGS += -DADD_ -I$(MAGMA_DIR)/include -I$(CUDA_DIR)/include
  $(magma_allsrc.cu:%.cu=$(OBJDIR)/%.o) : NVCCFLAGS += --compiler-options=-fPIC -DADD_ -I$(MAGMA_DIR)/include -I$(MAGMA_DIR)/magmablas -I$(MAGMA_DIR)/control -I$(CUDA_DIR)/include
  BACKENDS += /gpu/magma
  endif
endif

export BACKENDS

# generate magma_tmp.c and magma_cuda.cu from magma.c
%_tmp.c %_cuda.cu : %.c
	$(magma_preprocessor) $<

libceed.o = $(libceed.c:%.c=$(OBJDIR)/%.o) $(libceed.cu:%.cu=$(OBJDIR)/%.o)
$(libceed.o): | info-backends
$(libceed) : $(libceed.o) | $$(@D)/.DIR
	$(call quiet,CC) $(LDFLAGS) -shared -o $@ $^ $(LDLIBS)

$(OBJDIR)/%.o : $(CURDIR)/%.c | $$(@D)/.DIR
	$(call quiet,CC) $(CPPFLAGS) $(CFLAGS) -c -o $@ $(abspath $<)

$(OBJDIR)/%.o : $(CURDIR)/%.cu | $$(@D)/.DIR
	$(call quiet,NVCC) $(CPPFLAGS) $(NVCCFLAGS) -c -o $@ $(abspath $<)

$(OBJDIR)/% : tests/%.c | $$(@D)/.DIR
	$(call quiet,LINK.c) -o $@ $(abspath $<) -lceed $(LDLIBS)

$(OBJDIR)/% : tests/%.f | $$(@D)/.DIR
	$(call quiet,LINK.F) -o $@ $(abspath $<) -lceed $(LDLIBS)

$(OBJDIR)/% : examples/ceed/%.c | $$(@D)/.DIR
	$(call quiet,LINK.c) -o $@ $(abspath $<) -lceed $(LDLIBS)

$(OBJDIR)/% : examples/ceed/%.f | $$(@D)/.DIR
	$(call quiet,LINK.F) -o $@ $(abspath $<) -lceed $(LDLIBS)

$(OBJDIR)/mfem-% : examples/mfem/%.cpp $(libceed) | $$(@D)/.DIR
	$(MAKE) -C examples/mfem CEED_DIR=`pwd` $*
	mv examples/mfem/$* $@

$(OBJDIR)/petsc-% : examples/petsc/%.c $(libceed) $(ceed.pc) | $$(@D)/.DIR
	$(MAKE) -C examples/petsc CEED_DIR=`pwd` $*
	mv examples/petsc/$* $@

$(tests) $(examples) : $(libceed)
$(tests) $(examples) : LDFLAGS += -Wl,-rpath,$(abspath $(LIBDIR)) -L$(LIBDIR)

run-% : $(OBJDIR)/%
	@tests/tap.sh $(<:build/%=%)
# Test core libCEED
test : $(tests:$(OBJDIR)/%=run-%) $(examples:$(OBJDIR)/%=run-%)

# run test target in parallel
tst : ;@$(MAKE) $(MFLAGS) V=$(V) test
# CPU C tests only for backend %
ctc-% : $(ctests);@$(foreach tst,$(ctests),$(tst) /cpu/$*;)

prove : $(tests) $(examples)
	$(info Testing backends: $(BACKENDS))
	$(PROVE) $(PROVE_OPTS) --exec 'tests/tap.sh' $(tests:$(OBJDIR)/%=%) $(examples:$(OBJDIR)/%=%)
# run prove target in parallel
prv : ;@$(MAKE) $(MFLAGS) V=$(V) prove

alltests := $(tests) $(examples) $(if $(MFEM_DIR),$(mfemexamples)) $(if $(PETSC_DIR),$(petscexamples))
prove-all : $(alltests)
	$(info Testing backends: $(BACKENDS))
	$(PROVE) $(PROVE_OPTS) --exec 'tests/tap.sh' $(alltests:$(OBJDIR)/%=%)

examples : $(examples)

$(ceed.pc) : pkgconfig-prefix = $(abspath .)
$(OBJDIR)/ceed.pc : pkgconfig-prefix = $(prefix)
.INTERMEDIATE : $(OBJDIR)/ceed.pc
%/ceed.pc : ceed.pc.template | $$(@D)/.DIR
	@sed "s:%prefix%:$(pkgconfig-prefix):" $< > $@

OCCA        := $(OCCA_DIR)/bin/occa
OKL_KERNELS := $(wildcard backends/occa/*.okl)

okl-cache :
	$(OCCA) cache ceed $(OKL_KERNELS)

okl-clear:
	$(OCCA) clear -y -l ceed

install : $(libceed) $(OBJDIR)/ceed.pc
	$(INSTALL) -d $(addprefix $(if $(DESTDIR),"$(DESTDIR)"),"$(includedir)"\
	  "$(libdir)" "$(pkgconfigdir)" $(if $(OCCA_ON),"$(okldir)"))
	$(INSTALL_DATA) include/ceed.h "$(DESTDIR)$(includedir)/"
	$(INSTALL_DATA) include/ceedf.h "$(DESTDIR)$(includedir)/"
	$(INSTALL_DATA) $(libceed) "$(DESTDIR)$(libdir)/"
	$(INSTALL_DATA) $(OBJDIR)/ceed.pc "$(DESTDIR)$(pkgconfigdir)/"
	$(if $(OCCA_ON),$(INSTALL_DATA) $(OKL_KERNELS) "$(DESTDIR)$(okldir)/")

.PHONY : cln clean print test tst prove prv examples style install doc okl-cache okl-clear

cln clean :
	$(RM) -r $(OBJDIR) $(LIBDIR)
	$(MAKE) -C examples clean
	$(RM) $(magma_tmp.c) $(magma_tmp.cu) backends/magma/*~ backends/magma/*.o

distclean : clean
	$(RM) -r doc/html

doc :
	doxygen Doxyfile

style :
	astyle --style=google --indent=spaces=2 --max-code-length=80 \
            --keep-one-line-statements --keep-one-line-blocks --lineend=linux \
            --suffix=none --preserve-date --formatted \
            --exclude=include/ceedf.h --exclude=tests/t310-basis-f.h \
            include/*.h interface/*.[ch] tests/*.[ch] backends/*/*.[ch] \
            examples/*/*.[ch] examples/*/*.[ch]pp -i

print :
	@echo $(VAR)=$($(VAR))

print-% :
	$(info [ variable name]: $*)
	$(info [        origin]: $(origin $*))
	$(info [         value]: $(value $*))
	$(info [expanded value]: $($*))
	$(info )
	@true

-include $(libceed.c:%.c=build/%.d) $(tests.c:tests/%.c=build/%.d)<|MERGE_RESOLUTION|>--- conflicted
+++ resolved
@@ -46,13 +46,8 @@
 # export LSAN_OPTIONS=suppressions=.asanignore
 AFLAGS = -fsanitize=address #-fsanitize=undefined -fno-omit-frame-pointer
 
-<<<<<<< HEAD
-OPT   ?= -O -g
-CFLAGS = -std=c99 $(OPT) -Wall -Wextra -Wno-unused-parameter -fPIC -MMD -MP -mavx
-=======
 OPT    = -O -g -march=native -ffp-contract=fast
 CFLAGS = -std=c99 $(OPT) -Wall -Wextra -Wno-unused-parameter -fPIC -MMD -MP
->>>>>>> 60bf703a
 NVCCFLAGS = $(OPT)
 # If using the IBM XL Fortran (xlf) replace FFLAGS appropriately:
 ifneq ($(filter %xlf %xlf_r,$(FC)),)
