# Copyright (c) 2017-2022, Lawrence Livermore National Security, LLC and other CEED contributors.
# All Rights Reserved. See the top-level LICENSE and NOTICE files for details.
#
# SPDX-License-Identifier: BSD-2-Clause
#
# This file is part of CEED:  http://github.com/ceed

CONFIG ?= config.mk
-include $(CONFIG)
COMMON ?= common.mk
-include $(COMMON)

ifeq (,$(filter-out undefined default,$(origin CC)))
  CC = gcc
endif
ifeq (,$(filter-out undefined default,$(origin CXX)))
  CXX = g++
endif
ifeq (,$(filter-out undefined default,$(origin FC)))
  FC = gfortran
endif
ifeq (,$(filter-out undefined default,$(origin LINK)))
  LINK = $(CC)
endif
ifeq (,$(filter-out undefined default,$(origin AR)))
  AR = ar
endif
ifeq (,$(filter-out undefined default,$(origin ARFLAGS)))
  ARFLAGS = crD
endif
NVCC ?= $(CUDA_DIR)/bin/nvcc
NVCC_CXX ?= $(CXX)
<<<<<<< HEAD
HIPCC ?= $(ROCM_DIR)/bin/hipcc
=======
HIPCC ?= $(HIP_DIR)/bin/hipcc
SYCLCXX ?= $(CXX)
>>>>>>> d2d6fc8f
SED ?= sed
ifneq ($(EMSCRIPTEN),)
  STATIC = 1
  EXE_SUFFIX = .wasm
  EM_LDFLAGS = -s TOTAL_MEMORY=256MB
endif

# ASAN must be left empty if you don't want to use it
ASAN ?=

# These are the values automatically detected here in the makefile. They are
# augmented with LDFLAGS and LDLIBS from the environment/passed by command line,
# if any. If the user sets CEED_LDFLAGS or CEED_LDLIBS, they are used *instead
# of* what we populate here (thus that's advanced usage and not recommended).
CEED_LDFLAGS ?=
CEED_LDLIBS ?=

UNDERSCORE ?= 1

# Verbose mode, V or VERBOSE
V ?= $(VERBOSE)

# MFEM_DIR env variable should point to sibling directory
ifneq ($(wildcard ../mfem/libmfem.*),)
  MFEM_DIR ?= ../mfem
endif

# NEK5K_DIR env variable should point to sibling directory
ifneq ($(wildcard ../Nek5000/*),)
  NEK5K_DIR ?= $(abspath ../Nek5000)
endif
export NEK5K_DIR
MPI ?= 1

# CEED_DIR env for NEK5K testing
export CEED_DIR = $(abspath .)

# XSMM_DIR env variable should point to XSMM main (github.com/hfp/libxsmm)
XSMM_DIR ?= ../libxsmm

# OCCA_DIR env variable should point to OCCA main (github.com/libocca/occa)
OCCA_DIR ?= ../occa/install

# env variable MAGMA_DIR can be used too
MAGMA_DIR ?= ../magma

# Often /opt/cuda or /usr/local/cuda, but sometimes present on machines that don't support CUDA
CUDA_DIR  ?=
CUDA_ARCH ?=

# Often /opt/rocm, but sometimes present on machines that don't support HIP
ROCM_DIR ?=
HIP_ARCH ?=

# Check for PETSc in ../petsc
ifneq ($(wildcard ../petsc/lib/libpetsc.*),)
  PETSC_DIR ?= ../petsc
endif

# Warning: SANTIZ options still don't run with /gpu/occa
# export LSAN_OPTIONS=suppressions=.asanignore
AFLAGS = -fsanitize=address #-fsanitize=undefined -fno-omit-frame-pointer

# Note: Intel oneAPI C/C++ compiler is now icx/icpx
CC_VENDOR := $(firstword $(filter gcc clang icc oneAPI XL emcc,$(subst -, ,$(shell $(CC) --version))))
FC_VENDOR := $(if $(FC),$(firstword $(filter GNU ifort ifx XL,$(shell $(FC) --version 2>&1 || $(FC) -qversion))))

# Default extra flags by vendor
MARCHFLAG.gcc           := -march=native
MARCHFLAG.clang         := $(MARCHFLAG.gcc)
MARCHFLAG.icc           :=
MARCHFLAG.oneAPI        := $(MARCHFLAG.clang)
OMP_SIMD_FLAG.gcc       := -fopenmp-simd
OMP_SIMD_FLAG.clang     := $(OMP_SIMD_FLAG.gcc)
OMP_SIMD_FLAG.icc       := -qopenmp-simd
OMP_SIMD_FLAG.oneAPI    := $(OMP_SIMD_FLAG.clang)
SYCL_FLAG.gcc           :=
SYCL_FLAG.clang         := -fsycl
SYCL_FLAG.icc           :=
SYCL_FLAG.oneAPI        := -fsycl
OPT.gcc                 := -g -ffp-contract=fast
OPT.clang               := $(OPT.gcc)
OPT.oneAPI              := $(OPT.clang)
OPT.emcc                :=
CFLAGS.gcc              := $(if $(STATIC),,-fPIC) -std=c99 -Wall -Wextra -Wno-unused-parameter -MMD -MP
CFLAGS.clang            := $(CFLAGS.gcc)
CFLAGS.icc              := $(CFLAGS.gcc)
CFLAGS.oneAPI           := $(CFLAGS.clang)
CFLAGS.XL               := $(if $(STATIC),,-qpic) -MMD
CFLAGS.emcc             := $(CFLAGS.clang)
CXXFLAGS.gcc            := $(if $(STATIC),,-fPIC) -std=c++11 -Wall -Wextra -Wno-unused-parameter -MMD -MP
CXXFLAGS.clang          := $(CXXFLAGS.gcc)
CXXFLAGS.icc            := $(CXXFLAGS.gcc)
CXXFLAGS.oneAPI         := $(CXXFLAGS.clang)
CXXFLAGS.XL             := $(if $(STATIC),,-qpic) -std=c++11 -MMD
CXXFLAGS.emcc           := $(CXXFLAGS.clang)
FFLAGS.GNU              := $(if $(STATIC),,-fPIC) -cpp -Wall -Wextra -Wno-unused-parameter -Wno-unused-dummy-argument -MMD -MP
FFLAGS.ifort            := $(if $(STATIC),,-fPIC) -cpp
FFLAGS.ifx              := $(FFLAGS.ifort)
FFLAGS.XL               := $(if $(STATIC),,-qpic) -ffree-form -qpreprocess -qextname -MMD

# This check works with compilers that use gcc and clang.  It fails with some
# compilers; e.g., xlc apparently ignores all options when -E is passed, thus
# succeeds with any flags.  Users can pass MARCHFLAG=... if desired.
cc_check_flag = $(shell $(CC) -E -Werror $(1) -x c /dev/null > /dev/null 2>&1 && echo 1)
MARCHFLAG := $(MARCHFLAG.$(CC_VENDOR))
MARCHFLAG := $(if $(call cc_check_flag,$(MARCHFLAG)),$(MARCHFLAG),-mcpu=native)
MARCHFLAG := $(if $(call cc_check_flag,$(MARCHFLAG)),$(MARCHFLAG))

OMP_SIMD_FLAG := $(OMP_SIMD_FLAG.$(CC_VENDOR))
OMP_SIMD_FLAG := $(if $(call cc_check_flag,$(OMP_SIMD_FLAG)),$(OMP_SIMD_FLAG))

OPT    ?= -O $(MARCHFLAG) $(OPT.$(CC_VENDOR)) $(OMP_SIMD_FLAG)
CFLAGS ?= $(OPT) $(CFLAGS.$(CC_VENDOR))
CXXFLAGS ?= $(OPT) $(CXXFLAGS.$(CC_VENDOR))
LIBCXX ?= -lstdc++
NVCCFLAGS ?= -ccbin $(CXX) -Xcompiler "$(OPT)" -Xcompiler -fPIC
ifneq ($(CUDA_ARCH),)
  NVCCFLAGS += -arch=$(CUDA_ARCH)
endif
HIPCCFLAGS ?= $(filter-out $(OMP_SIMD_FLAG),$(OPT)) -fPIC -munsafe-fp-atomics
ifneq ($(HIP_ARCH),)
  HIPCCFLAGS += --amdgpu-target=$(HIP_ARCH)
endif

SYCL_FLAG := $(SYCL_FLAG.$(CC_VENDOR))
SYCLFLAGS ?= $(SYCL_FLAG) -fPIC -std=c++17 $(filter-out -std=c++11,$(CXXFLAGS)) $(filter-out $(OMP_SIMD_FLAG),$(OPT))
FFLAGS ?= $(OPT) $(FFLAGS.$(FC_VENDOR))

ifeq ($(COVERAGE), 1)
  CFLAGS += --coverage
  CXXFLAGS += --coverage
  CEED_LDFLAGS += --coverage
endif

CFLAGS += $(if $(ASAN),$(AFLAGS))
FFLAGS += $(if $(ASAN),$(AFLAGS))
CEED_LDFLAGS += $(if $(ASAN),$(AFLAGS))
CPPFLAGS += -I./include
CEED_LDLIBS = -lm
OBJDIR := build
for_install := $(filter install,$(MAKECMDGOALS))
LIBDIR := $(if $(for_install),$(OBJDIR),lib)


# Installation variables
prefix ?= /usr/local
bindir = $(prefix)/bin
libdir = $(prefix)/lib
includedir = $(prefix)/include
pkgconfigdir = $(libdir)/pkgconfig
INSTALL = install
INSTALL_PROGRAM = $(INSTALL)
INSTALL_DATA = $(INSTALL) -m644

# Get number of processors of the machine
NPROCS := $(shell getconf _NPROCESSORS_ONLN)
# prepare make options to run in parallel
MFLAGS := -j $(NPROCS) --warn-undefined-variables \
                       --no-print-directory --no-keep-going

PYTHON ?= python3
PROVE ?= prove
PROVE_OPTS ?= -j $(NPROCS)
DARWIN := $(filter Darwin,$(shell uname -s))
SO_EXT := $(if $(DARWIN),dylib,so)

ceed.pc := $(LIBDIR)/pkgconfig/ceed.pc
libceed.so := $(LIBDIR)/libceed.$(SO_EXT)
libceed.a := $(LIBDIR)/libceed.a
libceed := $(if $(STATIC),$(libceed.a),$(libceed.so))
CEED_LIBS = -lceed
libceed.c := $(filter-out interface/ceed-cuda.c interface/ceed-hip.c interface/ceed-jit-source-root-$(if $(for_install),default,install).c, $(wildcard interface/ceed*.c backends/*.c gallery/*.c))
gallery.c := $(wildcard gallery/*/ceed*.c)
libceed.c += $(gallery.c)
libceeds = $(libceed)
BACKENDS_BUILTIN := /cpu/self/ref/serial /cpu/self/ref/blocked /cpu/self/opt/serial /cpu/self/opt/blocked
BACKENDS_MAKE := $(BACKENDS_BUILTIN)
TEST_BACKENDS := /cpu/self/tmpl /cpu/self/tmpl/sub

# Tests
tests.c   := $(sort $(wildcard tests/t[0-9][0-9][0-9]-*.c))
tests.f   := $(if $(FC),$(sort $(wildcard tests/t[0-9][0-9][0-9]-*.f90)))
tests     := $(tests.c:tests/%.c=$(OBJDIR)/%$(EXE_SUFFIX))
ctests    := $(tests)
tests     += $(tests.f:tests/%.f90=$(OBJDIR)/%$(EXE_SUFFIX))
# Examples
examples.c := $(sort $(wildcard examples/ceed/*.c))
examples.f := $(if $(FC),$(sort $(wildcard examples/ceed/*.f)))
examples  := $(examples.c:examples/ceed/%.c=$(OBJDIR)/%$(EXE_SUFFIX))
examples  += $(examples.f:examples/ceed/%.f=$(OBJDIR)/%$(EXE_SUFFIX))
# MFEM Examples
mfemexamples.cpp := $(sort $(wildcard examples/mfem/*.cpp))
mfemexamples  := $(mfemexamples.cpp:examples/mfem/%.cpp=$(OBJDIR)/mfem-%)
# Nek5K Examples
nekexamples  := $(OBJDIR)/nek-bps
# PETSc Examples
petscexamples.c := $(wildcard examples/petsc/*.c)
petscexamples   := $(petscexamples.c:examples/petsc/%.c=$(OBJDIR)/petsc-%)
# Fluid Dynamics Examples
fluidsexamples.c := $(sort $(wildcard examples/fluids/*.c))
fluidsexamples  := $(fluidsexamples.c:examples/fluids/%.c=$(OBJDIR)/fluids-%)
# Solid Mechanics Examples
solidsexamples.c := $(sort $(wildcard examples/solids/*.c))
solidsexamples   := $(solidsexamples.c:examples/solids/%.c=$(OBJDIR)/solids-%)

# Backends/[ref, blocked, memcheck, opt, avx, occa, magma]
ref.c          := $(sort $(wildcard backends/ref/*.c))
blocked.c      := $(sort $(wildcard backends/blocked/*.c))
ceedmemcheck.c := $(sort $(wildcard backends/memcheck/*.c))
opt.c          := $(sort $(wildcard backends/opt/*.c))
avx.c          := $(sort $(wildcard backends/avx/*.c))
xsmm.c         := $(sort $(wildcard backends/xsmm/*.c))
cuda.c         := $(sort $(wildcard backends/cuda/*.c))
cuda.cpp       := $(sort $(wildcard backends/cuda/*.cpp))
cuda-ref.c     := $(sort $(wildcard backends/cuda-ref/*.c))
cuda-ref.cpp   := $(sort $(wildcard backends/cuda-ref/*.cpp))
cuda-ref.cu    := $(sort $(wildcard backends/cuda-ref/kernels/*.cu))
cuda-shared.c  := $(sort $(wildcard backends/cuda-shared/*.c))
cuda-shared.cu := $(sort $(wildcard backends/cuda-shared/kernels/*.cu))
cuda-gen.c     := $(sort $(wildcard backends/cuda-gen/*.c))
cuda-gen.cpp   := $(sort $(wildcard backends/cuda-gen/*.cpp))
cuda-gen.cu    := $(sort $(wildcard backends/cuda-gen/kernels/*.cu))
occa.cpp       := $(sort $(shell find backends/occa -type f -name *.cpp))
magma.c        := $(sort $(wildcard backends/magma/*.c))
magma.cpp      := $(sort $(wildcard backends/magma/*.cpp))
magma.cu       := $(sort $(wildcard backends/magma/kernels/cuda/*.cu))
magma.hip      := $(sort $(wildcard backends/magma/kernels/hip/*.hip.cpp))
hip.c          := $(sort $(wildcard backends/hip/*.c))
hip.cpp        := $(sort $(wildcard backends/hip/*.cpp))
hip-ref.c      := $(sort $(wildcard backends/hip-ref/*.c))
hip-ref.cpp    := $(sort $(wildcard backends/hip-ref/*.cpp))
hip-ref.hip    := $(sort $(wildcard backends/hip-ref/kernels/*.hip.cpp))
hip-shared.c   := $(sort $(wildcard backends/hip-shared/*.c))
hip-gen.c      := $(sort $(wildcard backends/hip-gen/*.c))
hip-gen.cpp    := $(sort $(wildcard backends/hip-gen/*.cpp))
sycl-core.cpp  := $(sort $(wildcard backends/sycl/*.sycl.cpp))
sycl-ref.cpp   := $(sort $(wildcard backends/sycl-ref/*.sycl.cpp))
sycl-shared.cpp:= $(sort $(wildcard backends/sycl-shared/*.sycl.cpp))

# Quiet, color output
quiet ?= $($(1))

# Cancel built-in and old-fashioned implicit rules which we don't use
.SUFFIXES:

.SECONDEXPANSION: # to expand $$(@D)/.DIR

%/.DIR :
	@mkdir -p $(@D)
	@touch $@

.PRECIOUS: %/.DIR

lib: $(libceed) $(ceed.pc)
# run 'lib' target in parallel
par:;@$(MAKE) $(MFLAGS) V=$(V) lib
backend_status = $(if $(filter $1,$(BACKENDS_MAKE)), [backends: $1], [not found])
info:
	$(info ------------------------------------)
	$(info CC            = $(CC))
	$(info CXX           = $(CXX))
	$(info FC            = $(FC))
	$(info CPPFLAGS      = $(CPPFLAGS))
	$(info CFLAGS        = $(value CFLAGS))
	$(info CXXFLAGS      = $(value CXXFLAGS))
	$(info FFLAGS        = $(value FFLAGS))
	$(info NVCCFLAGS     = $(value NVCCFLAGS))
	$(info HIPCCFLAGS    = $(value HIPCCFLAGS))
	$(info SYCLFLAGS     = $(value SYCLFLAGS))
	$(info CEED_LDFLAGS  = $(value CEED_LDFLAGS))
	$(info CEED_LDLIBS   = $(value CEED_LDLIBS))
	$(info AR            = $(AR))
	$(info ARFLAGS       = $(ARFLAGS))
	$(info OPT           = $(OPT))
	$(info AFLAGS        = $(AFLAGS))
	$(info ASAN          = $(or $(ASAN),(empty)))
	$(info VERBOSE       = $(or $(V),(empty)) [verbose=$(if $(V),on,off)])
	$(info ------------------------------------)
	$(info MEMCHK_STATUS = $(MEMCHK_STATUS)$(call backend_status,$(MEMCHK_BACKENDS)))
	$(info AVX_STATUS    = $(AVX_STATUS)$(call backend_status,$(AVX_BACKENDS)))
	$(info XSMM_DIR      = $(XSMM_DIR)$(call backend_status,$(XSMM_BACKENDS)))
	$(info OCCA_DIR      = $(OCCA_DIR)$(call backend_status,$(OCCA_BACKENDS)))
	$(info MAGMA_DIR     = $(MAGMA_DIR)$(call backend_status,$(MAGMA_BACKENDS)))
	$(info CUDA_DIR      = $(CUDA_DIR)$(call backend_status,$(CUDA_BACKENDS)))
<<<<<<< HEAD
	$(info ROCM_DIR       = $(ROCM_DIR)$(call backend_status,$(HIP_BACKENDS)))
=======
	$(info HIP_DIR       = $(HIP_DIR)$(call backend_status,$(HIP_BACKENDS)))
	$(info SYCL_DIR      = $(SYCL_DIR)$(call backend_status,$(SYCL_BACKENDS)))
>>>>>>> d2d6fc8f
	$(info ------------------------------------)
	$(info MFEM_DIR      = $(MFEM_DIR))
	$(info NEK5K_DIR     = $(NEK5K_DIR))
	$(info PETSC_DIR     = $(PETSC_DIR))
	$(info ------------------------------------)
	$(info prefix        = $(prefix))
	$(info includedir    = $(value includedir))
	$(info libdir        = $(value libdir))
	$(info pkgconfigdir  = $(value pkgconfigdir))
	$(info ------------------------------------)
	@true
info-backends:
	$(info make: 'lib' with optional backends: $(filter-out $(BACKENDS_BUILTIN),$(BACKENDS)))
	@true
info-backends-all:
	$(info make: 'lib' with backends: $(filter-out $(TEST_BACKENDS),$(BACKENDS)))
	@true

$(libceed.so) : CEED_LDFLAGS += $(if $(DARWIN), -install_name @rpath/$(notdir $(libceed.so)))

# Standard Backends
libceed.c += $(ref.c)
libceed.c += $(blocked.c)
libceed.c += $(opt.c)

# Memcheck Backend
MEMCHK_STATUS = Disabled
MEMCHK := $(shell echo "$(HASH)include <valgrind/memcheck.h>" | $(CC) $(CPPFLAGS) -E - >/dev/null 2>&1 && echo 1)
MEMCHK_BACKENDS = /cpu/self/memcheck/serial /cpu/self/memcheck/blocked
ifeq ($(MEMCHK),1)
  MEMCHK_STATUS = Enabled
  libceed.c += $(ceedmemcheck.c)
  BACKENDS_MAKE += $(MEMCHK_BACKENDS)
endif

# AVX Backed
AVX_STATUS = Disabled
AVX_FLAG := $(if $(filter clang,$(CC_VENDOR)),+avx,-mavx)
AVX := $(filter $(AVX_FLAG),$(shell $(CC) $(CFLAGS:-M%=) -v -E -x c /dev/null 2>&1))
AVX_BACKENDS = /cpu/self/avx/serial /cpu/self/avx/blocked
ifneq ($(AVX),)
  AVX_STATUS = Enabled
  libceed.c += $(avx.c)
  BACKENDS_MAKE += $(AVX_BACKENDS)
endif

# Collect list of libraries and paths for use in linking and pkg-config
PKG_LIBS =
# Stubs that will not be RPATH'd
PKG_STUBS_LIBS =

# libXSMM Backends
XSMM_BACKENDS = /cpu/self/xsmm/serial /cpu/self/xsmm/blocked
ifneq ($(wildcard $(XSMM_DIR)/lib/libxsmm.*),)
  PKG_LIBS += -L$(abspath $(XSMM_DIR))/lib -lxsmm -ldl
  MKL ?=
  ifeq (,$(MKL)$(MKLROOT))
    BLAS_LIB = -lblas
  else
    ifneq ($(MKLROOT),)
      # Some installs put everything inside an intel64 subdirectory, others not
      MKL_LIBDIR = $(dir $(firstword $(wildcard $(MKLROOT)/lib/intel64/libmkl_sequential.* $(MKLROOT)/lib/libmkl_sequential.*)))
      MKL_LINK = -L$(MKL_LIBDIR)
      PKG_LIB_DIRS += $(MKL_LIBDIR)
    endif
    BLAS_LIB = $(MKL_LINK) -Wl,--push-state,--no-as-needed -lmkl_intel_lp64 -lmkl_sequential -lmkl_core -lpthread -lm -ldl -Wl,--pop-state
  endif
  PKG_LIBS += $(BLAS_LIB)
  libceed.c += $(xsmm.c)
  $(xsmm.c:%.c=$(OBJDIR)/%.o) $(xsmm.c:%=%.tidy) : CPPFLAGS += -I$(XSMM_DIR)/include
  BACKENDS_MAKE += $(XSMM_BACKENDS)
endif

# OCCA Backends
OCCA_BACKENDS = /cpu/self/occa
ifneq ($(wildcard $(OCCA_DIR)/lib/libocca.*),)
  OCCA_MODES := $(shell LD_LIBRARY_PATH=$(OCCA_DIR)/lib $(OCCA_DIR)/bin/occa modes)
  OCCA_BACKENDS += $(if $(filter OpenMP,$(OCCA_MODES)),/cpu/openmp/occa)
  OCCA_BACKENDS += $(if $(filter dpcpp,$(OCCA_MODES)),/gpu/dpcpp/occa)
  OCCA_BACKENDS += $(if $(filter OpenCL,$(OCCA_MODES)),/gpu/opencl/occa)
  OCCA_BACKENDS += $(if $(filter HIP,$(OCCA_MODES)),/gpu/hip/occa)
  OCCA_BACKENDS += $(if $(filter CUDA,$(OCCA_MODES)),/gpu/cuda/occa)

  $(libceeds) : CPPFLAGS += -I$(OCCA_DIR)/include
  PKG_LIBS += -L$(abspath $(OCCA_DIR))/lib -locca
  LIBCEED_CONTAINS_CXX = 1
  libceed.cpp += $(occa.cpp)
  BACKENDS_MAKE += $(OCCA_BACKENDS)
endif

# CUDA Backends
ifneq ($(CUDA_DIR),)
	CUDA_LIB_DIR := $(wildcard $(foreach d,lib lib64 lib/x86_64-linux-gnu,$(CUDA_DIR)/$d/libcudart.${SO_EXT}))
	CUDA_LIB_DIR := $(patsubst %/,%,$(dir $(firstword $(CUDA_LIB_DIR))))
endif
CUDA_LIB_DIR_STUBS := $(CUDA_LIB_DIR)/stubs
CUDA_BACKENDS = /gpu/cuda/ref /gpu/cuda/shared /gpu/cuda/gen
ifneq ($(CUDA_LIB_DIR),)
  $(libceeds) : CPPFLAGS += -I$(CUDA_DIR)/include
  PKG_LIBS += -L$(abspath $(CUDA_LIB_DIR)) -lcudart -lnvrtc -lcuda -lcublas
  PKG_STUBS_LIBS += -L$(CUDA_LIB_DIR_STUBS)
  LIBCEED_CONTAINS_CXX = 1
  libceed.c     += interface/ceed-cuda.c
  libceed.c     += $(cuda.c) $(cuda-ref.c) $(cuda-shared.c) $(cuda-gen.c)
  libceed.cpp   += $(cuda.cpp) $(cuda-ref.cpp) $(cuda-gen.cpp)
  libceed.cu    += $(cuda-ref.cu) $(cuda-shared.cu) $(cuda-gen.cu)
  BACKENDS_MAKE += $(CUDA_BACKENDS)
endif

# HIP Backends
HIP_LIB_DIR := $(wildcard $(foreach d,lib lib64,$(ROCM_DIR)/$d/libamdhip64.${SO_EXT}))
HIP_LIB_DIR := $(patsubst %/,%,$(dir $(firstword $(HIP_LIB_DIR))))
HIP_BACKENDS = /gpu/hip/ref /gpu/hip/shared /gpu/hip/gen
ifneq ($(HIP_LIB_DIR),)
  $(libceeds) : HIPCCFLAGS += -I./include
  ifneq ($(CXX), $(HIPCC))
    CPPFLAGS += $(subst =,,$(shell $(ROCM_DIR)/bin/hipconfig -C))
  endif
  $(libceeds) : CPPFLAGS += -I$(ROCM_DIR)/include
  PKG_LIBS += -L$(abspath $(HIP_LIB_DIR)) -lamdhip64 -lhipblas
  LIBCEED_CONTAINS_CXX = 1
  libceed.c     += interface/ceed-hip.c
  libceed.c     += $(hip.c) $(hip-ref.c) $(hip-shared.c) $(hip-gen.c)
  libceed.cpp   += $(hip.cpp) $(hip-ref.cpp) $(hip-gen.cpp)
  libceed.hip   += $(hip-ref.hip)
  BACKENDS_MAKE += $(HIP_BACKENDS)
endif

# SYCL Backends
SYCL_BACKENDS = /gpu/sycl/ref #/gpu/sycl/shared /gpu/sycl/gen
ifneq ($(SYCL_DIR),)
	SYCL_LIB_DIR := $(wildcard $(foreach d,lib lib64,$(SYCL_DIR)/$d/libsycl.${SO_EXT}))
	SYCL_LIB_DIR := $(patsubst %/,%,$(dir $(firstword $(SYCL_LIB_DIR))))
endif
ifneq ($(SYCL_LIB_DIR),)
	PKG_LIBS += $(SYCL_FLAG) -lze_loader
	LIBCEED_CONTAINS_CXX = 1
	libceed.sycl += $(sycl-core.cpp) $(sycl-ref.cpp) $(sycl-shared.cpp)
	BACKENDS_MAKE += $(SYCL_BACKENDS)
endif

# MAGMA Backend
ifneq ($(wildcard $(MAGMA_DIR)/lib/libmagma.*),)
  MAGMA_ARCH=$(shell nm -g $(MAGMA_DIR)/lib/libmagma.* | grep -c "hipblas")
  ifeq ($(MAGMA_ARCH), 0) #CUDA MAGMA
    ifneq ($(CUDA_LIB_DIR),)
      cuda_link = $(if $(STATIC),,-Wl,-rpath,$(CUDA_LIB_DIR)) -L$(CUDA_LIB_DIR) -lcublas -lcusparse -lcudart
      omp_link = -fopenmp
      magma_link_static = -L$(MAGMA_DIR)/lib -lmagma $(cuda_link) $(omp_link)
      magma_link_shared = -L$(MAGMA_DIR)/lib $(if $(STATIC),,-Wl,-rpath,$(abspath $(MAGMA_DIR)/lib)) -lmagma
      magma_link := $(if $(wildcard $(MAGMA_DIR)/lib/libmagma.${SO_EXT}),$(magma_link_shared),$(magma_link_static))
      PKG_LIBS += $(magma_link)
      libceed.c   += $(magma.c)
      libceed.cpp += $(magma.cpp)
      libceed.cu  += $(magma.cu)
      $(magma.c:%.c=$(OBJDIR)/%.o) $(magma.c:%=%.tidy) : CPPFLAGS += -DADD_ -I$(MAGMA_DIR)/include -I$(CUDA_DIR)/include
      $(magma.cpp:%.cpp=$(OBJDIR)/%.o) $(magma.cpp:%=%.tidy) : CPPFLAGS += -DADD_ -I$(MAGMA_DIR)/include -I$(CUDA_DIR)/include
      $(magma.cu:%.cu=$(OBJDIR)/%.o) : CPPFLAGS += --compiler-options=-fPIC -DADD_ -I$(MAGMA_DIR)/include -I$(MAGMA_DIR)/magmablas -I$(CUDA_DIR)/include
      MAGMA_BACKENDS = /gpu/cuda/magma /gpu/cuda/magma/det
    endif
  else  # HIP MAGMA
    ifneq ($(HIP_LIB_DIR),)
      HIP_LIB_DIR_MAGMA=$(ROCM_DIR)/lib
      HIP_INC_DIR_MAGMA=$(ROCM_DIR)/include
      omp_link = -fopenmp
      hip_link = $(if $(STATIC),,-Wl,-rpath,$(HIP_LIB_DIR_MAGMA)) -L$(HIP_LIB_DIR_MAGMA) -lhipblas -lhipsparse -lamdhip64
      magma_link_static = -L$(MAGMA_DIR)/lib -lmagma $(hip_link) $(omp_link)
      magma_link_shared = -L$(MAGMA_DIR)/lib $(hip_link) $(omp_link) $(if $(STATIC),,-Wl,-rpath,$(abspath $(MAGMA_DIR)/lib)) -lmagma
      magma_link := $(if $(wildcard $(MAGMA_DIR)/lib/libmagma.${SO_EXT}),$(magma_link_shared),$(magma_link_static))
      PKG_LIBS += $(magma_link)
      libceed.c   += $(magma.c)
      libceed.cpp += $(magma.cpp)
      libceed.hip += $(magma.hip)
      ifneq ($(CXX), $(HIPCC))
        $(magma.c:%.c=$(OBJDIR)/%.o) $(magma.c:%=%.tidy) : CPPFLAGS += -I$(MAGMA_DIR)/include -I$(HIP_INC_DIR_MAGMA)/include -DCEED_MAGMA_USE_HIP -DADD_
        $(magma.cpp:%.cpp=$(OBJDIR)/%.o) $(magma.cpp:%=%.tidy) : CPPFLAGS += -I$(MAGMA_DIR)/include -I$(HIP_INC_DIR_MAGMA)/include -DCEED_MAGMA_USE_HIP -DADD_
      else
        $(magma.c:%.c=$(OBJDIR)/%.o) $(magma.c:%=%.tidy) : HIPCCFLAGS += -I$(MAGMA_DIR)/include -I$(HIP_INC_DIR_MAGMA)/include -DCEED_MAGMA_USE_HIP -DADD_
        $(magma.cpp:%.cpp=$(OBJDIR)/%.o) $(magma.cpp:%=%.tidy) : HIPCCFLAGS += -I$(MAGMA_DIR)/include -I$(HIP_INC_DIR_MAGMA)/include -DCEED_MAGMA_USE_HIP -DADD_
      endif
      $(magma.hip:%.hip.cpp=$(OBJDIR)/%.o) : HIPCCFLAGS += -I$(MAGMA_DIR)/include -I$(MAGMA_DIR)/magmablas -I$(HIP_INC_DIR_MAGMA)/include -DCEED_MAGMA_USE_HIP -DADD_
      MAGMA_BACKENDS = /gpu/hip/magma /gpu/hip/magma/det
    endif
  endif
  LIBCEED_CONTAINS_CXX = 1
  BACKENDS_MAKE += $(MAGMA_BACKENDS)
endif

BACKENDS ?= $(BACKENDS_MAKE)
export BACKENDS

_pkg_ldflags = $(filter -L%,$(PKG_LIBS))
_pkg_ldlibs = $(filter-out -L%,$(PKG_LIBS))
$(libceeds) : CEED_LDFLAGS += $(_pkg_ldflags) $(if $(STATIC),,$(_pkg_ldflags:-L%=-Wl,-rpath,%)) $(PKG_STUBS_LIBS)
$(libceeds) : CEED_LDLIBS += $(_pkg_ldlibs)
ifeq ($(STATIC),1)
$(examples) $(tests) : CEED_LDFLAGS += $(EM_LDFLAGS) $(_pkg_ldflags) $(if $(STATIC),,$(_pkg_ldflags:-L%=-Wl,-rpath,%)) $(PKG_STUBS_LIBS)
$(examples) $(tests) : CEED_LDLIBS += $(_pkg_ldlibs)
endif

pkgconfig-libs-private = $(PKG_LIBS)
ifeq ($(LIBCEED_CONTAINS_CXX),1)
  $(libceeds) : LINK = $(CXX)
  ifeq ($(STATIC),1)
    $(examples) $(tests) : CEED_LDLIBS += $(LIBCXX)
	  pkgconfig-libs-private += $(LIBCXX)
  endif
endif

# File names *-weak.c contain weak symbol definitions, which must be listed last
# when creating shared or static libraries.
weak_last = $(filter-out %-weak.o,$(1)) $(filter %-weak.o,$(1))

libceed.o = $(libceed.c:%.c=$(OBJDIR)/%.o) $(libceed.cpp:%.cpp=$(OBJDIR)/%.o) $(libceed.cu:%.cu=$(OBJDIR)/%.o) $(libceed.hip:%.hip.cpp=$(OBJDIR)/%.o) $(libceed.sycl:%.sycl.cpp=$(OBJDIR)/%.o)
$(filter %fortran.o,$(libceed.o)) : CPPFLAGS += $(if $(filter 1,$(UNDERSCORE)),-DUNDERSCORE)
$(libceed.o): | info-backends
$(libceed.so) : $(call weak_last,$(libceed.o)) | $$(@D)/.DIR
	$(call quiet,LINK) $(LDFLAGS) $(CEED_LDFLAGS) -shared -o $@ $^ $(CEED_LDLIBS) $(LDLIBS)

$(libceed.a) : $(call weak_last,$(libceed.o)) | $$(@D)/.DIR
	$(call quiet,AR) $(ARFLAGS) $@ $^

$(OBJDIR)/%.o : $(CURDIR)/%.c | $$(@D)/.DIR
	$(call quiet,CC) $(CPPFLAGS) $(CFLAGS) -c -o $@ $(abspath $<)

$(OBJDIR)/%.o : $(CURDIR)/%.cpp | $$(@D)/.DIR
	$(call quiet,CXX) $(CPPFLAGS) $(CXXFLAGS) -c -o $@ $(abspath $<)

$(OBJDIR)/%.o : $(CURDIR)/%.cu | $$(@D)/.DIR
	$(call quiet,NVCC) $(filter-out -Wno-unused-function, $(CPPFLAGS)) $(NVCCFLAGS) -c -o $@ $(abspath $<)

$(OBJDIR)/%.o : $(CURDIR)/%.hip.cpp | $$(@D)/.DIR
	$(call quiet,HIPCC) $(HIPCCFLAGS) -c -o $@ $(abspath $<)

$(OBJDIR)/%.o : $(CURDIR)/%.sycl.cpp | $$(@D)/.DIR
	$(call quiet,SYCLCXX) $(SYCLFLAGS) $(CPPFLAGS) -c -o $@ $(abspath $<)

$(OBJDIR)/%$(EXE_SUFFIX) : tests/%.c | $$(@D)/.DIR
	$(call quiet,LINK.c) $(CEED_LDFLAGS) -o $@ $(abspath $<) $(CEED_LIBS) $(CEED_LDLIBS) $(LDLIBS)

$(OBJDIR)/%$(EXE_SUFFIX) : tests/%.f90 | $$(@D)/.DIR
	$(call quiet,LINK.F) -DSOURCE_DIR='"$(abspath $(<D))/"' $(CEED_LDFLAGS) -o $@ $(abspath $<) $(CEED_LIBS) $(CEED_LDLIBS) $(LDLIBS)

$(OBJDIR)/%$(EXE_SUFFIX) : examples/ceed/%.c | $$(@D)/.DIR
	$(call quiet,LINK.c) $(CEED_LDFLAGS) -o $@ $(abspath $<) $(CEED_LIBS) $(CEED_LDLIBS) $(LDLIBS)

$(OBJDIR)/%$(EXE_SUFFIX) : examples/ceed/%.f | $$(@D)/.DIR
	$(call quiet,LINK.F) -DSOURCE_DIR='"$(abspath $(<D))/"' $(CEED_LDFLAGS) -o $@ $(abspath $<) $(CEED_LIBS) $(CEED_LDLIBS) $(LDLIBS)

$(OBJDIR)/mfem-% : examples/mfem/%.cpp $(libceed) | $$(@D)/.DIR
	+$(MAKE) -C examples/mfem CEED_DIR=`pwd` \
	  MFEM_DIR="$(abspath $(MFEM_DIR))" CXX=$(CXX) $*
	cp examples/mfem/$* $@

# Note: Multiple Nek files cannot be built in parallel. The '+' here enables
#       this single Nek bps file to be built in parallel with other examples,
#       such as when calling `make prove-all -j2`.
$(OBJDIR)/nek-bps : examples/nek/bps/bps.usr examples/nek/nek-examples.sh $(libceed) | $$(@D)/.DIR
	+$(MAKE) -C examples MPI=$(MPI) CEED_DIR=`pwd` NEK5K_DIR="$(abspath $(NEK5K_DIR))" nek
	mv examples/nek/build/bps $(OBJDIR)/bps
	cp examples/nek/nek-examples.sh $(OBJDIR)/nek-bps

# Several executables have common utilities, but we can't build the utilities
# from separate submake invocations because they'll compete with each
# other/corrupt output. So we put it in this utility library, but we don't want
# to manually list source dependencies up at this level, so we'll just always
# call recursive make to check that this utility is up to date.
examples/petsc/libutils.a.PHONY: $(libceed) $(ceed.pc)
	+$(call quiet,MAKE) -C examples/petsc CEED_DIR=`pwd` AR=$(AR) ARFLAGS=$(ARFLAGS) \
	  PETSC_DIR="$(abspath $(PETSC_DIR))" OPT="$(OPT)" $(basename $(@F))

$(OBJDIR)/petsc-% : examples/petsc/%.c examples/petsc/libutils.a.PHONY $(libceed) $(ceed.pc) | $$(@D)/.DIR
	+$(call quiet,MAKE) -C examples/petsc CEED_DIR=`pwd` \
	  PETSC_DIR="$(abspath $(PETSC_DIR))" OPT="$(OPT)" $*
	cp examples/petsc/$* $@

$(OBJDIR)/fluids-% : examples/fluids/%.c examples/fluids/src/*.c examples/fluids/*.h examples/fluids/problems/*.c examples/fluids/qfunctions/*.h $(libceed) $(ceed.pc) | $$(@D)/.DIR
	+$(call quiet,MAKE) -C examples/fluids CEED_DIR=`pwd` \
	  PETSC_DIR="$(abspath $(PETSC_DIR))" OPT="$(OPT)" $*
	cp examples/fluids/$* $@

$(OBJDIR)/solids-% : examples/solids/%.c examples/solids/%.h \
    examples/solids/problems/*.c examples/solids/src/*.c \
    examples/solids/include/*.h examples/solids/problems/*.h examples/solids/qfunctions/*.h \
    $(libceed) $(ceed.pc) | $$(@D)/.DIR
	+$(call quiet,MAKE) -C examples/solids CEED_DIR=`pwd` \
	  PETSC_DIR="$(abspath $(PETSC_DIR))" OPT="$(OPT)" $*
	cp examples/solids/$* $@

$(examples) : $(libceed)
$(tests) : $(libceed)
$(tests) $(examples) : override LDFLAGS += $(if $(STATIC),,-Wl,-rpath,$(abspath $(LIBDIR))) -L$(LIBDIR)

run-% : $(OBJDIR)/%
	@$(PYTHON) tests/junit.py --mode tap $(<:$(OBJDIR)/%=%)

external_examples := \
	$(if $(MFEM_DIR),$(mfemexamples)) \
	$(if $(PETSC_DIR),$(petscexamples)) \
	$(if $(NEK5K_DIR),$(nekexamples)) \
	$(if $(PETSC_DIR),$(fluidsexamples)) \
	$(if $(PETSC_DIR),$(solidsexamples))

allexamples = $(examples) $(external_examples)

# The test and prove targets can be controlled via pattern searches.  The
# default is to run tests and those examples that have no external dependencies.
# Examples of finer grained control:
#
#   make test search='petsc mfem'      # PETSc and MFEM examples
#   make prove search='t3'             # t3xx series tests
#   make junit search='ex petsc'       # core ex* and PETSc tests
search ?= t ex
realsearch = $(search:%=%%)
matched = $(foreach pattern,$(realsearch),$(filter $(OBJDIR)/$(pattern),$(tests) $(allexamples)))

# Test core libCEED
test : $(matched:$(OBJDIR)/%=run-%)

# Run test target in parallel
tst : ;@$(MAKE) $(MFLAGS) V=$(V) test
# CPU C tests only for backend %
ctc-% : $(ctests);@$(foreach tst,$(ctests),$(tst) /cpu/$*;)

prove : $(matched)
	$(info Testing backends: $(BACKENDS))
	$(PROVE) $(PROVE_OPTS) --exec 'tests/junit.py --mode tap' $(matched:$(OBJDIR)/%=%)
# Run prove target in parallel
prv : ;@$(MAKE) $(MFLAGS) V=$(V) prove

prove-all :
	+$(MAKE) prove realsearch=%

junit-% : $(OBJDIR)/%
	@printf "  %10s %s\n" TEST $(<:$(OBJDIR)/%=%); $(PYTHON) tests/junit.py $(<:$(OBJDIR)/%=%)

junit : $(matched:$(OBJDIR)/%=junit-%)

all: $(alltests)

examples : $(allexamples)
ceedexamples : $(examples)
nekexamples : $(nekexamples)
mfemexamples : $(mfemexamples)
petscexamples : $(petscexamples)

# Benchmarks
allbenchmarks = petsc-bps
bench_targets = $(addprefix bench-,$(allbenchmarks))
.PHONY: $(bench_targets) benchmarks
$(bench_targets): bench-%: $(OBJDIR)/%
	cd benchmarks && ./benchmark.sh --ceed "$(BACKENDS_MAKE)" -r $(*).sh
benchmarks: $(bench_targets)

$(ceed.pc) : pkgconfig-prefix = $(abspath .)
$(OBJDIR)/ceed.pc : pkgconfig-prefix = $(prefix)
.INTERMEDIATE : $(OBJDIR)/ceed.pc
%/ceed.pc : ceed.pc.template | $$(@D)/.DIR
	@$(SED) \
	    -e "s:%prefix%:$(pkgconfig-prefix):" \
	    -e "s:%libs_private%:$(pkgconfig-libs-private):" $< > $@

$(OBJDIR)/interface/ceed-jit-source-root-default.o : CPPFLAGS += -DCEED_JIT_SOURCE_ROOT_DEFAULT="\"$(abspath ./include)/\""
$(OBJDIR)/interface/ceed-jit-source-root-install.o : CPPFLAGS += -DCEED_JIT_SOURCE_ROOT_DEFAULT="\"$(abspath $(includedir))/\""

install : $(libceed) $(OBJDIR)/ceed.pc
	$(INSTALL) -d $(addprefix $(if $(DESTDIR),"$(DESTDIR)"),"$(includedir)"\
	  "$(includedir)/ceed/" "$(includedir)/ceed/jit-source/"\
	  "$(includedir)/ceed/jit-source/cuda/" "$(includedir)/ceed/jit-source/hip/"\
	  "$(includedir)/ceed/jit-source/gallery/" "$(libdir)" "$(pkgconfigdir)")
	$(INSTALL_DATA) include/ceed/ceed.h "$(DESTDIR)$(includedir)/ceed/"
	$(INSTALL_DATA) include/ceed/types.h "$(DESTDIR)$(includedir)/ceed/"
	$(INSTALL_DATA) include/ceed/ceed-f32.h "$(DESTDIR)$(includedir)/ceed/"
	$(INSTALL_DATA) include/ceed/ceed-f64.h "$(DESTDIR)$(includedir)/ceed/"
	$(INSTALL_DATA) include/ceed/fortran.h "$(DESTDIR)$(includedir)/ceed/"
	$(INSTALL_DATA) include/ceed/backend.h "$(DESTDIR)$(includedir)/ceed/"
	$(INSTALL_DATA) include/ceed/cuda.h "$(DESTDIR)$(includedir)/ceed/"
	$(INSTALL_DATA) include/ceed/hip.h "$(DESTDIR)$(includedir)/ceed/"
	$(INSTALL_DATA) include/ceed/hash.h "$(DESTDIR)$(includedir)/ceed/"
	$(INSTALL_DATA) include/ceed/khash.h "$(DESTDIR)$(includedir)/ceed/"
	$(INSTALL_DATA) $(libceed) "$(DESTDIR)$(libdir)/"
	$(INSTALL_DATA) $(OBJDIR)/ceed.pc "$(DESTDIR)$(pkgconfigdir)/"
	$(INSTALL_DATA) include/ceed.h "$(DESTDIR)$(includedir)/"
	$(INSTALL_DATA) include/ceedf.h "$(DESTDIR)$(includedir)/"
	$(INSTALL_DATA) $(wildcard include/ceed/jit-source/cuda/*.h) "$(DESTDIR)$(includedir)/ceed/jit-source/cuda/"
	$(INSTALL_DATA) $(wildcard include/ceed/jit-source/hip/*.h) "$(DESTDIR)$(includedir)/ceed/jit-source/hip/"
	$(INSTALL_DATA) $(wildcard include/ceed/jit-source/gallery/*.h) "$(DESTDIR)$(includedir)/ceed/jit-source/gallery/"

.PHONY : all cln clean doxygen doc format lib install par print test tst prove prv prove-all junit examples tidy iwyu info info-backends info-backends-all

cln clean :
	$(RM) -r $(OBJDIR) $(LIBDIR) dist *egg* .pytest_cache *cffi*
	$(call quiet,MAKE) -C examples clean NEK5K_DIR="$(abspath $(NEK5K_DIR))"
	$(call quiet,MAKE) -C python/tests clean
	$(RM) benchmarks/*output.txt

distclean : clean
	$(RM) -r doc/html doc/sphinx/build $(CONFIG)

# Documentation
DOXYGEN ?= doxygen
doxygen :
	$(DOXYGEN) -q Doxyfile

doc-html doc-latexpdf doc-epub doc-livehtml : doc-% : doxygen
	make -C doc/sphinx $*

doc : doc-html

# Style/Format
CLANG_FORMAT ?= clang-format

FORMAT_OPTS += -style=file -i

format.ch := $(filter-out include/ceedf.h $(wildcard tests/t*-f.h), $(shell git ls-files *.[ch]pp *.[ch]))

format-c  :
	$(CLANG_FORMAT) $(FORMAT_OPTS) $(format.ch)

AUTOPEP8 = autopep8
format-py  : AUTOPEP8_ARGS = --in-place --aggressive
format-py  :
	@$(AUTOPEP8) $(AUTOPEP8_ARGS) $(wildcard *.py python**/*.py python/tests/*.py examples**/*.py doc/sphinx/source**/*.py benchmarks/*.py)

format    : format-c format-py

# Tidy
CLANG_TIDY ?= clang-tidy

%.c.tidy : %.c
	$(CLANG_TIDY) $(TIDY_OPTS) $^ -- $(CPPFLAGS) --std=c99 -I$(CUDA_DIR)/include -I$(ROCM_DIR)/include -DCEED_JIT_SOURCE_ROOT_DEFAULT="\"$(abspath ./include)/\""

%.cpp.tidy : %.cpp
	$(CLANG_TIDY) $(TIDY_OPTS) $^ -- $(CPPFLAGS) --std=c++11 -I$(CUDA_DIR)/include -I$(OCCA_DIR)/include -I$(ROCM_DIR)/include

tidy-c   : $(libceed.c:%=%.tidy)
tidy-cpp : $(libceed.cpp:%=%.tidy)

tidy : tidy-c tidy-cpp

# Include-What-You-Use
ifneq ($(wildcard ../iwyu/*),)
  IWYU_DIR ?= ../iwyu
  IWYU_CC  ?= $(IWYU_DIR)/build/bin/include-what-you-use
endif
iwyu :
	 $(MAKE) -B CC=$(IWYU_CC)

print :
	@echo $(VAR)=$($(VAR))

print-% :
	$(info [ variable name]: $*)
	$(info [        origin]: $(origin $*))
	$(info [        flavor]: $(flavor $*))
	$(info [         value]: $(value $*))
	$(info [expanded value]: $($*))
	$(info )
	@true

# "make configure" detects any variables passed on the command line or
# previously set in config.mk, caching them in config.mk as simple
# (:=) variables.  Variables set in config.mk or on the command line
# take precedence over the defaults provided in the file.  Typical
# usage:
#
#   make configure CC=/path/to/my/cc CUDA_DIR=/opt/cuda
#   make
#   make prove
#
# The values in the file can be updated by passing them on the command
# line, e.g.,
#
#   make configure CC=/path/to/other/clang

# All variables to consider for caching
CONFIG_VARS = CC CXX FC NVCC NVCC_CXX HIPCC \
	OPT CFLAGS CPPFLAGS CXXFLAGS FFLAGS NVCCFLAGS HIPCCFLAGS SYCLFLAGS \
	AR ARFLAGS LDFLAGS LDLIBS LIBCXX SED \
<<<<<<< HEAD
	MAGMA_DIR OCCA_DIR XSMM_DIR CUDA_DIR CUDA_ARCH MFEM_DIR PETSC_DIR NEK5K_DIR ROCM_DIR HIP_ARCH
=======
	MAGMA_DIR OCCA_DIR XSMM_DIR CUDA_DIR CUDA_ARCH MFEM_DIR PETSC_DIR NEK5K_DIR HIP_DIR HIP_ARCH SYCL_DIR
>>>>>>> d2d6fc8f

# $(call needs_save,CFLAGS) returns true (a nonempty string) if CFLAGS
# was set on the command line or in config.mk (where it will appear as
# a simple variable).
needs_save = $(or $(filter command line,$(origin $(1))),$(filter simple,$(flavor $(1))))

configure :
	$(file > $(CONFIG))
	$(foreach v,$(CONFIG_VARS),$(if $(call needs_save,$(v)),$(file >> $(CONFIG),$(v) := $($(v)))))
	@echo "Configuration cached in $(CONFIG):"
	@cat $(CONFIG)

wheel : export MARCHFLAG = -march=generic
wheel : export WHEEL_PLAT = manylinux2010_x86_64
wheel :
	docker run -it --user $(shell id -u):$(shell id -g) --rm -v $(PWD):/io -w /io \
		-e MARCHFLAG -e WHEEL_PLAT \
		quay.io/pypa/$(WHEEL_PLAT) python/make-wheels.sh

.PHONY : configure wheel

# Include *.d deps when not -B = --always-make: useful if the paths are wonky in a container
-include $(if $(filter B,$(MAKEFLAGS)),,$(libceed.c:%.c=$(OBJDIR)/%.d) $(tests.c:tests/%.c=$(OBJDIR)/%.d))<|MERGE_RESOLUTION|>--- conflicted
+++ resolved
@@ -30,12 +30,8 @@
 endif
 NVCC ?= $(CUDA_DIR)/bin/nvcc
 NVCC_CXX ?= $(CXX)
-<<<<<<< HEAD
 HIPCC ?= $(ROCM_DIR)/bin/hipcc
-=======
-HIPCC ?= $(HIP_DIR)/bin/hipcc
 SYCLCXX ?= $(CXX)
->>>>>>> d2d6fc8f
 SED ?= sed
 ifneq ($(EMSCRIPTEN),)
   STATIC = 1
@@ -321,12 +317,8 @@
 	$(info OCCA_DIR      = $(OCCA_DIR)$(call backend_status,$(OCCA_BACKENDS)))
 	$(info MAGMA_DIR     = $(MAGMA_DIR)$(call backend_status,$(MAGMA_BACKENDS)))
 	$(info CUDA_DIR      = $(CUDA_DIR)$(call backend_status,$(CUDA_BACKENDS)))
-<<<<<<< HEAD
 	$(info ROCM_DIR       = $(ROCM_DIR)$(call backend_status,$(HIP_BACKENDS)))
-=======
-	$(info HIP_DIR       = $(HIP_DIR)$(call backend_status,$(HIP_BACKENDS)))
 	$(info SYCL_DIR      = $(SYCL_DIR)$(call backend_status,$(SYCL_BACKENDS)))
->>>>>>> d2d6fc8f
 	$(info ------------------------------------)
 	$(info MFEM_DIR      = $(MFEM_DIR))
 	$(info NEK5K_DIR     = $(NEK5K_DIR))
@@ -806,11 +798,7 @@
 CONFIG_VARS = CC CXX FC NVCC NVCC_CXX HIPCC \
 	OPT CFLAGS CPPFLAGS CXXFLAGS FFLAGS NVCCFLAGS HIPCCFLAGS SYCLFLAGS \
 	AR ARFLAGS LDFLAGS LDLIBS LIBCXX SED \
-<<<<<<< HEAD
-	MAGMA_DIR OCCA_DIR XSMM_DIR CUDA_DIR CUDA_ARCH MFEM_DIR PETSC_DIR NEK5K_DIR ROCM_DIR HIP_ARCH
-=======
-	MAGMA_DIR OCCA_DIR XSMM_DIR CUDA_DIR CUDA_ARCH MFEM_DIR PETSC_DIR NEK5K_DIR HIP_DIR HIP_ARCH SYCL_DIR
->>>>>>> d2d6fc8f
+	MAGMA_DIR OCCA_DIR XSMM_DIR CUDA_DIR CUDA_ARCH MFEM_DIR PETSC_DIR NEK5K_DIR ROCM_DIR HIP_ARCH SYCL_DIR
 
 # $(call needs_save,CFLAGS) returns true (a nonempty string) if CFLAGS
 # was set on the command line or in config.mk (where it will appear as
