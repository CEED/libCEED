# Copyright (c) 2017-2018, Lawrence Livermore National Security, LLC.
# Produced at the Lawrence Livermore National Laboratory. LLNL-CODE-734707.
# All Rights reserved. See files LICENSE and NOTICE for details.
#
# This file is part of CEED, a collection of benchmarks, miniapps, software
# libraries and APIs for efficient high-order finite element and spectral
# element discretizations for exascale applications. For more information and
# source code availability see http://github.com/ceed.
#
# The CEED research is supported by the Exascale Computing Project 17-SC-20-SC,
# a collaborative effort of two U.S. Department of Energy organizations (Office
# of Science and the National Nuclear Security Administration) responsible for
# the planning and preparation of a capable exascale ecosystem, including
# software, applications, hardware, advanced system engineering and early
# testbed platforms, in support of the nation's exascale computing imperative.

-include config.mk

ifeq (,$(filter-out undefined default,$(origin CC)))
  CC = gcc
endif
ifeq (,$(filter-out undefined default,$(origin CXX)))
  CXX = g++
endif
ifeq (,$(filter-out undefined default,$(origin FC)))
  FC = gfortran
endif
ifeq (,$(filter-out undefined default,$(origin LINK)))
  LINK = $(CC)
endif
NVCC ?= $(CUDA_DIR)/bin/nvcc

# ASAN must be left empty if you don't want to use it
ASAN ?=

LDFLAGS ?=
UNDERSCORE ?= 1

# MFEM_DIR env variable should point to sibling directory
ifneq ($(wildcard ../mfem/libmfem.*),)
  MFEM_DIR ?= ../mfem
endif

# NEK5K_DIR env variable should point to sibling directory
ifneq ($(wildcard ../Nek5000/*),)
  NEK5K_DIR ?= $(abspath ../Nek5000)
endif
export NEK5K_DIR
MPI ?= 1

# CEED_DIR env for NEK5K testing
export CEED_DIR = $(abspath .)

# XSMM_DIR env variable should point to XSMM master (github.com/hfp/libxsmm)
XSMM_DIR ?= ../libxsmm

# OCCA_DIR env variable should point to OCCA master (github.com/libocca/occa)
OCCA_DIR ?= ../occa

# env variable MAGMA_DIR can be used too
MAGMA_DIR ?= ../magma
# If CUDA_DIR is not set, check for nvcc, or resort to /usr/local/cuda
CUDA_DIR  ?= $(or $(patsubst %/,%,$(dir $(patsubst %/,%,$(dir \
               $(shell which nvcc 2> /dev/null))))),/usr/local/cuda)

# Check for PETSc in ../petsc
ifneq ($(wildcard ../petsc/lib/libpetsc.*),)
  PETSC_DIR ?= ../petsc
endif

# Warning: SANTIZ options still don't run with /gpu/occa
# export LSAN_OPTIONS=suppressions=.asanignore
AFLAGS = -fsanitize=address #-fsanitize=undefined -fno-omit-frame-pointer

OPT    = -O -g -march=native -ffp-contract=fast -fopenmp-simd
CFLAGS = -std=c99 $(OPT) -Wall -Wextra -Wno-unused-parameter -fPIC -MMD -MP
CXXFLAGS = $(OPT) -Wall -Wextra -Wno-unused-parameter -fPIC -MMD -MP
NVCCFLAGS = -ccbin $(CXX) -Xcompiler "$(OPT)" -Xcompiler -fPIC
# If using the IBM XL Fortran (xlf) replace FFLAGS appropriately:
ifneq ($(filter %xlf %xlf_r,$(FC)),)
  FFLAGS = $(OPT) -ffree-form -qpreprocess -qextname -qpic -MMD -DSOURCE_DIR='"$(abspath $(<D))/"'
else # gfortran/Intel-style options
  FFLAGS = -cpp     $(OPT) -Wall -Wextra -Wno-unused-parameter -Wno-unused-dummy-argument -fPIC -MMD -MP -DSOURCE_DIR='"$(abspath $(<D))/"'
endif

ifeq ($(UNDERSCORE), 1)
  CFLAGS += -DUNDERSCORE
endif

ifeq ($(COVERAGE), 1)
  CFLAGS += --coverage
  LDFLAGS += --coverage
endif

CFLAGS += $(if $(ASAN),$(AFLAGS))
FFLAGS += $(if $(ASAN),$(AFLAGS))
LDFLAGS += $(if $(ASAN),$(AFLAGS))
CPPFLAGS = -I./include
LDLIBS = -lm
OBJDIR := build
LIBDIR := lib

# Installation variables
prefix ?= /usr/local
bindir = $(prefix)/bin
libdir = $(prefix)/lib
okldir = $(libdir)/okl
includedir = $(prefix)/include
pkgconfigdir = $(libdir)/pkgconfig
INSTALL = install
INSTALL_PROGRAM = $(INSTALL)
INSTALL_DATA = $(INSTALL) -m644

# Get number of processors of the machine
NPROCS := $(shell getconf _NPROCESSORS_ONLN)
# prepare make options to run in parallel
MFLAGS := -j $(NPROCS) --warn-undefined-variables \
                       --no-print-directory --no-keep-going

PYTHON ?= python3
PROVE ?= prove
PROVE_OPTS ?= -j $(NPROCS)
DARWIN := $(filter Darwin,$(shell uname -s))
SO_EXT := $(if $(DARWIN),dylib,so)

ceed.pc := $(LIBDIR)/pkgconfig/ceed.pc
libceed := $(LIBDIR)/libceed.$(SO_EXT)
CEED_LIBS = -lceed
libceed.c := $(wildcard interface/ceed*.c)
gallery.c := $(wildcard gallery/*/ceed*.c)
libceed.c += $(gallery.c)
libceed_test := $(LIBDIR)/libceed_test.$(SO_EXT)
libceeds = $(libceed) $(libceed_test)
BACKENDS_BUILTIN := /cpu/self/ref/serial /cpu/self/ref/blocked /cpu/self/opt/serial /cpu/self/opt/blocked
BACKENDS := $(BACKENDS_BUILTIN)

# Tests
tests.c   := $(sort $(wildcard tests/t[0-9][0-9][0-9]-*.c))
tests.f   := $(sort $(wildcard tests/t[0-9][0-9][0-9]-*.f90))
tests     := $(tests.c:tests/%.c=$(OBJDIR)/%)
ctests    := $(tests)
tests     += $(tests.f:tests/%.f90=$(OBJDIR)/%)
# Examples
examples.c := $(sort $(wildcard examples/ceed/*.c))
examples.f := $(sort $(wildcard examples/ceed/*.f))
examples  := $(examples.c:examples/ceed/%.c=$(OBJDIR)/%)
examples  += $(examples.f:examples/ceed/%.f=$(OBJDIR)/%)
# MFEM Examples
mfemexamples.cpp := $(sort $(wildcard examples/mfem/*.cpp))
mfemexamples  := $(mfemexamples.cpp:examples/mfem/%.cpp=$(OBJDIR)/mfem-%)
# Nek5K Examples
nekexamples  := $(OBJDIR)/nek-bps
# PETSc Examples
petscexamples.c := $(wildcard examples/petsc/*.c)
petscexamples   := $(petscexamples.c:examples/petsc/%.c=$(OBJDIR)/petsc-%)
# Navier-Stokes Example
navierstokesexample.c := $(sort $(wildcard examples/navier-stokes/*.c))
navierstokesexample  := $(navierstokesexample.c:examples/navier-stokes/%.c=$(OBJDIR)/navier-stokes-%)

# Backends/[ref, blocked, template, memcheck, opt, avx, occa, magma]
ref.c          := $(sort $(wildcard backends/ref/*.c))
blocked.c      := $(sort $(wildcard backends/blocked/*.c))
template.c     := $(sort $(wildcard backends/template/*.c))
ceedmemcheck.c := $(sort $(wildcard backends/memcheck/*.c))
opt.c          := $(sort $(wildcard backends/opt/*.c))
avx.c          := $(sort $(wildcard backends/avx/*.c))
xsmm.c         := $(sort $(wildcard backends/xsmm/*.c))
cuda.c         := $(sort $(wildcard backends/cuda/*.c))
cuda.cpp       := $(sort $(wildcard backends/cuda/*.cpp))
cuda.cu        := $(sort $(wildcard backends/cuda/*.cu))
cuda-reg.c     := $(sort $(wildcard backends/cuda-reg/*.c))
cuda-reg.cu    := $(sort $(wildcard backends/cuda-reg/*.cu))
cuda-shared.c  := $(sort $(wildcard backends/cuda-shared/*.c))
cuda-shared.cu := $(sort $(wildcard backends/cuda-shared/*.cu))
cuda-gen.c     := $(sort $(wildcard backends/cuda-gen/*.c))
cuda-gen.cpp   := $(sort $(wildcard backends/cuda-gen/*.cpp))
cuda-gen.cu    := $(sort $(wildcard backends/cuda-gen/*.cu))
occa.c         := $(sort $(wildcard backends/occa/*.c))
magma_preprocessor := python backends/magma/gccm.py
magma_pre_src  := $(filter-out %ceed-magma.c %_tmp.c, $(wildcard backends/magma/ceed-*.c))
magma_dsrc     := $(wildcard backends/magma/magma_d*.c)
magma_dsrc     += backends/magma/ceed-magma.c
magma_tmp.c    := $(magma_pre_src:%.c=%_tmp.c)
magma_tmp.cu   := $(magma_pre_src:%.c=%_cuda.cu)
magma_allsrc.c := $(magma_dsrc) $(magma_tmp.c)
magma_allsrc.cu:= $(magma_tmp.cu) backends/magma/magma_devptr.cu
magma_allsrc.cu+= backends/magma/magma_dbasisApply_grad.cu backends/magma/magma_dbasisApply_interp.cu backends/magma/magma_dbasisApply_weight.cu

# Output using the 216-color rules mode
rule_file = $(notdir $(1))
rule_path = $(patsubst %/,%,$(dir $(1)))
last_path = $(notdir $(patsubst %/,%,$(dir $(1))))
ansicolor = $(shell echo $(call last_path,$(1)) | cksum | cut -b1-2 | xargs -IS expr 2 \* S + 17)
emacs_out = @printf "  %10s %s/%s\n" $(1) $(call rule_path,$(2)) $(call rule_file,$(2))
color_out = @if [ -t 1 ]; then \
				printf "  %10s \033[38;5;%d;1m%s\033[m/%s\n" \
					$(1) $(call ansicolor,$(2)) \
					$(call rule_path,$(2)) $(call rule_file,$(2)); else \
				printf "  %10s %s\n" $(1) $(2); fi
# if TERM=dumb, use it, otherwise switch to the term one
output = $(if $(TERM:dumb=),$(call color_out,$1,$2),$(call emacs_out,$1,$2))

# if V is set to non-nil, turn the verbose mode
quiet = $(if $(V),$($(1)),$(call output,$1,$@);$($(1)))

# Cancel built-in and old-fashioned implicit rules which we don't use
.SUFFIXES:

.SECONDEXPANSION: # to expand $$(@D)/.DIR

.SECONDARY: $(magma_tmp.c) $(magma_tmp.cu)

%/.DIR :
	@mkdir -p $(@D)
	@touch $@

.PRECIOUS: %/.DIR

lib: $(libceed) $(ceed.pc)
# run 'lib' target in parallel
par:;@$(MAKE) $(MFLAGS) V=$(V) lib
backend_status = $(if $(filter $1,$(BACKENDS)), [backends: $1], [not found])
info:
	$(info ------------------------------------)
	$(info CC            = $(CC))
	$(info CXX           = $(CXX))
	$(info FC            = $(FC))
	$(info CPPFLAGS      = $(CPPFLAGS))
	$(info CFLAGS        = $(value CFLAGS))
	$(info CXXFLAGS      = $(value CXXFLAGS))
	$(info FFLAGS        = $(value FFLAGS))
	$(info NVCCFLAGS     = $(value NVCCFLAGS))
	$(info LDFLAGS       = $(value LDFLAGS))
	$(info LDLIBS        = $(LDLIBS))
	$(info OPT           = $(OPT))
	$(info AFLAGS        = $(AFLAGS))
	$(info ASAN          = $(or $(ASAN),(empty)))
	$(info V             = $(or $(V),(empty)) [verbose=$(if $(V),on,off)])
	$(info ------------------------------------)
	$(info MEMCHK_STATUS = $(MEMCHK_STATUS)$(call backend_status,/cpu/self/ref/memcheck))
	$(info AVX_STATUS    = $(AVX_STATUS)$(call backend_status,/cpu/self/avx/serial /cpu/self/avx/blocked))
	$(info XSMM_DIR      = $(XSMM_DIR)$(call backend_status,/cpu/self/xsmm/serial /cpu/self/xsmm/blocked))
	$(info OCCA_DIR      = $(OCCA_DIR)$(call backend_status,/cpu/occa /gpu/occa /omp/occa))
	$(info MAGMA_DIR     = $(MAGMA_DIR)$(call backend_status,/gpu/magma))
	$(info CUDA_DIR      = $(CUDA_DIR)$(call backend_status,$(CUDA_BACKENDS)))
	$(info ------------------------------------)
	$(info MFEM_DIR      = $(MFEM_DIR))
	$(info NEK5K_DIR     = $(NEK5K_DIR))
	$(info PETSC_DIR     = $(PETSC_DIR))
	$(info ------------------------------------)
	$(info prefix        = $(prefix))
	$(info includedir    = $(value includedir))
	$(info libdir        = $(value libdir))
	$(info okldir        = $(value okldir))
	$(info pkgconfigdir  = $(value pkgconfigdir))
	$(info ------------------------------------)
	@true
info-backends:
	$(info make: 'lib' with optional backends: $(filter-out $(BACKENDS_BUILTIN),$(BACKENDS)))
.PHONY: lib all par info info-backends

$(libceed) : LDFLAGS += $(if $(DARWIN), -install_name @rpath/$(notdir $(libceed)))
$(libceed_test) : LDFLAGS += $(if $(DARWIN), -install_name @rpath/$(notdir $(libceed_test)))

# Standard Backends
libceed.c += $(ref.c)
libceed.c += $(blocked.c)
libceed.c += $(opt.c)

# Testing Backends
test_backends.c := $(template.c)
TEST_BACKENDS := /cpu/self/tmpl /cpu/self/tmpl/sub

# Memcheck Backend
MEMCHK_STATUS = Disabled
MEMCHK := $(shell echo "\#include <valgrind/memcheck.h>" | $(CC) $(CPPFLAGS) -E - >/dev/null 2>&1 && echo 1)
ifeq ($(MEMCHK),1)
  MEMCHK_STATUS = Enabled
  libceed.c += $(ceedmemcheck.c)
  BACKENDS += /cpu/self/ref/memcheck
endif

# AVX Backed
AVX_STATUS = Disabled
AVX := $(shell $(CC) $(OPT) -v -E - < /dev/null 2>&1 | grep -c ' -mavx')
ifeq ($(AVX),1)
  AVX_STATUS = Enabled
  libceed.c += $(avx.c)
  BACKENDS += /cpu/self/avx/serial /cpu/self/avx/blocked
endif

# libXSMM Backends
ifneq ($(wildcard $(XSMM_DIR)/lib/libxsmm.*),)
  $(libceeds) : LDFLAGS += -L$(XSMM_DIR)/lib -Wl,-rpath,$(abspath $(XSMM_DIR)/lib)
  $(libceeds) : LDLIBS += -lxsmm -ldl
  MKL ?= 0
  ifneq (0,$(MKL))
    BLAS_LIB = -Wl,--no-as-needed -lmkl_intel_lp64 -lmkl_sequential -lmkl_core -lpthread -lm -ldl
  else
    BLAS_LIB = -lblas
  endif
  $(libceeds) : LDLIBS += $(BLAS_LIB)
  libceed.c += $(xsmm.c)
  $(xsmm.c:%.c=$(OBJDIR)/%.o) $(xsmm.c:%=%.tidy) : CPPFLAGS += -I$(XSMM_DIR)/include
  BACKENDS += /cpu/self/xsmm/serial /cpu/self/xsmm/blocked
endif

# OCCA Backends
ifneq ($(wildcard $(OCCA_DIR)/lib/libocca.*),)
  $(libceeds) : LDFLAGS += -L$(OCCA_DIR)/lib -Wl,-rpath,$(abspath $(OCCA_DIR)/lib)
  $(libceeds) : LDLIBS += -locca
  libceed.c += $(occa.c)
  $(occa.c:%.c=$(OBJDIR)/%.o) $(occa.c:%=%.tidy) : CPPFLAGS += -I$(OCCA_DIR)/include
  BACKENDS += /cpu/occa /gpu/occa /omp/occa
endif

# CUDA Backends
CUDA_LIB_DIR := $(wildcard $(foreach d,lib lib64,$(CUDA_DIR)/$d/libcudart.${SO_EXT}))
CUDA_LIB_DIR := $(patsubst %/,%,$(dir $(firstword $(CUDA_LIB_DIR))))
CUDA_LIB_DIR_STUBS := $(CUDA_LIB_DIR)/stubs
CUDA_BACKENDS = /gpu/cuda/ref /gpu/cuda/reg /gpu/cuda/shared /gpu/cuda/gen
ifneq ($(CUDA_LIB_DIR),)
  $(libceeds) : CFLAGS += -I$(CUDA_DIR)/include
  $(libceeds) : CPPFLAGS += -I$(CUDA_DIR)/include
  $(libceeds) : LDFLAGS += -L$(CUDA_LIB_DIR) -Wl,-rpath,$(abspath $(CUDA_LIB_DIR))
  $(libceeds) : LDLIBS += -lcudart -lnvrtc -lcuda
  $(libceeds) : LINK = $(CXX)
  libceed.c   += $(cuda.c) $(cuda-reg.c) $(cuda-shared.c) $(cuda-gen.c)
  libceed.cpp += $(cuda.cpp) $(cuda-gen.cpp)
  libceed.cu  += $(cuda.cu) $(cuda-reg.cu) $(cuda-shared.cu) $(cuda-gen.cu)
  BACKENDS += $(CUDA_BACKENDS)
endif

# MAGMA Backend
ifneq ($(wildcard $(MAGMA_DIR)/lib/libmagma.*),)
  ifneq ($(CUDA_LIB_DIR),)
<<<<<<< HEAD
  magma_allsrc.o = $(magma_allsrc.c:%.c=$(OBJDIR)/%.o) $(magma_allsrc.cu:%.cu=$(OBJDIR)/%.o)
  $(libceed)           : LDFLAGS += -L$(MAGMA_DIR)/lib -Wl,-rpath,$(abspath $(MAGMA_DIR)/lib)
  $(tests) $(examples) : LDFLAGS += -L$(MAGMA_DIR)/lib -Wl,-rpath,$(abspath $(MAGMA_DIR)/lib)
  $(libceed)           : LDLIBS += -lmagma -L$(CUDA_LIB_DIR) -lcudart
  $(tests) $(examples) : LDLIBS += -lmagma -L$(CUDA_LIB_DIR) -lcudart
  $(libceed) : $(magma_allsrc.o)
=======
  cuda_link = -Wl,-rpath,$(CUDA_LIB_DIR) -L$(CUDA_LIB_DIR) -lcublas -lcusparse -lcudart
  omp_link = -fopenmp
  magma_link_static = -L$(MAGMA_DIR)/lib -lmagma $(cuda_link) $(omp_link)
  magma_link_shared = -L$(MAGMA_DIR)/lib -Wl,-rpath,$(abspath $(MAGMA_DIR)/lib) -lmagma
  magma_link := $(if $(wildcard $(MAGMA_DIR)/lib/libmagma.${SO_EXT}),$(magma_link_shared),$(magma_link_static))
  $(libceeds)           : LDLIBS += $(magma_link)
  $(tests) $(examples) : LDLIBS += $(magma_link)
>>>>>>> 7cf4cb3b
  libceed.c  += $(magma_allsrc.c)
  libceed.cu += $(magma_allsrc.cu)
  $(magma_allsrc.c:%.c=$(OBJDIR)/%.o) $(magma_allsrc.c:%=%.tidy) : CPPFLAGS += -DADD_ -I$(MAGMA_DIR)/include -I$(CUDA_DIR)/include
  $(magma_allsrc.cu:%.cu=$(OBJDIR)/%.o) : NVCCFLAGS += --compiler-options=-fPIC -DADD_ -I$(MAGMA_DIR)/include -I$(MAGMA_DIR)/magmablas -I$(MAGMA_DIR)/control -I$(CUDA_DIR)/include
  BACKENDS += /gpu/magma
  endif
endif

export BACKENDS

# Generate magma_tmp.c and magma_cuda.cu from magma.c
%_tmp.c %_cuda.cu : %.c
	$(magma_preprocessor) $<

libceed.o = $(libceed.c:%.c=$(OBJDIR)/%.o) $(libceed.cpp:%.cpp=$(OBJDIR)/%.o) $(libceed.cu:%.cu=$(OBJDIR)/%.o)
$(libceed.o): | info-backends
$(libceed) : $(libceed.o) | $$(@D)/.DIR
	$(call quiet,LINK) $(LDFLAGS) -shared -o $@ $^ $(LDLIBS)

$(OBJDIR)/%.o : $(CURDIR)/%.c | $$(@D)/.DIR
	$(call quiet,CC) $(CPPFLAGS) $(CFLAGS) -c -o $@ $(abspath $<)

$(OBJDIR)/%.o : $(CURDIR)/%.cpp | $$(@D)/.DIR
	$(call quiet,CXX) $(CPPFLAGS) $(CXXFLAGS) -c -o $@ $(abspath $<)

$(OBJDIR)/%.o : $(CURDIR)/%.cu | $$(@D)/.DIR
	$(call quiet,NVCC) $(CPPFLAGS) $(NVCCFLAGS) -c -o $@ $(abspath $<)

$(OBJDIR)/% : tests/%.c | $$(@D)/.DIR
	$(call quiet,LINK.c) -o $@ $(abspath $<) $(CEED_LIBS) $(LDLIBS)

$(OBJDIR)/% : tests/%.f90 | $$(@D)/.DIR
	$(call quiet,LINK.F) -o $@ $(abspath $<) $(CEED_LIBS) $(LDLIBS)

$(OBJDIR)/% : examples/ceed/%.c | $$(@D)/.DIR
	$(call quiet,LINK.c) -o $@ $(abspath $<) $(CEED_LIBS) $(LDLIBS)

$(OBJDIR)/% : examples/ceed/%.f | $$(@D)/.DIR
	$(call quiet,LINK.F) -o $@ $(abspath $<) $(CEED_LIBS) $(LDLIBS)

$(OBJDIR)/mfem-% : examples/mfem/%.cpp $(libceed) | $$(@D)/.DIR
	+$(MAKE) -C examples/mfem CEED_DIR=`pwd` \
	  MFEM_DIR="$(abspath $(MFEM_DIR))" $*
	mv examples/mfem/$* $@

# Note: Multiple Nek files cannot be built in parallel. The '+' here enables
#       this single Nek bps file to be built in parallel with other examples,
#       such as when calling `make prove-all -j2`.
$(OBJDIR)/nek-bps : examples/nek/bps/bps.usr examples/nek/nek-examples.sh $(libceed) | $$(@D)/.DIR
	+$(MAKE) -C examples MPI=$(MPI) CEED_DIR=`pwd` NEK5K_DIR="$(abspath $(NEK5K_DIR))" nek
	mv examples/nek/build/bps $(OBJDIR)/bps
	cp examples/nek/nek-examples.sh $(OBJDIR)/nek-bps

$(OBJDIR)/petsc-% : examples/petsc/%.c $(libceed) $(ceed.pc) | $$(@D)/.DIR
	+$(MAKE) -C examples/petsc CEED_DIR=`pwd` \
	  PETSC_DIR="$(abspath $(PETSC_DIR))" $*
	mv examples/petsc/$* $@

$(OBJDIR)/navier-stokes-% : examples/navier-stokes/%.c $(libceed) $(ceed.pc) | $$(@D)/.DIR
	+$(MAKE) -C examples/navier-stokes CEED_DIR=`pwd` \
	  PETSC_DIR="$(abspath $(PETSC_DIR))" $*
	mv examples/navier-stokes/$* $@

libceed_test.o = $(test_backends.c:%.c=$(OBJDIR)/%.o)
$(libceed_test) : $(libceed.o) $(libceed_test.o) | $$(@D)/.DIR
	$(call quiet,LINK) $(LDFLAGS) -shared -o $@ $^ $(LDLIBS)

$(examples) : $(libceed)
$(tests) : $(libceed_test)
$(tests) : CEED_LIBS = -lceed_test
$(tests) $(examples) : LDFLAGS += -Wl,-rpath,$(abspath $(LIBDIR)) -L$(LIBDIR)

run-t% : BACKENDS += $(TEST_BACKENDS)
run-% : $(OBJDIR)/%
	@tests/tap.sh $(<:$(OBJDIR)/%=%)

external_examples := \
	$(if $(MFEM_DIR),$(mfemexamples)) \
	$(if $(PETSC_DIR),$(petscexamples)) \
	$(if $(NEK5K_DIR),$(nekexamples))

allexamples = $(examples) $(external_examples)

# The test and prove targets can be controlled via pattern searches.  The
# default is to run tests and those examples that have no external dependencies.
# Examples of finer grained control:
#
#   make test search='petsc mfem'      # PETSc and MFEM examples
#   make prove search='t3'             # t3xx series tests
#   make junit search='ex petsc'       # core ex* and PETSc tests
search ?= t ex
realsearch = $(search:%=%%)
matched = $(foreach pattern,$(realsearch),$(filter $(OBJDIR)/$(pattern),$(tests) $(allexamples)))

# Test core libCEED
test : $(matched:$(OBJDIR)/%=run-%)

# Run test target in parallel
tst : ;@$(MAKE) $(MFLAGS) V=$(V) test
# CPU C tests only for backend %
ctc-% : $(ctests);@$(foreach tst,$(ctests),$(tst) /cpu/$*;)

prove : BACKENDS += $(TEST_BACKENDS)
prove : $(matched)
	$(info Testing backends: $(BACKENDS))
	$(PROVE) $(PROVE_OPTS) --exec 'tests/tap.sh' $(matched:$(OBJDIR)/%=%)
# Run prove target in parallel
prv : ;@$(MAKE) $(MFLAGS) V=$(V) prove

prove-all :
	+$(MAKE) prove realsearch=%

junit-t% : BACKENDS += $(TEST_BACKENDS)
junit-% : $(OBJDIR)/%
	@printf "  %10s %s\n" TEST $(<:$(OBJDIR)/%=%); $(PYTHON) tests/junit.py $(<:$(OBJDIR)/%=%)

junit : $(matched:$(OBJDIR)/%=junit-%)

all: $(alltests)

examples : $(allexamples)
ceedexamples : $(examples)
nekexamples : $(nekexamples)
mfemexamples : $(mfemexamples)
petscexamples : $(petscexamples)

# Benchmarks
allbenchmarks = petsc-bps
bench_targets = $(addprefix bench-,$(allbenchmarks))
.PHONY: $(bench_targets) benchmarks
$(bench_targets): bench-%: $(OBJDIR)/%
	cd benchmarks && ./benchmark.sh --ceed "$(BACKENDS)" -r $(*).sh
benchmarks: $(bench_targets)

$(ceed.pc) : pkgconfig-prefix = $(abspath .)
$(OBJDIR)/ceed.pc : pkgconfig-prefix = $(prefix)
.INTERMEDIATE : $(OBJDIR)/ceed.pc
%/ceed.pc : ceed.pc.template | $$(@D)/.DIR
	@sed "s:%prefix%:$(pkgconfig-prefix):" $< > $@

OCCA        := $(OCCA_DIR)/bin/occa
OKL_KERNELS := $(wildcard backends/occa/*.okl)

okl-cache :
	$(OCCA) cache ceed $(OKL_KERNELS)

okl-clear:
	$(OCCA) clear -y -l ceed

install : $(libceed) $(OBJDIR)/ceed.pc
	$(INSTALL) -d $(addprefix $(if $(DESTDIR),"$(DESTDIR)"),"$(includedir)"\
	  "$(libdir)" "$(pkgconfigdir)" $(if $(OCCA_ON),"$(okldir)"))
	$(INSTALL_DATA) include/ceed.h "$(DESTDIR)$(includedir)/"
	$(INSTALL_DATA) include/ceedf.h "$(DESTDIR)$(includedir)/"
	$(INSTALL_DATA) $(libceed) "$(DESTDIR)$(libdir)/"
	$(INSTALL_DATA) $(OBJDIR)/ceed.pc "$(DESTDIR)$(pkgconfigdir)/"
	$(if $(OCCA_ON),$(INSTALL_DATA) $(OKL_KERNELS) "$(DESTDIR)$(okldir)/")

.PHONY : cln clean doc lib install all print test tst prove prv prove-all junit examples style tidy okl-cache okl-clear info info-backends

cln clean :
	$(RM) -r $(OBJDIR) $(LIBDIR)
	$(MAKE) -C examples clean NEK5K_DIR="$(abspath $(NEK5K_DIR))"
	$(RM) $(magma_tmp.c) $(magma_tmp.cu) backends/magma/*~ backends/magma/*.o
	$(RM) benchmarks/*output.txt

distclean : clean
	$(RM) -r doc/html config.mk

doc :
	doxygen Doxyfile

style :
	@astyle --options=.astylerc \
          $(filter-out include/ceedf.h tests/t310-basis-f.h, \
            $(wildcard include/*.h interface/*.[ch] tests/*.[ch] backends/*/*.[ch] \
              examples/*/*.[ch] examples/*/*.[ch]pp gallery/*/*.[ch]))

CLANG_TIDY ?= clang-tidy
%.c.tidy : %.c
	$(CLANG_TIDY) $^ -- $(CPPFLAGS)

tidy : $(libceed.c:%=%.tidy)

print :
	@echo $(VAR)=$($(VAR))

print-% :
	$(info [ variable name]: $*)
	$(info [        origin]: $(origin $*))
	$(info [         value]: $(value $*))
	$(info [expanded value]: $($*))
	$(info )
	@true

# "make configure" will autodetect any variables not passed on the
# command line, caching the result in config.mk to be used on any
# subsequent invocations of make.  For example,
#
#   make configure CC=/path/to/my/cc CUDA_DIR=/opt/cuda
#   make
#   make prove
configure :
	@: > config.mk
	@echo "CC = $(CC)" | tee -a config.mk
	@echo "FC = $(FC)" | tee -a config.mk
	@echo "NVCC = $(NVCC)" | tee -a config.mk
	@echo "CFLAGS = $(CFLAGS)" | tee -a config.mk
	@echo "CPPFLAGS = $(CPPFLAGS)" | tee -a config.mk
	@echo "FFLAGS = $(FFLAGS)" | tee -a config.mk
	@echo "LDFLAGS = $(LDFLAGS)" | tee -a config.mk
	@echo "LDLIBS = $(LDLIBS)" | tee -a config.mk
	@echo "MAGMA_DIR = $(MAGMA_DIR)" | tee -a config.mk
	@echo "XSMM_DIR = $(XSMM_DIR)" | tee -a config.mk
	@echo "CUDA_DIR = $(CUDA_DIR)" | tee -a config.mk
	@echo "MFEM_DIR = $(MFEM_DIR)" | tee -a config.mk
	@echo "PETSC_DIR = $(PETSC_DIR)" | tee -a config.mk
	@echo "NEK5K_DIR = $(NEK5K_DIR)" | tee -a config.mk
	@echo "Configuration cached in config.mk"

.PHONY : configure

-include $(libceed.c:%.c=$(OBJDIR)/%.d) $(tests.c:tests/%.c=$(OBJDIR)/%.d)<|MERGE_RESOLUTION|>--- conflicted
+++ resolved
@@ -334,22 +334,12 @@
 # MAGMA Backend
 ifneq ($(wildcard $(MAGMA_DIR)/lib/libmagma.*),)
   ifneq ($(CUDA_LIB_DIR),)
-<<<<<<< HEAD
   magma_allsrc.o = $(magma_allsrc.c:%.c=$(OBJDIR)/%.o) $(magma_allsrc.cu:%.cu=$(OBJDIR)/%.o)
   $(libceed)           : LDFLAGS += -L$(MAGMA_DIR)/lib -Wl,-rpath,$(abspath $(MAGMA_DIR)/lib)
   $(tests) $(examples) : LDFLAGS += -L$(MAGMA_DIR)/lib -Wl,-rpath,$(abspath $(MAGMA_DIR)/lib)
-  $(libceed)           : LDLIBS += -lmagma -L$(CUDA_LIB_DIR) -lcudart
+  $(libceeds)           : LDLIBS += -lmagma -L$(CUDA_LIB_DIR) -lcudart
   $(tests) $(examples) : LDLIBS += -lmagma -L$(CUDA_LIB_DIR) -lcudart
-  $(libceed) : $(magma_allsrc.o)
-=======
-  cuda_link = -Wl,-rpath,$(CUDA_LIB_DIR) -L$(CUDA_LIB_DIR) -lcublas -lcusparse -lcudart
-  omp_link = -fopenmp
-  magma_link_static = -L$(MAGMA_DIR)/lib -lmagma $(cuda_link) $(omp_link)
-  magma_link_shared = -L$(MAGMA_DIR)/lib -Wl,-rpath,$(abspath $(MAGMA_DIR)/lib) -lmagma
-  magma_link := $(if $(wildcard $(MAGMA_DIR)/lib/libmagma.${SO_EXT}),$(magma_link_shared),$(magma_link_static))
-  $(libceeds)           : LDLIBS += $(magma_link)
-  $(tests) $(examples) : LDLIBS += $(magma_link)
->>>>>>> 7cf4cb3b
+  $(libceeds) : $(magma_allsrc.o)
   libceed.c  += $(magma_allsrc.c)
   libceed.cu += $(magma_allsrc.cu)
   $(magma_allsrc.c:%.c=$(OBJDIR)/%.o) $(magma_allsrc.c:%=%.tidy) : CPPFLAGS += -DADD_ -I$(MAGMA_DIR)/include -I$(CUDA_DIR)/include
