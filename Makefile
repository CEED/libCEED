--- conflicted
+++ resolved
@@ -207,14 +207,8 @@
 cuda-gen.cpp   := $(sort $(wildcard backends/cuda-gen/*.cpp))
 cuda-gen.cu    := $(sort $(wildcard backends/cuda-gen/*.cu))
 occa.c         := $(sort $(wildcard backends/occa/*.c))
-<<<<<<< HEAD
-magma_allsrc.c  = $(sort $(wildcard backends/magma/*.c))
-magma_allsrc.cu = $(sort $(wildcard backends/magma/*.cu))
-
-=======
 magma.c        := $(sort $(wildcard backends/magma/*.c))
 magma.cu       := $(sort $(wildcard backends/magma/*.cu))
->>>>>>> a07e8cf1
 
 # Output using the 216-color rules mode
 rule_file = $(notdir $(1))
