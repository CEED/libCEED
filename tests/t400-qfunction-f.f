--- conflicted
+++ resolved
@@ -102,11 +102,7 @@
 
       call ceedvectorgetarrayread(v,ceed_mem_host,vv,offset,err)
       do i=1,q
-<<<<<<< HEAD
-        if (abs(vv(i+offset)-vvv(i)) > 1.0D-15) then
-=======
         if (abs(vv(i+offset)-vvv(i)) > 1.0D-14) then
->>>>>>> 1b435e3e
           write(*,*) 'v(i)=',vv(i+offset),', vv(i)=',vvv(i)
         endif
       enddo
