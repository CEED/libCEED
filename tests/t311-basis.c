--- conflicted
+++ resolved
@@ -23,7 +23,6 @@
 
   CeedInit(argv[1], &ceed);
 
-<<<<<<< HEAD
   CeedVectorCreate(ceed, 2, &X);
   CeedVectorCreate(ceed, Q, &Xq);
   CeedVectorSetValue(Xq, 0);
@@ -34,32 +33,23 @@
   CeedBasisCreateTensorH1Lagrange(ceed, 1,  1, 2, Q, CEED_GAUSS_LOBATTO, &bxl);
   CeedBasisCreateTensorH1Lagrange(ceed, 1, 1, Q, Q, CEED_GAUSS_LOBATTO, &bul);
 
-  for (int i = 0; i < 2; i++) x[i] = CeedIntPow(-1, i+1);
+  for (int i = 0; i < 2; i++)
+    x[i] = CeedIntPow(-1, i+1);
   CeedVectorSetArray(X, CEED_MEM_HOST, CEED_USE_POINTER, (CeedScalar *)&x);
 
   CeedBasisApply(bxl, 1, CEED_NOTRANSPOSE, CEED_EVAL_INTERP, X, Xq);
 
   CeedVectorGetArrayRead(Xq, CEED_MEM_HOST, &xq);
-  for (CeedInt i=0; i<Q; i++) uq[i] = PolyEval(xq[i], ALEN(p), p);
+  for (CeedInt i=0; i<Q; i++)
+    uq[i] = PolyEval(xq[i], ALEN(p), p);
   CeedVectorRestoreArrayRead(Xq, &xq);
   CeedVectorSetArray(Uq, CEED_MEM_HOST, CEED_USE_POINTER, (CeedScalar *)&uq);
-=======
-  CeedBasisCreateH1(ceed, CEED_TRIANGLE, 1, P, Q, interp, grad, qref,
-                    qweight, &b);
->>>>>>> 288c0443
 
   // This operation is the identity because the quadrature is collocated
   CeedBasisApply(bul, 1, CEED_TRANSPOSE, CEED_EVAL_INTERP, Uq, U);
 
-<<<<<<< HEAD
   CeedBasisCreateTensorH1Lagrange(ceed, 1, 1, 2, Q, CEED_GAUSS, &bxg);
   CeedBasisCreateTensorH1Lagrange(ceed, 1, 1, Q, Q, CEED_GAUSS, &bug);
-=======
-  CeedVectorCreate(ceed, P, &In);
-  CeedVectorSetArray(In, CEED_MEM_HOST, CEED_USE_POINTER, in);
-  CeedVectorCreate(ceed, Q, &Out);
-  CeedVectorSetValue(Out, 0);
->>>>>>> 288c0443
 
   CeedBasisApply(bxg, 1, CEED_NOTRANSPOSE, CEED_EVAL_INTERP, X, Xq);
   CeedBasisApply(bug, 1, CEED_NOTRANSPOSE, CEED_EVAL_INTERP, U, Uq);
@@ -70,13 +60,8 @@
     CeedScalar px = PolyEval(xq[i], ALEN(p), p);
     if (fabs(uuq[i] - px) > 1e-14)
       // LCOV_EXCL_START
-<<<<<<< HEAD
       printf("%f != %f=p(%f)\n", uuq[i], px, xq[i]);
-      // LCOV_EXCL_STOP
-=======
-      printf("[%d] %f != %f\n", i, out[i], value);
     // LCOV_EXCL_STOP
->>>>>>> 288c0443
   }
   CeedVectorRestoreArrayRead(Xq, &xq);
   CeedVectorRestoreArrayRead(Uq, &uuq);
