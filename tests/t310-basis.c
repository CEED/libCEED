--- conflicted
+++ resolved
@@ -14,17 +14,16 @@
   const CeedScalar *v;
 
   CeedInit(argv[1], &ceed);
-<<<<<<< HEAD
 
   CeedVectorCreate(ceed, len, &U);
   CeedVectorCreate(ceed, len, &V);
 
-  for (i = 0; i < len; i++) {
+  for (i = 0; i < len; i++)
     u[i] = 1.0;
-  }
-  CeedVectorSetArray(U, CEED_MEM_HOST, CEED_USE_POINTER, (CeedScalar *)&u);
+  CeedVectorSetArray(U, CEED_MEM_HOST, CEED_USE_POINTER, u);
 
-  CeedBasisCreateTensorH1Lagrange(ceed, dim, 1, P1d, Q1d, CEED_GAUSS_LOBATTO, &b);
+  CeedBasisCreateTensorH1Lagrange(ceed, dim, 1, P1d, Q1d,
+                                  CEED_GAUSS_LOBATTO, &b);
 
   CeedBasisApply(b, 1, CEED_NOTRANSPOSE, CEED_EVAL_INTERP, U, V);
 
@@ -33,13 +32,8 @@
     if (fabs(v[i] - 1.) > 1e-15)
       // LCOV_EXCL_START
       printf("v[%d] = %f != 1.\n", i, v[i]);
-      // LCOV_EXCL_STOP
+  // LCOV_EXCL_STOP
   CeedVectorRestoreArrayRead(V, &v);
-=======
-  CeedBasisCreateH1(ceed, CEED_TRIANGLE, 1, P, Q, interp, grad, qref,
-                    qweight, &b);
-  CeedBasisView(b, stdout);
->>>>>>> 288c0443
 
   CeedBasisDestroy(&b);
   CeedVectorDestroy(&U);
