!-----------------------------------------------------------------------
! 
! Header with common subroutine
! 
      include 't310-basis-f.h'
!-----------------------------------------------------------------------
      subroutine feval(x1,x2,val)
      real*8 x1,x2,val

      val=x1*x1+x2*x2+x1*x2+1

      end
!-----------------------------------------------------------------------
      program test

      include 'ceedf.h'

      integer ceed,err
      integer input,output
      integer p,q,d
      parameter(p=6)
      parameter(q=4)
      parameter(d=2)

      real*8 qref(d*q)
      real*8 qweight(q)
      real*8 interp(p*q)
      real*8 grad(d*p*q)
      real*8 xq(d*q)
      real*8 xr(d*p)
      real*8 iinput(p)
      real*8 ooutput(q)
      real*8 val,diff
      real*8 x1,x2
      integer*8 offset

      integer b

      character arg*32

      xq=(/2.d-1,6.d-1,1.d0/3.d0,2.d-1,2.d-1,2.d-1,   1.d0/3.d0,6.d-1/)
      xr=(/0.d0,5.d-1,1.d0,0.d0,5.d-1,0.d0,0.d0,0.d0,   0.d0,5.d-1,5.d-1,1.d0/)

      call getarg(1,arg)

      call buildmats(qref,qweight,interp,grad)

      call ceedinit(trim(arg)//char(0),ceed,err)

<<<<<<< HEAD
      call ceedbasiscreateh1(ceed,ceed_triangle,1,p,q,
     $  interp,grad,qref,qweight,b,err)
=======
      call ceedbasiscreateh1(ceed,ceed_triangle,1,p,q,interp,grad,qref,qweight,&
     & b,err)
>>>>>>> 44dd46cb

      do i=1,p
        x1=xr(0*p+i)
        x2=xr(1*p+i)
        call feval(x1,x2,val)
        iinput(i)=val
      enddo

      call ceedvectorcreate(ceed,p,input,err)
<<<<<<< HEAD
      call ceedvectorsetarray(input,ceed_mem_host,ceed_use_pointer,
     $  iinput,err)
      call ceedvectorcreate(ceed,q,output,err)
      call ceedvectorsetvalue(output,0.d0,err)

      call ceedbasisapply(b,1,ceed_notranspose,ceed_eval_interp,
     $  input,output,err)

      call ceedvectorgetarrayread(output,ceed_mem_host,ooutput,
     $  offset,err)
=======
      call ceedvectorsetarray(input,ceed_mem_host,ceed_use_pointer,iinput,err)
      call ceedvectorcreate(ceed,q,output,err)
      call ceedvectorsetvalue(output,0.d0,err)

      call ceedbasisapply(b,1,ceed_notranspose,ceed_eval_interp,input,output,&
     & err)

      call ceedvectorgetarrayread(output,ceed_mem_host,ooutput,offset,err)
>>>>>>> 44dd46cb
      do i=1,q
        x1=xq(0*q+i)
        x2=xq(1*q+i)
        call feval(x1,x2,val)
        diff=val-ooutput(i+offset)
        if (abs(diff)>1.0d-10) then
<<<<<<< HEAD
          write(*,'(A,I1,A,F12.8,A,F12.8)')
     $    '[',i,'] ',ooutput(i+offset),' != ',val
=======
          write(*,'(A,I1,A,F12.8,A,F12.8)')  '[',i,'] ',ooutput(i+offset),&
     &     ' != ',val
>>>>>>> 44dd46cb
        endif
      enddo
      call ceedvectorrestorearrayread(output,ooutput,offset,err)

      call ceedvectordestroy(input,err)
      call ceedvectordestroy(output,err)
      call ceedbasisdestroy(b,err)
      call ceeddestroy(ceed,err)

      end
!-----------------------------------------------------------------------<|MERGE_RESOLUTION|>--- conflicted
+++ resolved
@@ -47,13 +47,8 @@
 
       call ceedinit(trim(arg)//char(0),ceed,err)
 
-<<<<<<< HEAD
-      call ceedbasiscreateh1(ceed,ceed_triangle,1,p,q,
-     $  interp,grad,qref,qweight,b,err)
-=======
       call ceedbasiscreateh1(ceed,ceed_triangle,1,p,q,interp,grad,qref,qweight,&
      & b,err)
->>>>>>> 44dd46cb
 
       do i=1,p
         x1=xr(0*p+i)
@@ -63,18 +58,6 @@
       enddo
 
       call ceedvectorcreate(ceed,p,input,err)
-<<<<<<< HEAD
-      call ceedvectorsetarray(input,ceed_mem_host,ceed_use_pointer,
-     $  iinput,err)
-      call ceedvectorcreate(ceed,q,output,err)
-      call ceedvectorsetvalue(output,0.d0,err)
-
-      call ceedbasisapply(b,1,ceed_notranspose,ceed_eval_interp,
-     $  input,output,err)
-
-      call ceedvectorgetarrayread(output,ceed_mem_host,ooutput,
-     $  offset,err)
-=======
       call ceedvectorsetarray(input,ceed_mem_host,ceed_use_pointer,iinput,err)
       call ceedvectorcreate(ceed,q,output,err)
       call ceedvectorsetvalue(output,0.d0,err)
@@ -83,20 +66,14 @@
      & err)
 
       call ceedvectorgetarrayread(output,ceed_mem_host,ooutput,offset,err)
->>>>>>> 44dd46cb
       do i=1,q
         x1=xq(0*q+i)
         x2=xq(1*q+i)
         call feval(x1,x2,val)
         diff=val-ooutput(i+offset)
         if (abs(diff)>1.0d-10) then
-<<<<<<< HEAD
-          write(*,'(A,I1,A,F12.8,A,F12.8)')
-     $    '[',i,'] ',ooutput(i+offset),' != ',val
-=======
           write(*,'(A,I1,A,F12.8,A,F12.8)')  '[',i,'] ',ooutput(i+offset),&
      &     ' != ',val
->>>>>>> 44dd46cb
         endif
       enddo
       call ceedvectorrestorearrayread(output,ooutput,offset,err)
