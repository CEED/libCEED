c-----------------------------------------------------------------------
      subroutine polyeval(x,n,p,uq)
      real*8 x,y
      integer n,i
      real*8 p(1)
      real*8 uq

      y=p(n) 

      do i=n-1,1,-1
        y=y*x+p(i)
      enddo

      uq=y

      end
c-----------------------------------------------------------------------
      program test

      include 'ceedf.h'

      integer ceed,err
      integer x,xq,u,uq
      integer bxl,bul,bxg,bug
      integer i
      integer q
      parameter(q=6)

      real*8 p(6)
      real*8 xx(2)
      real*8 xxq(q)
      real*8 uuq(q)
      real*8 px
      integer*8 offset1,offset2

      character arg*32

      data p/1,2,3,4,5,6/
      data xx/-1,1/

      call getarg(1,arg)
      call ceedinit(trim(arg)//char(0),ceed,err)

      call ceedvectorcreate(ceed,2,x,err)
      call ceedvectorsetarray(x,ceed_mem_host,ceed_use_pointer,xx,err)
      call ceedvectorcreate(ceed,q,xq,err)
      call ceedvectorsetvalue(xq,0.d0,err)
      call ceedvectorcreate(ceed,q,u,err)
      call ceedvectorsetvalue(u,0.d0,err)
      call ceedvectorcreate(ceed,q,uq,err)
      call ceedvectorsetvalue(uq,0.d0,err)

      call ceedbasiscreatetensorh1lagrange(ceed,1,1,2,q,
     $  ceed_gauss_lobatto,bxl,err)
      call ceedbasiscreatetensorh1lagrange(ceed,1,1,q,q,
     $  ceed_gauss_lobatto,bul,err)

      call ceedbasisapply(bxl,1,ceed_notranspose,ceed_eval_interp,
     $  x,xq,err)

      call ceedvectorgetarrayread(xq,ceed_mem_host,xxq,offset1,err)
      do i=1,q
        call polyeval(xxq(i+offset1),6,p,uuq(i))
      enddo
      call ceedvectorrestorearrayread(xq,xxq,offset1,err)
      call ceedvectorsetarray(uq,ceed_mem_host,ceed_use_pointer,uuq,err)

      call ceedbasisapply(bul,1,ceed_transpose,ceed_eval_interp,uq,u,
     $  err)

      call ceedbasiscreatetensorh1lagrange(ceed,1,1,2,q,ceed_gauss,
     $  bxg,err)
      call ceedbasiscreatetensorh1lagrange(ceed,1,1,q,q,ceed_gauss,
     $  bug,err)

      call ceedbasisapply(bxg,1,ceed_notranspose,ceed_eval_interp,x,xq,
     $  err)
      call ceedbasisapply(bug,1,ceed_notranspose,ceed_eval_interp,u,uq,
     $  err)
<<<<<<< HEAD
      
=======

>>>>>>> 1b435e3e
      call ceedvectorgetarrayread(xq,ceed_mem_host,xxq,offset1,err)
      call ceedvectorgetarrayread(uq,ceed_mem_host,uuq,offset2,err)
      do i=1,q
        call polyeval(xxq(i+offset1),6,p,px)
        if (abs(uuq(i+offset2)-px) > 1e-14) then
          write(*,*) uuq(i+offset2),' not eqaul to ',
     $      px,'=p(',xxq(i+offset1),')'
        endif
      enddo
      call ceedvectorrestorearrayread(xq,xxq,offset1,err)
      call ceedvectorrestorearrayread(uq,uuq,offest2,err)

      call ceedvectordestroy(x,err)
      call ceedvectordestroy(xq,err)
      call ceedvectordestroy(u,err)
      call ceedvectordestroy(uq,err)
      call ceedbasisdestroy(bxl,err)
      call ceedbasisdestroy(bul,err)
      call ceedbasisdestroy(bxg,err)
      call ceedbasisdestroy(bug,err)
      call ceeddestroy(ceed,err)
      end
c-----------------------------------------------------------------------<|MERGE_RESOLUTION|>--- conflicted
+++ resolved
@@ -77,11 +77,7 @@
      $  err)
       call ceedbasisapply(bug,1,ceed_notranspose,ceed_eval_interp,u,uq,
      $  err)
-<<<<<<< HEAD
-      
-=======
 
->>>>>>> 1b435e3e
       call ceedvectorgetarrayread(xq,ceed_mem_host,xxq,offset1,err)
       call ceedvectorgetarrayread(uq,ceed_mem_host,uuq,offset2,err)
       do i=1,q
