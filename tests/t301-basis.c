--- conflicted
+++ resolved
@@ -15,16 +15,6 @@
   CeedInit(argv[1], &ceed);
 
   CeedQRFactorization(ceed, qr, tau, 4, 3);
-<<<<<<< HEAD
-  for (int i=0; i<12; i++) {
-    if (qr[i] <= 100.*CEED_EPSILON && qr[i] >= -100.*CEED_EPSILON) qr[i] = 0;
-    fprintf(stdout, "%12.8f\n", qr[i]);
-  }
-  for (int i=0; i<3; i++) {
-    if (tau[i] <= 100.*CEED_EPSILON && tau[i] >= -100.*CEED_EPSILON) tau[i] = 0;
-    fprintf(stdout, "%12.8f\n", tau[i]);
-  }
-=======
   for (CeedInt i=0; i<3; i++)
     for (CeedInt j=i; j<3; j++)
       A_qr[i*3+j] = qr[i*3+j];
@@ -37,7 +27,6 @@
              i, A_qr[i], i, A[i]);
   // LCOV_EXCL_STOP
 
->>>>>>> 7ca273e5
   CeedDestroy(&ceed);
   return 0;
 }