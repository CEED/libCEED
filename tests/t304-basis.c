/// @file
/// Test grad in multiple dimensions
/// \test Test grad in multiple dimensions
#include <ceed.h>
#include <math.h>

static CeedScalar Eval(CeedInt dim, const CeedScalar x[]) {
  CeedScalar result = tanh(x[0] + 0.1);
  if (dim > 1) result += atan(x[1] + 0.2);
  if (dim > 2) result += exp(-(x[2] + 0.3)*(x[2] + 0.3));
  return result;
}

int main(int argc, char **argv) {
  Ceed ceed;

  CeedInit(argv[1], &ceed);
  for (CeedInt dim=1; dim<=3; dim++) {
    CeedVector X, Xq, U, Uq, Ones, Gtposeones;
    CeedBasis bxl, bug;
    CeedInt P = 8, Q = 10, Pdim = CeedIntPow(P, dim), Qdim = CeedIntPow(Q, dim),
            Xdim = CeedIntPow(2, dim);
    CeedScalar x[Xdim*dim], u[Pdim];
    const CeedScalar *xq, *uq, *gtposeones;
    CeedScalar sum1 = 0, sum2 = 0;

    for (CeedInt d=0; d<dim; d++) {
      for (CeedInt i=0; i<Xdim; i++) {
        x[d*Xdim + i] = (i % CeedIntPow(2, dim-d)) / CeedIntPow(2, dim-d-1) ? 1 : -1;
      }
    }

    CeedVectorCreate(ceed, Xdim*dim, &X);
    CeedVectorSetArray(X, CEED_MEM_HOST, CEED_USE_POINTER, (CeedScalar *)&x);
    CeedVectorCreate(ceed, Pdim*dim, &Xq);
    CeedVectorSetValue(Xq, 0);
    CeedVectorCreate(ceed, Pdim, &U);
    CeedVectorCreate(ceed, Qdim*dim, &Uq);
    CeedVectorSetValue(Uq, 0);
    CeedVectorCreate(ceed, Qdim*dim, &Ones);
    CeedVectorSetValue(Ones, 1);
    CeedVectorCreate(ceed, Pdim, &Gtposeones);
    CeedVectorSetValue(Gtposeones, 0);

    // Get function values at quadrature points
    CeedBasisCreateTensorH1Lagrange(ceed, dim, dim, 2, P, CEED_GAUSS_LOBATTO, &bxl);
    CeedBasisApply(bxl, 1, CEED_NOTRANSPOSE, CEED_EVAL_INTERP, X, Xq);
<<<<<<< HEAD
=======

>>>>>>> 746016e7
    CeedVectorGetArrayRead(Xq, CEED_MEM_HOST, &xq);
    for (CeedInt i=0; i<Pdim; i++) {
      CeedScalar xx[dim];
      for (CeedInt d=0; d<dim; d++) xx[d] = xq[d*Pdim + i];
      u[i] = Eval(dim, xx);
    }
    CeedVectorRestoreArrayRead(Xq, &xq);
    CeedVectorSetArray(U, CEED_MEM_HOST, CEED_USE_POINTER, (CeedScalar *)&u);

    // Calculate G u at quadrature points, G' * 1 at dofs
    CeedBasisCreateTensorH1Lagrange(ceed, dim, 1, P, Q, CEED_GAUSS, &bug);
    CeedBasisApply(bug, 1, CEED_NOTRANSPOSE, CEED_EVAL_GRAD, U, Uq);
    CeedBasisApply(bug, 1, CEED_TRANSPOSE, CEED_EVAL_GRAD, Ones, Gtposeones);

    // Check if 1' * G * u = u' * (G' * 1)
    CeedVectorGetArrayRead(Gtposeones, CEED_MEM_HOST, &gtposeones);
    CeedVectorGetArrayRead(Uq, CEED_MEM_HOST, &uq);
    for (CeedInt i=0; i<Pdim; i++) {
      sum1 += gtposeones[i]*u[i];
    }
    for (CeedInt i=0; i<dim*Qdim; i++) {
      sum2 += uq[i];
    }
    CeedVectorRestoreArrayRead(Gtposeones, &gtposeones);
    CeedVectorRestoreArrayRead(Uq, &uq);
    if (fabs(sum1 - sum2) > 1e-10) {
      printf("[%d] %f != %f\n", dim, sum1, sum2);
    }

    CeedVectorDestroy(&X);
    CeedVectorDestroy(&Xq);
    CeedVectorDestroy(&U);
    CeedVectorDestroy(&Uq);
    CeedVectorDestroy(&Ones);
    CeedVectorDestroy(&Gtposeones);
    CeedBasisDestroy(&bxl);
    CeedBasisDestroy(&bug);
  }
  CeedDestroy(&ceed);
  return 0;
}<|MERGE_RESOLUTION|>--- conflicted
+++ resolved
@@ -45,10 +45,7 @@
     // Get function values at quadrature points
     CeedBasisCreateTensorH1Lagrange(ceed, dim, dim, 2, P, CEED_GAUSS_LOBATTO, &bxl);
     CeedBasisApply(bxl, 1, CEED_NOTRANSPOSE, CEED_EVAL_INTERP, X, Xq);
-<<<<<<< HEAD
-=======
 
->>>>>>> 746016e7
     CeedVectorGetArrayRead(Xq, CEED_MEM_HOST, &xq);
     for (CeedInt i=0; i<Pdim; i++) {
       CeedScalar xx[dim];
