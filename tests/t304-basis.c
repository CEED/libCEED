--- conflicted
+++ resolved
@@ -13,24 +13,6 @@
 
   CeedInit(argv[1], &ceed);
 
-<<<<<<< HEAD
-  CeedSymmetricSchurDecomposition(ceed, A, lambda, 4);
-  fprintf(stdout, "Q:\n");
-  for (int i=0; i<4; i++) {
-    for (int j=0; j<4; j++) {
-      if (A[j+4*i] <= 100.*CEED_EPSILON
-          && A[j+4*i] >= -100.*CEED_EPSILON) A[j+4*i] = 0;
-      fprintf(stdout, "%12.8f\t", A[j+4*i]);
-    }
-    fprintf(stdout, "\n");
-  }
-  fprintf(stdout, "lambda:\n");
-  for (int i=0; i<4; i++) {
-    if (lambda[i] <= 100.*CEED_EPSILON
-        && lambda[i] >= -100.*CEED_EPSILON) lambda[i] = 0;
-    fprintf(stdout, "%12.8f\n", lambda[i]);
-  }
-=======
   // Create mass matrix
   CeedBasisCreateTensorH1Lagrange(ceed, 1, 1, P, P, CEED_GAUSS, &basis);
   const CeedScalar *interp, *quad_weights;
@@ -64,7 +46,6 @@
   // LCOV_EXCL_STOP
 
   CeedBasisDestroy(&basis);
->>>>>>> 7ca273e5
   CeedDestroy(&ceed);
   return 0;
 }