// Test qfunction evaluation
#include <ceed.h>

static int setup(void *ctx, CeedInt Q, const CeedScalar *const *in,
                 CeedScalar *const *out) {
  const CeedScalar *w = in[0];
  CeedScalar *qdata = out[0];
  for (CeedInt i=0; i<Q; i++) {
    qdata[i] = w[i];
  }
  return 0;
}

static int mass(void *ctx, CeedInt Q, const CeedScalar *const *in,
                CeedScalar *const *out) {
  const CeedScalar *qdata = in[0], *u = in[1];
  CeedScalar *v = out[0];
  for (CeedInt i=0; i<Q; i++) {
    v[i] = qdata[i] * u[i];
  }
  return 0;
}

int main(int argc, char **argv) {
  Ceed ceed;
  CeedQFunction qf_setup, qf_mass;
  CeedInt Q = 8;
  CeedScalar qdata[Q], w[Q], u[Q], v[Q], vv[Q];


  CeedInit(argv[1], &ceed);
<<<<<<< HEAD
  CeedQFunctionCreateInterior(ceed, 1, 1, sizeof(CeedScalar),
                              CEED_EVAL_WEIGHT, CEED_EVAL_NONE,
                              setup, NULL, __FILE__ ":setup", &qf_setup);
  CeedQFunctionCreateInterior(ceed, 1, 1, sizeof(CeedScalar),
                              CEED_EVAL_INTERP, CEED_EVAL_INTERP,
                              mass, NULL, __FILE__ ":mass", &qf_mass);
=======
  CeedQFunctionCreateInterior(ceed, 1, setup, __FILE__ ":setup", &qf_setup);
  CeedQFunctionAddInput(qf_setup, "w", 1, CEED_EVAL_INTERP);
  CeedQFunctionAddOutput(qf_setup, "qdata", 1, CEED_EVAL_INTERP);

  CeedQFunctionCreateInterior(ceed, 1, mass, __FILE__ ":mass", &qf_mass);
  CeedQFunctionAddInput(qf_mass, "qdata", 1, CEED_EVAL_INTERP);
  CeedQFunctionAddInput(qf_mass, "u", 1, CEED_EVAL_INTERP);
  CeedQFunctionAddOutput(qf_mass, "v", 1, CEED_EVAL_INTERP);

>>>>>>> b904e572
  for (CeedInt i=0; i<Q; i++) {
    CeedScalar x = 2.*i/(Q-1) - 1;
    w[i] = 1 - x*x;
    u[i] = 2 + 3*x + 5*x*x;
    v[i] = w[i] * u[i];
  }
  {
    const CeedScalar *const in[1] = {w};
    CeedScalar *const out[1] = {qdata};
    CeedQFunctionApply(qf_setup, Q, in, out);
  }
  {
    const CeedScalar *const in[2] = {qdata, u};
    CeedScalar *const out[1] = {vv};
    CeedQFunctionApply(qf_mass, Q, in, out);
  }
  for (CeedInt i=0; i<Q; i++) {
    if (v[i] != vv[i]) printf("[%d] v %f != vv %f\n",i, v[i], vv[i]);
  }
  CeedQFunctionDestroy(&qf_setup);
  CeedQFunctionDestroy(&qf_mass);
  CeedDestroy(&ceed);
  return 0;
}<|MERGE_RESOLUTION|>--- conflicted
+++ resolved
@@ -29,14 +29,6 @@
 
 
   CeedInit(argv[1], &ceed);
-<<<<<<< HEAD
-  CeedQFunctionCreateInterior(ceed, 1, 1, sizeof(CeedScalar),
-                              CEED_EVAL_WEIGHT, CEED_EVAL_NONE,
-                              setup, NULL, __FILE__ ":setup", &qf_setup);
-  CeedQFunctionCreateInterior(ceed, 1, 1, sizeof(CeedScalar),
-                              CEED_EVAL_INTERP, CEED_EVAL_INTERP,
-                              mass, NULL, __FILE__ ":mass", &qf_mass);
-=======
   CeedQFunctionCreateInterior(ceed, 1, setup, __FILE__ ":setup", &qf_setup);
   CeedQFunctionAddInput(qf_setup, "w", 1, CEED_EVAL_INTERP);
   CeedQFunctionAddOutput(qf_setup, "qdata", 1, CEED_EVAL_INTERP);
@@ -46,7 +38,6 @@
   CeedQFunctionAddInput(qf_mass, "u", 1, CEED_EVAL_INTERP);
   CeedQFunctionAddOutput(qf_mass, "v", 1, CEED_EVAL_INTERP);
 
->>>>>>> b904e572
   for (CeedInt i=0; i<Q; i++) {
     CeedScalar x = 2.*i/(Q-1) - 1;
     w[i] = 1 - x*x;
