!-----------------------------------------------------------------------
      subroutine eval(dimn,x,rslt)
      integer dimn
      real*8 x(1)
      real*8 rslt
      real*8 center

      integer d

      rslt=1
      center=0.1

      do d=1,dimn
        rslt=rslt*tanh(x(d)-center)
        center=center+0.1
      enddo

      end
!-----------------------------------------------------------------------
      program test

      include 'ceedf.h'

      integer ceed,err
      integer x,xq,u,uq
      integer bxl,bul,bxg,bug
      integer dimn,d
      integer i
      integer q
      parameter(q=10)
      integer maxdim
      parameter(maxdim=3)
      integer qdimmax
      parameter(qdimmax=q**maxdim)
      integer xdimmax
      parameter(xdimmax=2**maxdim)
      integer qdim,xdim

      real*8 xx(xdimmax*maxdim)
      real*8 xxx(maxdim)
      real*8 xxq(qdimmax*maxdim)
      real*8 uuq(qdimmax)
      real*8 fx
      integer*8 offset1,offset2

      character arg*32

      call getarg(1,arg)
      call ceedinit(trim(arg)//char(0),ceed,err)

      do dimn=1,maxdim
        qdim=q**dimn
        xdim=2**dimn

        do d=0,dimn-1
          do i=1,xdim
            if ((mod(i-1,2**(dimn-d))/(2**(dimn-d-1))).ne.0) then
              xx(d*xdim+i)=1
            else
              xx(d*xdim+i)=-1
            endif
          enddo
        enddo

        call ceedvectorcreate(ceed,xdim*dimn,x,err)
        call ceedvectorsetarray(x,ceed_mem_host,ceed_use_pointer,xx,err)
        call ceedvectorcreate(ceed,qdim*dimn,xq,err)
        call ceedvectorsetvalue(xq,0.d0,err)
        call ceedvectorcreate(ceed,qdim,u,err)
        call ceedvectorsetvalue(u,0.d0,err)
        call ceedvectorcreate(ceed,qdim,uq,err)
<<<<<<< HEAD

        call ceedbasiscreatetensorh1lagrange(ceed,dimn,dimn,2,q,
     $    ceed_gauss_lobatto,bxl,err)
        call ceedbasiscreatetensorh1lagrange(ceed,dimn,1,q,q,
     $    ceed_gauss_lobatto,bul,err)

        call ceedbasisapply(bxl,1,ceed_notranspose,ceed_eval_interp,
     $    x,xq,err)

=======

        call ceedbasiscreatetensorh1lagrange(ceed,dimn,dimn,2,q,&
     &   ceed_gauss_lobatto,bxl,err)
        call ceedbasiscreatetensorh1lagrange(ceed,dimn,1,q,q,&
     &   ceed_gauss_lobatto,bul,err)

        call ceedbasisapply(bxl,1,ceed_notranspose,ceed_eval_interp,x,xq,err)

>>>>>>> 44dd46cb
        call ceedvectorgetarrayread(xq,ceed_mem_host,xxq,offset1,err)
        do i=1,qdim
          do d=0,dimn-1
            xxx(d+1)=xxq(d*qdim+i+offset1)
          enddo
          call eval(dimn,xxx,uuq(i))
        enddo
        call ceedvectorrestorearrayread(xq,xxq,offset1,err)
<<<<<<< HEAD
        call ceedvectorsetarray(uq,ceed_mem_host,ceed_use_pointer,
     $    uuq,err)
=======
        call ceedvectorsetarray(uq,ceed_mem_host,ceed_use_pointer,uuq,err)
>>>>>>> 44dd46cb

        call ceedbasisapply(bul,1,ceed_transpose,ceed_eval_interp,uq,u,err)

        call ceedbasiscreatetensorh1lagrange(ceed,dimn,dimn,2,q,ceed_gauss,bxg,&
     &   err)
        call ceedbasiscreatetensorh1lagrange(ceed,dimn,1,q,q,ceed_gauss,bug,err)

        call ceedbasisapply(bxg,1,ceed_notranspose,ceed_eval_interp,x,xq,err)
        call ceedbasisapply(bug,1,ceed_notranspose,ceed_eval_interp,u,uq,err)

        call ceedvectorgetarrayread(xq,ceed_mem_host,xxq,offset1,err)
        call ceedvectorgetarrayread(uq,ceed_mem_host,uuq,offset2,err)
        do i=1,qdim
          do d=0,dimn-1
            xxx(d+1)=xxq(d*qdim+i+offset1)
          enddo
          call eval(dimn,xxx,fx)

          if(dabs(uuq(i+offset2)-fx) > 1.0D-4) then
          write(*,*) uuq(i+offset2),' not eqaul to ',fx,dimn,i
          endif
        enddo
        call ceedvectorrestorearrayread(xq,xxq,offset1,err)
        call ceedvectorrestorearrayread(uq,uuq,offest2,err)

        call ceedvectordestroy(x,err)
        call ceedvectordestroy(xq,err)
        call ceedvectordestroy(u,err)
        call ceedvectordestroy(uq,err)
        call ceedbasisdestroy(bxl,err)
        call ceedbasisdestroy(bul,err)
        call ceedbasisdestroy(bxg,err)
        call ceedbasisdestroy(bug,err)
      enddo

      call ceeddestroy(ceed,err)
      end
!-----------------------------------------------------------------------<|MERGE_RESOLUTION|>--- conflicted
+++ resolved
@@ -69,17 +69,6 @@
         call ceedvectorcreate(ceed,qdim,u,err)
         call ceedvectorsetvalue(u,0.d0,err)
         call ceedvectorcreate(ceed,qdim,uq,err)
-<<<<<<< HEAD
-
-        call ceedbasiscreatetensorh1lagrange(ceed,dimn,dimn,2,q,
-     $    ceed_gauss_lobatto,bxl,err)
-        call ceedbasiscreatetensorh1lagrange(ceed,dimn,1,q,q,
-     $    ceed_gauss_lobatto,bul,err)
-
-        call ceedbasisapply(bxl,1,ceed_notranspose,ceed_eval_interp,
-     $    x,xq,err)
-
-=======
 
         call ceedbasiscreatetensorh1lagrange(ceed,dimn,dimn,2,q,&
      &   ceed_gauss_lobatto,bxl,err)
@@ -88,7 +77,6 @@
 
         call ceedbasisapply(bxl,1,ceed_notranspose,ceed_eval_interp,x,xq,err)
 
->>>>>>> 44dd46cb
         call ceedvectorgetarrayread(xq,ceed_mem_host,xxq,offset1,err)
         do i=1,qdim
           do d=0,dimn-1
@@ -97,12 +85,7 @@
           call eval(dimn,xxx,uuq(i))
         enddo
         call ceedvectorrestorearrayread(xq,xxq,offset1,err)
-<<<<<<< HEAD
-        call ceedvectorsetarray(uq,ceed_mem_host,ceed_use_pointer,
-     $    uuq,err)
-=======
         call ceedvectorsetarray(uq,ceed_mem_host,ceed_use_pointer,uuq,err)
->>>>>>> 44dd46cb
 
         call ceedbasisapply(bul,1,ceed_transpose,ceed_eval_interp,uq,u,err)
 
