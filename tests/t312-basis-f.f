!-----------------------------------------------------------------------
! 
! Header with common subroutine
! 
      include 't310-basis-f.h'
!-----------------------------------------------------------------------
      subroutine feval(x1,x2,val)
      real*8 x1,x2,val

      val=x1*x1+x2*x2+x1*x2+1

      end
!-----------------------------------------------------------------------
      program test

      include 'ceedf.h'

      integer ceed,err
      integer input,output,weights
      integer p,q,d
      parameter(p=6)
      parameter(q=4)
      parameter(d=2)

      real*8 qref(d*q)
      real*8 qweight(q)
      real*8 interp(p*q)
      real*8 grad(d*p*q)
      real*8 xr(d*p)
      real*8 iinput(p)
      real*8 ooutput(q)
      real*8 wweights(q)
      real*8 val,diff
      real*8 x1,x2
      integer*8 offset1,offset2

      integer b

      character arg*32

      xr=(/0.0d0,5.0d-1,1.0d0,0.0d0,5.0d-1,0.0d0,0.0d0,0.0d0,0.0d0,5.0d-1,&
     &  5.0d-1,1.0d0/)

      call getarg(1,arg)

      call buildmats(qref,qweight,interp,grad)

      call ceedinit(trim(arg)//char(0),ceed,err)

<<<<<<< HEAD
      call ceedbasiscreateh1(ceed,ceed_triangle,1,p,q,
     $  interp,grad,qref,qweight,b,err)
=======
      call ceedbasiscreateh1(ceed,ceed_triangle,1,p,q,interp,grad,qref,qweight,&
     & b,err)
>>>>>>> 44dd46cb

      do i=1,p
        x1=xr(0*p+i)
        x2=xr(1*p+i)
        call feval(x1,x2,val)
        iinput(i)=val
      enddo

      call ceedvectorcreate(ceed,p,input,err)
<<<<<<< HEAD
      call ceedvectorsetarray(input,ceed_mem_host,ceed_use_pointer,
     $  iinput,err)
=======
      call ceedvectorsetarray(input,ceed_mem_host,ceed_use_pointer,iinput,err)
>>>>>>> 44dd46cb
      call ceedvectorcreate(ceed,q,output,err)
      call ceedvectorsetvalue(output,0.d0,err)
      call ceedvectorcreate(ceed,q,weights,err)
      call ceedvectorsetvalue(weights,0.d0,err)

<<<<<<< HEAD
      call ceedbasisapply(b,1,ceed_notranspose,ceed_eval_interp,
     $  input,output,err)
      call ceedbasisapply(b,1,ceed_notranspose,ceed_eval_weight,
     $  ceed_null,weights,err)

      call ceedvectorgetarrayread(output,ceed_mem_host,ooutput,
     $  offset1,err)
      call ceedvectorgetarrayread(weights,ceed_mem_host,wweights,
     $  offset2,err)
=======
      call ceedbasisapply(b,1,ceed_notranspose,ceed_eval_interp,input,output,&
     & err)
      call ceedbasisapply(b,1,ceed_notranspose,ceed_eval_weight,ceed_null,&
     & weights,err)

      call ceedvectorgetarrayread(output,ceed_mem_host,ooutput,offset1,err)
      call ceedvectorgetarrayread(weights,ceed_mem_host,wweights,offset2,err)
>>>>>>> 44dd46cb
      val=0
      do i=1,q
        val=val+ooutput(i+offset1)*wweights(i+offset2)
      enddo
      call ceedvectorrestorearrayread(output,ooutput,offset1,err)
      call ceedvectorrestorearrayread(weights,wweights,offset2,err)

      diff=val-17.d0/24.d0
      if (abs(diff)>1.0d-10) then
        write(*,'(A,I1,A,F12.8,A,F12.8)')'[',i,'] ',val,' != ',17.d0/24.d0
      endif

      call ceedvectordestroy(input,err)
      call ceedvectordestroy(output,err)
      call ceedvectordestroy(weights,err)
      call ceedbasisdestroy(b,err)
      call ceeddestroy(ceed,err)

      end
!-----------------------------------------------------------------------<|MERGE_RESOLUTION|>--- conflicted
+++ resolved
@@ -47,13 +47,8 @@
 
       call ceedinit(trim(arg)//char(0),ceed,err)
 
-<<<<<<< HEAD
-      call ceedbasiscreateh1(ceed,ceed_triangle,1,p,q,
-     $  interp,grad,qref,qweight,b,err)
-=======
       call ceedbasiscreateh1(ceed,ceed_triangle,1,p,q,interp,grad,qref,qweight,&
      & b,err)
->>>>>>> 44dd46cb
 
       do i=1,p
         x1=xr(0*p+i)
@@ -63,28 +58,12 @@
       enddo
 
       call ceedvectorcreate(ceed,p,input,err)
-<<<<<<< HEAD
-      call ceedvectorsetarray(input,ceed_mem_host,ceed_use_pointer,
-     $  iinput,err)
-=======
       call ceedvectorsetarray(input,ceed_mem_host,ceed_use_pointer,iinput,err)
->>>>>>> 44dd46cb
       call ceedvectorcreate(ceed,q,output,err)
       call ceedvectorsetvalue(output,0.d0,err)
       call ceedvectorcreate(ceed,q,weights,err)
       call ceedvectorsetvalue(weights,0.d0,err)
 
-<<<<<<< HEAD
-      call ceedbasisapply(b,1,ceed_notranspose,ceed_eval_interp,
-     $  input,output,err)
-      call ceedbasisapply(b,1,ceed_notranspose,ceed_eval_weight,
-     $  ceed_null,weights,err)
-
-      call ceedvectorgetarrayread(output,ceed_mem_host,ooutput,
-     $  offset1,err)
-      call ceedvectorgetarrayread(weights,ceed_mem_host,wweights,
-     $  offset2,err)
-=======
       call ceedbasisapply(b,1,ceed_notranspose,ceed_eval_interp,input,output,&
      & err)
       call ceedbasisapply(b,1,ceed_notranspose,ceed_eval_weight,ceed_null,&
@@ -92,7 +71,6 @@
 
       call ceedvectorgetarrayread(output,ceed_mem_host,ooutput,offset1,err)
       call ceedvectorgetarrayread(weights,ceed_mem_host,wweights,offset2,err)
->>>>>>> 44dd46cb
       val=0
       do i=1,q
         val=val+ooutput(i+offset1)*wweights(i+offset2)
