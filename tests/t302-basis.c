--- conflicted
+++ resolved
@@ -20,16 +20,6 @@
   CeedBasisGetCollocatedGrad(b, collo_grad_1d);
   CeedBasisGetGrad(b, &grad_1d);
 
-<<<<<<< HEAD
-  for (int i=0; i<Q; i++) {
-    fprintf(stdout, "%12s[%d]:", "collograd1d", i);
-    for (int j=0; j<Q; j++) {
-      if (fabs(collo_grad_1d[j+Q*i]) <= 100.*CEED_EPSILON) collo_grad_1d[j+Q*i] = 0;
-      fprintf(stdout, "\t% 12.8f", collo_grad_1d[j+Q*i]);
-    }
-    fprintf(stdout, "\n");
-  }
-=======
   for (CeedInt i=0; i<P; i++)
     for (CeedInt j=0; j<P; j++)
       if (fabs(collo_grad_1d[j+P*i] - grad_1d[j+P*i]) > 100*CEED_EPSILON)
@@ -37,22 +27,12 @@
         printf("Error in collocated gradient %f != %f\n", collo_grad_1d[j+P*i],
                grad_1d[j+P*i]);
   // LCOV_EXCL_START
->>>>>>> 7ca273e5
   CeedBasisDestroy(&b);
 
   // Q = P, not already collocated
   CeedBasisCreateTensorH1Lagrange(ceed, 1,  1, P, P, CEED_GAUSS, &b);
   CeedBasisGetCollocatedGrad(b, collo_grad_1d);
 
-<<<<<<< HEAD
-  for (int i=0; i<Q; i++) {
-    fprintf(stdout, "%12s[%d]:", "collograd1d", i);
-    for (int j=0; j<Q; j++) {
-      if (fabs(collo_grad_1d[j+Q*i]) <= 100.*CEED_EPSILON) collo_grad_1d[j+Q*i] = 0;
-      fprintf(stdout, "\t% 12.8f", collo_grad_1d[j+Q*i]);
-    }
-    fprintf(stdout, "\n");
-=======
   CeedBasisGetQRef(b, &q_ref);
   for (CeedInt i=0; i<P; i++)
     x_2[i] = q_ref[i]*q_ref[i];
@@ -66,24 +46,11 @@
       // LCOV_EXCL_START
       printf("Error in collocated gradient %f != %f\n", sum, 2*q_ref[i]);
     // LCOV_EXCL_START
->>>>>>> 7ca273e5
   }
   CeedBasisDestroy(&b);
 
   // Q = P + 2, not already collocated
   CeedBasisCreateTensorH1Lagrange(ceed, 1,  1, P, P+2, CEED_GAUSS, &b);
-<<<<<<< HEAD
-  CeedBasisGetCollocatedGrad(b, collo_grad_1d_2);
-
-  for (int i=0; i<P+2; i++) {
-    fprintf(stdout, "%12s[%d]:", "collograd1d", i);
-    for (int j=0; j<P+2; j++) {
-      if (fabs(collo_grad_1d_2[j+(P+2)*i]) <= 100.*CEED_EPSILON) collo_grad_1d_2[j+
-            (P+2)*i] = 0;
-      fprintf(stdout, "\t% 12.8f", collo_grad_1d_2[j+(P+2)*i]);
-    }
-    fprintf(stdout, "\n");
-=======
   CeedBasisGetCollocatedGrad(b, collo_grad_1d);
 
   CeedBasisGetQRef(b, &q_ref);
@@ -99,7 +66,6 @@
       // LCOV_EXCL_START
       printf("Error in collocated gradient %f != %f\n", sum, 2*q_ref[i]);
     // LCOV_EXCL_START
->>>>>>> 7ca273e5
   }
   CeedBasisDestroy(&b);
 
