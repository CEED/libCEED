stages:
  - test:cpu-and-tidy
  - test:gpu-and-float

noether-cpu:
  stage: test:cpu-and-tidy
  tags:
    - cpu
    - rocm
  interruptible: true
  before_script:
# Environment
    - export COVERAGE=1 CC=gcc CXX=g++ FC=gfortran HIPCC=hipcc
    - echo "-------------- nproc ---------------" && NPROC_CPU=$(nproc) && NPROC_GPU=$(($(nproc)<8?$(nproc):8)) && echo "NPROC_CPU" $NPROC_CPU && echo "NPROC_GPU" $NPROC_GPU
    - echo "-------------- CC ------------------" && $CC --version
    - echo "-------------- CXX -----------------" && $CXX --version
    - echo "-------------- FC ------------------" && $FC --version
    - echo "-------------- HIPCC ---------------" && $HIPCC --version
    - echo "-------------- GCOV ----------------" && gcov --version
# Libraries for backends
<<<<<<< HEAD
# -- LIBXSMM main
    - cd .. && git clone --depth 1 https://github.com/libxsmm/libxsmm.git && make -C libxsmm -j$(nproc) && export XSMM_DIR=$PWD/libxsmm && cd libCEED
=======
# -- LIBXSMM 44433be9426eddaed88415646c15b3bcc61afc85
    - cd .. && export XSMM_HASH=44433be9426eddaed88415646c15b3bcc61afc85 && { [[ -d libxsmm-$XSMM_HASH ]] || { curl -L https://github.com/libxsmm/libxsmm/archive/$XSMM_HASH.tar.gz -o xsmm.tar.gz && tar zvxf xsmm.tar.gz && rm xsmm.tar.gz && make -C libxsmm-$XSMM_HASH -j$(nproc); }; } && export XSMM_DIR=$PWD/libxsmm-$XSMM_HASH && cd libCEED
>>>>>>> bb4ed8c7
    - echo "-------------- LIBXSMM -------------" && git -C $XSMM_DIR describe --tags
# -- OCCA v1.1.0
    - cd .. && export OCCA_VERSION=occa-1.1.0 OCCA_OPENCL_ENABLED=0 && { [[ -d $OCCA_VERSION ]] || { git clone --depth 1 --branch v1.1.0 https://github.com/libocca/occa.git $OCCA_VERSION && make -C $OCCA_VERSION -j$(nproc); }; } && export OCCA_DIR=$PWD/$OCCA_VERSION && cd libCEED
    - echo "-------------- OCCA ----------------" && make -C $OCCA_DIR info
  script:
    - rm -f .SUCCESS
# libCEED
    - make configure OPT='-O -march=native -ffp-contract=fast'
#    Note: OCCA backends currently disabled in CI
    - BACKENDS_CPU=$(OCCA_DIR= make info-backends-all | grep -o '/cpu[^ ]*')
    - echo "-------------- libCEED -------------" && make info
    - echo "-------------- BACKENDS_CPU --------" && echo $BACKENDS_CPU
    - make -j$NPROC_CPU
# Remove OCCA after verifying it compiles
# CodeCov of OCCA backend not useful since testing is intentionally disabled
    - export OCCA_DIR= && make -j$NPROC_CPU -W build/interface/ceed-register.o
# -- libCEED only tests
    - echo "-------------- core tests ----------"
    - echo '[{"subject":"/","metrics":[{"name":"Transfer Size (KB)","value":"19.5","desiredSize":"smaller"},{"name":"Speed Index","value":0,"desiredSize":"smaller"},{"name":"Total Score","value":92,"desiredSize":"larger"},{"name":"Requests","value":4,"desiredSize":"smaller"}]}]' > performance.json
#    Note: PETSC_DIR is set by default in GitLab runner env, unsetting to isolate core tests
    - export PETSC_DIR= PETSC_ARCH=
    - make -k -j$NPROC_CPU BACKENDS="$BACKENDS_CPU" JUNIT_BATCH="cpu" junit realsearch=%
# Libraries for examples
# -- PETSc with HIP (minimal)
    - export PETSC_DIR=/projects/petsc PETSC_ARCH=mpich-hip && git -C $PETSC_DIR describe
    - echo "-------------- PETSc ---------------" && make -C $PETSC_DIR info
    - make -k -j$NPROC_CPU BACKENDS="$BACKENDS_CPU" JUNIT_BATCH="cpu" junit search="petsc fluids solids"
# -- MFEM v4.2
    - cd .. && export MFEM_VERSION=mfem-4.2 && { [[ -d $MFEM_VERSION ]] || { git clone --depth 1 --branch v4.2 https://github.com/mfem/mfem.git $MFEM_VERSION && make -C $MFEM_VERSION -j$(nproc) serial CXXFLAGS="-O -std=c++11"; }; } && export MFEM_DIR=$PWD/$MFEM_VERSION && cd libCEED
    - echo "-------------- MFEM ----------------" && make -C $MFEM_DIR info
    - make -k -j$NPROC_CPU BACKENDS="$BACKENDS_CPU" JUNIT_BATCH="cpu" junit search=mfem
# -- Nek5000 v19.0
    - export COVERAGE=0
    - cd .. && export NEK5K_VERSION=Nek5000-19.0 && { [[ -d $NEK5K_VERSION ]] || { git clone --depth 1 --branch v19.0 https://github.com/Nek5000/Nek5000.git $NEK5K_VERSION && cd $NEK5K_VERSION/tools && ./maketools genbox genmap reatore2 && cd ../..; }; } && export NEK5K_DIR=$PWD/$NEK5K_VERSION && export PATH=$NEK5K_DIR/bin:$PATH MPI=0 && cd libCEED
    - echo "-------------- Nek5000 -------------" && git -C $NEK5K_DIR describe --tags
    - make -k -j$NPROC_CPU BACKENDS="$BACKENDS_CPU" JUNIT_BATCH="cpu" junit search=nek NEK5K_DIR=$NEK5K_DIR
# Clang-tidy
    - echo "-------------- clang-tidy ----------" && clang-tidy --version
    - TIDY_OPTS="-fix-errors" make -j$NPROC_CPU tidy && git diff --exit-code
# Report status
    - touch .SUCCESS
  after_script:
    - |
      if [ -f .SUCCESS ]; then
        lcov --directory . --capture --output-file coverage.info;
        bash <(curl -s https://codecov.io/bash) -f coverage.info -t ${CODECOV_ACCESS_TOKEN} -F interface;
        bash <(curl -s https://codecov.io/bash) -f coverage.info -t ${CODECOV_ACCESS_TOKEN} -F gallery;
        bash <(curl -s https://codecov.io/bash) -f coverage.info -t ${CODECOV_ACCESS_TOKEN} -F backends;
        bash <(curl -s https://codecov.io/bash) -f coverage.info -t ${CODECOV_ACCESS_TOKEN} -F tests;
        bash <(curl -s https://codecov.io/bash) -f coverage.info -t ${CODECOV_ACCESS_TOKEN} -F examples;
      fi
  artifacts:
    paths:
      - build/*.junit
    reports:
      junit: build/*.junit
      performance: performance.json

noether-rocm:
  stage: test:gpu-and-float
  tags:
    - rocm
  interruptible: true
  before_script:
# Environment
    - export COVERAGE=1 CC=gcc CXX=g++ FC=gfortran HIPCC=hipcc
    - echo "-------------- nproc ---------------" && NPROC_CPU=$(nproc) && NPROC_GPU=$(($(nproc)<8?$(nproc):8)) && echo "NPROC_CPU" $NPROC_CPU && echo "NPROC_GPU" $NPROC_GPU
    - echo "-------------- CC ------------------" && $CC --version
    - echo "-------------- CXX -----------------" && $CXX --version
    - echo "-------------- FC ------------------" && $FC --version
    - echo "-------------- HIPCC ---------------" && $HIPCC --version
    - echo "-------------- GCOV ----------------" && gcov --version
# Libraries for backends
# -- MAGMA from dev branch
    - echo "-------------- MAGMA ---------------"
    - export MAGMA_DIR=/projects/hipMAGMA && git -C $MAGMA_DIR describe
  script:
    - rm -f .SUCCESS
# libCEED
    - make configure HIP_DIR=/opt/rocm OPT='-O -march=native -ffp-contract=fast'
    - BACKENDS_CPU=$(make info-backends-all | grep -o '/cpu[^ ]*') && BACKENDS_GPU=$(make info-backends | grep -o '/gpu[^ ]*')
    - echo "-------------- libCEED -------------" && make info
    - echo "-------------- BACKENDS_GPU --------" && echo $BACKENDS_GPU
    - make -j$NPROC_CPU
# -- libCEED only tests
    - echo "-------------- core tests ----------"
    - echo '[{"subject":"/","metrics":[{"name":"Transfer Size (KB)","value":"19.5","desiredSize":"smaller"},{"name":"Speed Index","value":0,"desiredSize":"smaller"},{"name":"Total Score","value":92,"desiredSize":"larger"},{"name":"Requests","value":4,"desiredSize":"smaller"}]}]' > performance.json
#    Note: PETSC_DIR is set by default in GitLab runner env, unsetting to isolate core tests
    - export PETSC_DIR= PETSC_ARCH=
    - make -k -j$NPROC_GPU BACKENDS="$BACKENDS_GPU" JUNIT_BATCH="hip" junit realsearch=%
# Libraries for examples
# -- PETSc with HIP (minimal)
    - export PETSC_DIR=/projects/petsc PETSC_ARCH=mpich-hip && git -C $PETSC_DIR describe
    - echo "-------------- PETSc ---------------" && make -C $PETSC_DIR info
    - make -k -j$NPROC_GPU BACKENDS="$BACKENDS_GPU" JUNIT_BATCH="hip" junit search="petsc fluids solids"
# -- MFEM v4.2
    - cd .. && export MFEM_VERSION=mfem-4.2 && { [[ -d $MFEM_VERSION ]] || { git clone --depth 1 --branch v4.2 https://github.com/mfem/mfem.git $MFEM_VERSION && make -C $MFEM_VERSION -j$(nproc) serial CXXFLAGS="-O -std=c++11"; }; } && export MFEM_DIR=$PWD/$MFEM_VERSION && cd libCEED
    - echo "-------------- MFEM ----------------" && make -C $MFEM_DIR info
    - make -k -j$NPROC_GPU BACKENDS="$BACKENDS_GPU" JUNIT_BATCH="hip" junit search=mfem
# -- Nek5000 v19.0
    - export COVERAGE=0
    - cd .. && export NEK5K_VERSION=Nek5000-19.0 && { [[ -d $NEK5K_VERSION ]] || { git clone --depth 1 --branch v19.0 https://github.com/Nek5000/Nek5000.git $NEK5K_VERSION && cd $NEK5K_VERSION/tools && ./maketools genbox genmap reatore2 && cd ../..; }; } && export NEK5K_DIR=$PWD/$NEK5K_VERSION && export PATH=$NEK5K_DIR/bin:$PATH MPI=0 && cd libCEED
    - echo "-------------- Nek5000 -------------" && git -C $NEK5K_DIR describe --tags
    - make -k -j$NPROC_GPU BACKENDS="$BACKENDS_GPU" JUNIT_BATCH="hip" junit search=nek NEK5K_DIR=$NEK5K_DIR
# Clang-tidy
    - echo "-------------- clang-tidy ----------" && clang-tidy --version
    - TIDY_OPTS="-fix-errors" make -j$NPROC_CPU tidy && git diff --exit-code
# Report status
    - touch .SUCCESS
  after_script:
    - |
      if [ -f .SUCCESS ]; then
        lcov --directory . --capture --output-file coverage.info;
        bash <(curl -s https://codecov.io/bash) -f coverage.info -t ${CODECOV_ACCESS_TOKEN} -F interface;
        bash <(curl -s https://codecov.io/bash) -f coverage.info -t ${CODECOV_ACCESS_TOKEN} -F gallery;
        bash <(curl -s https://codecov.io/bash) -f coverage.info -t ${CODECOV_ACCESS_TOKEN} -F backends;
        bash <(curl -s https://codecov.io/bash) -f coverage.info -t ${CODECOV_ACCESS_TOKEN} -F tests;
        bash <(curl -s https://codecov.io/bash) -f coverage.info -t ${CODECOV_ACCESS_TOKEN} -F examples;
      fi
  artifacts:
    paths:
      - build/*.junit
    reports:
      junit: build/*.junit
      performance: performance.json

noether-float:
  stage: test:gpu-and-float
  tags:
    - cpu
    - rocm 
  interruptible: true
  before_script:
# Environment
    - export COVERAGE=1 CC=gcc CXX=g++ FC= HIPCC=hipcc
    - echo "-------------- nproc ---------------" && NPROC_CPU=$(nproc) && NPROC_GPU=$(($(nproc)<8?$(nproc):8)) && echo "NPROC_CPU" $NPROC_CPU && echo "NPROC_GPU" $NPROC_GPU
    - echo "-------------- CC ------------------" && $CC --version
    - echo "-------------- CXX -----------------" && $CXX --version
    - echo "-------------- HIPCC ---------------" && $HIPCC --version
    - echo "-------------- GCOV ----------------" && gcov --version
# Libraries for backends
# -- MAGMA from dev branch
    - echo "-------------- MAGMA ---------------"
    - export MAGMA_DIR=/projects/hipMAGMA && git -C $MAGMA_DIR describe
<<<<<<< HEAD
# -- LIBXSMM main
    - cd .. && git clone --depth 1 https://github.com/libxsmm/libxsmm.git && make -C libxsmm -j$(nproc) && export XSMM_DIR=$PWD/libxsmm && cd libCEED
=======
# -- LIBXSMM 44433be9426eddaed88415646c15b3bcc61afc85
    - cd .. && export XSMM_HASH=44433be9426eddaed88415646c15b3bcc61afc85 && { [[ -d libxsmm-$XSMM_HASH ]] || { curl -L https://github.com/libxsmm/libxsmm/archive/$XSMM_HASH.tar.gz -o xsmm.tar.gz && tar zvxf xsmm.tar.gz && rm xsmm.tar.gz && make -C libxsmm-$XSMM_HASH -j$(nproc); }; } && export XSMM_DIR=$PWD/libxsmm-$XSMM_HASH && cd libCEED
>>>>>>> bb4ed8c7
    - echo "-------------- LIBXSMM -------------" && git -C $XSMM_DIR describe --tags
  script:
    - rm -f .SUCCESS
# libCEED
# Change to single precision
    - sed -i 's/ceed-f64/ceed-f32/1' include/ceed/types.h 
# Build libCEED
    - make configure HIP_DIR=/opt/rocm OPT='-O -march=native -ffp-contract=fast'
    - BACKENDS_CPU=$(make info-backends-all | grep -o '/cpu[^ ]*') && BACKENDS_GPU=$(make info-backends | grep -o '/gpu[^ ]*')
    - echo "-------------- libCEED -------------" && make info
    - echo "-------------- BACKENDS_CPU --------" && echo $BACKENDS_CPU
    - echo "-------------- BACKENDS_GPU --------" && echo $BACKENDS_GPU
    - make -j$NPROC_CPU
# -- libCEED only tests
    - echo "-------------- core tests ----------"
    - echo '[{"subject":"/","metrics":[{"name":"Transfer Size (KB)","value":"19.5","desiredSize":"smaller"},{"name":"Speed Index","value":0,"desiredSize":"smaller"},{"name":"Total Score","value":92,"desiredSize":"larger"},{"name":"Requests","value":4,"desiredSize":"smaller"}]}]' > performance.json
#    Note: PETSC_DIR is set by default in GitLab runner env, unsetting to isolate core tests
    - export PETSC_DIR= PETSC_ARCH=
    - make -k -j$NPROC_CPU BACKENDS="$BACKENDS_CPU" JUNIT_BATCH="float-cpu" junit realsearch=%
    - make -k -j$NPROC_GPU BACKENDS="$BACKENDS_GPU" JUNIT_BATCH="float-hip" junit realsearch=%
# Report status
    - echo "SUCCESS" > .job_status
  after_script:
    - |
      if [ $(cat .job_status) == "SUCCESS" ]; then
        lcov --directory . --capture --output-file coverage.info;
        bash <(curl -s https://codecov.io/bash) -f coverage.info -t ${CODECOV_ACCESS_TOKEN} -F interface;
        bash <(curl -s https://codecov.io/bash) -f coverage.info -t ${CODECOV_ACCESS_TOKEN} -F gallery;
        bash <(curl -s https://codecov.io/bash) -f coverage.info -t ${CODECOV_ACCESS_TOKEN} -F backends;
        bash <(curl -s https://codecov.io/bash) -f coverage.info -t ${CODECOV_ACCESS_TOKEN} -F tests;
        bash <(curl -s https://codecov.io/bash) -f coverage.info -t ${CODECOV_ACCESS_TOKEN} -F examples;
      fi
    - sed -i 's/ceed-f32/ceed-f64/1' include/ceed/types.h 
  artifacts:
    paths:
      - build/*.junit
    reports:
      junit: build/*.junit
      performance: performance.json

lv-cuda:
  stage: test:gpu-and-float
  tags:
    - cuda
  interruptible: true
  before_script:
# Environment
    - ulimit -v $[1024*1024*32] # 32 GiB in units of 1024 bytes
    - . /opt/rh/gcc-toolset-11/enable
    - export COVERAGE=1 CC=gcc CXX=g++ FC=gfortran
    - export CUDA_DIR=/usr/local/cuda-11.6
    - export CUDA_VISIBLE_DEVICES=GPU-c4529365-8229-f689-b43d-ccd7f1677079 # our RTX 2080 Super via nvidia-smi -L
    - echo "-------------- nproc ---------------" && NPROC_CPU=$(nproc) && NPROC_GPU=4 && echo "NPROC_CPU" $NPROC_CPU && echo "NPROC_GPU" $NPROC_GPU
    - echo "-------------- CC ------------------" && $CC --version
    - echo "-------------- CXX -----------------" && $CXX --version
    - echo "-------------- FC ------------------" && $FC --version
    - echo "-------------- NVCC ----------------" && $CUDA_DIR/bin/nvcc --version
  script:
    - rm -f .SUCCESS
# libCEED
    - make configure OPT='-O -march=native -ffp-contract=fast'
    - echo "-------------- libCEED -------------" && make info
    - BACKENDS_GPU=$(make info-backends | grep -o '/gpu[^ ]*')
    - echo "-------------- BACKENDS_GPU --------" && echo $BACKENDS_GPU
    - nice make -k -j$NPROC_CPU -l$NPROC_CPU
# -- libCEED only tests
    - echo "-------------- core tests ----------"
#    Note: PETSC_DIR is set by default in GitLab runner env, unsetting to isolate core tests
    - export PETSC_DIR= PETSC_ARCH=
    - nice make -k -j$NPROC_GPU BACKENDS="$BACKENDS_GPU" JUNIT_BATCH="cuda" junit realsearch=%
# Libraries for examples
# -- PETSc with CUDA (minimal)
    - export PETSC_DIR=/home/jeth8984/petsc PETSC_ARCH=cuda-O && git -C $PETSC_DIR describe
    - echo "-------------- PETSc ---------------" && make -C $PETSC_DIR info
    - nice make -k -j$NPROC_GPU JUNIT_BATCH="cuda" junit BACKENDS="$BACKENDS_GPU" search="petsc fluids solids"
# Report status
    - touch .SUCCESS
  after_script:
    - |
      if [ -f .SUCCESS ]; then
        lcov --directory . --capture --output-file coverage.info;
        bash <(curl -s https://codecov.io/bash) -f coverage.info -t ${CODECOV_ACCESS_TOKEN} -F interface;
        bash <(curl -s https://codecov.io/bash) -f coverage.info -t ${CODECOV_ACCESS_TOKEN} -F gallery;
        bash <(curl -s https://codecov.io/bash) -f coverage.info -t ${CODECOV_ACCESS_TOKEN} -F backends;
        bash <(curl -s https://codecov.io/bash) -f coverage.info -t ${CODECOV_ACCESS_TOKEN} -F tests;
        bash <(curl -s https://codecov.io/bash) -f coverage.info -t ${CODECOV_ACCESS_TOKEN} -F examples;
      fi
  artifacts:
    paths:
      - build/*.junit
    reports:
      junit: build/*.junit<|MERGE_RESOLUTION|>--- conflicted
+++ resolved
@@ -18,13 +18,8 @@
     - echo "-------------- HIPCC ---------------" && $HIPCC --version
     - echo "-------------- GCOV ----------------" && gcov --version
 # Libraries for backends
-<<<<<<< HEAD
-# -- LIBXSMM main
-    - cd .. && git clone --depth 1 https://github.com/libxsmm/libxsmm.git && make -C libxsmm -j$(nproc) && export XSMM_DIR=$PWD/libxsmm && cd libCEED
-=======
 # -- LIBXSMM 44433be9426eddaed88415646c15b3bcc61afc85
     - cd .. && export XSMM_HASH=44433be9426eddaed88415646c15b3bcc61afc85 && { [[ -d libxsmm-$XSMM_HASH ]] || { curl -L https://github.com/libxsmm/libxsmm/archive/$XSMM_HASH.tar.gz -o xsmm.tar.gz && tar zvxf xsmm.tar.gz && rm xsmm.tar.gz && make -C libxsmm-$XSMM_HASH -j$(nproc); }; } && export XSMM_DIR=$PWD/libxsmm-$XSMM_HASH && cd libCEED
->>>>>>> bb4ed8c7
     - echo "-------------- LIBXSMM -------------" && git -C $XSMM_DIR describe --tags
 # -- OCCA v1.1.0
     - cd .. && export OCCA_VERSION=occa-1.1.0 OCCA_OPENCL_ENABLED=0 && { [[ -d $OCCA_VERSION ]] || { git clone --depth 1 --branch v1.1.0 https://github.com/libocca/occa.git $OCCA_VERSION && make -C $OCCA_VERSION -j$(nproc); }; } && export OCCA_DIR=$PWD/$OCCA_VERSION && cd libCEED
@@ -169,13 +164,8 @@
 # -- MAGMA from dev branch
     - echo "-------------- MAGMA ---------------"
     - export MAGMA_DIR=/projects/hipMAGMA && git -C $MAGMA_DIR describe
-<<<<<<< HEAD
-# -- LIBXSMM main
-    - cd .. && git clone --depth 1 https://github.com/libxsmm/libxsmm.git && make -C libxsmm -j$(nproc) && export XSMM_DIR=$PWD/libxsmm && cd libCEED
-=======
 # -- LIBXSMM 44433be9426eddaed88415646c15b3bcc61afc85
     - cd .. && export XSMM_HASH=44433be9426eddaed88415646c15b3bcc61afc85 && { [[ -d libxsmm-$XSMM_HASH ]] || { curl -L https://github.com/libxsmm/libxsmm/archive/$XSMM_HASH.tar.gz -o xsmm.tar.gz && tar zvxf xsmm.tar.gz && rm xsmm.tar.gz && make -C libxsmm-$XSMM_HASH -j$(nproc); }; } && export XSMM_DIR=$PWD/libxsmm-$XSMM_HASH && cd libCEED
->>>>>>> bb4ed8c7
     - echo "-------------- LIBXSMM -------------" && git -C $XSMM_DIR describe --tags
   script:
     - rm -f .SUCCESS
