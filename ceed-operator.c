// Copyright (c) 2017, Lawrence Livermore National Security, LLC. Produced at
// the Lawrence Livermore National Laboratory. LLNL-CODE-734707. All Rights
// reserved. See files LICENSE and NOTICE for details.
//
// This file is part of CEED, a collection of benchmarks, miniapps, software
// libraries and APIs for efficient high-order finite element and spectral
// element discretizations for exascale applications. For more information and
// source code availability see http://github.com/ceed.
//
// The CEED research is supported by the Exascale Computing Project 17-SC-20-SC,
// a collaborative effort of two U.S. Department of Energy organizations (Office
// of Science and the National Nuclear Security Administration) responsible for
// the planning and preparation of a capable exascale ecosystem, including
// software, applications, hardware, advanced system engineering and early
// testbed platforms, in support of the nation's exascale computing imperative.

#include <ceed-impl.h>


int CeedOperatorCreate(Ceed ceed, CeedElemRestriction r, CeedBasis b,
                       CeedQFunction qf, CeedQFunction dqf,
                       CeedQFunction dqfT, CeedOperator* op) {
  int ierr;

  if (!ceed->OperatorCreate) return CeedError(ceed, 1,
                                      "Backend does not support OperatorCreate");
  ierr = CeedCalloc(1,op); CeedChk(ierr);
  (*op)->ceed = ceed;
  (*op)->Erestrict = r;
  (*op)->basis = b;
  (*op)->qf = qf;
  (*op)->dqf = dqf;
  (*op)->dqfT = dqfT;
  ierr = ceed->OperatorCreate(*op); CeedChk(ierr);
  return 0;
}

int CeedOperatorApply(CeedOperator op, CeedVector qdata, CeedVector ustate,
                      CeedVector residual, CeedRequest* request) {
  int ierr;

  ierr = op->Apply(op, qdata, ustate, residual, request); CeedChk(ierr);
  return 0;
}

<<<<<<< HEAD
int CeedOperatorDestroy(CeedOperator* op) {
=======
int CeedOperatorGetQData(CeedOperator op, CeedVector *qdata) {
  int ierr;

  if (!op->GetQData)
    return CeedError(op->ceed, 1, "Backend does not support OperatorGetQData");
  ierr = op->GetQData(op, qdata); CeedChk(ierr);
  return 0;
}

int CeedOperatorDestroy(CeedOperator *op) {
>>>>>>> f80fd1f0
  int ierr;

  if (!*op) return 0;
  if ((*op)->Destroy) {
    ierr = (*op)->Destroy(*op); CeedChk(ierr);
  }
  ierr = CeedFree(op); CeedChk(ierr);
  return 0;
}<|MERGE_RESOLUTION|>--- conflicted
+++ resolved
@@ -43,9 +43,6 @@
   return 0;
 }
 
-<<<<<<< HEAD
-int CeedOperatorDestroy(CeedOperator* op) {
-=======
 int CeedOperatorGetQData(CeedOperator op, CeedVector *qdata) {
   int ierr;
 
@@ -56,7 +53,6 @@
 }
 
 int CeedOperatorDestroy(CeedOperator *op) {
->>>>>>> f80fd1f0
   int ierr;
 
   if (!*op) return 0;
