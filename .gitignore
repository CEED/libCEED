--- conflicted
+++ resolved
@@ -94,11 +94,6 @@
 *.fls
 
 # profiling files
-<<<<<<< HEAD
-*.so
-*.so.*
-=======
->>>>>>> 5a05fad6
 *.txt
 *.proto
 *.csv