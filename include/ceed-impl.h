--- conflicted
+++ resolved
@@ -227,12 +227,12 @@
   int     ref_count;
   CeedInt vec_length; /* Number of quadrature points must be padded to a
                            multiple of vec_length */
-<<<<<<< HEAD
   CeedQFunctionField  *input_fields;
   CeedQFunctionField  *output_fields;
   CeedInt              num_input_fields, num_output_fields;
   CeedQFunctionUser    function;
   CeedInt              user_flop_estimate;
+  const char          *user_source;
   const char          *source_path;
   const char          *kernel_name;
   const char          *gallery_name;
@@ -243,24 +243,6 @@
   bool                 is_context_writable;
   CeedQFunctionContext ctx;  /* user context for function */
   void                *data; /* place for the backend to store any data */
-=======
-  CeedQFunctionField *input_fields;
-  CeedQFunctionField *output_fields;
-  CeedInt num_input_fields, num_output_fields;
-  CeedQFunctionUser function;
-  CeedInt user_flop_estimate;
-  const char *user_source;
-  const char *source_path;
-  const char *kernel_name;
-  const char *gallery_name;
-  bool is_gallery;
-  bool is_identity;
-  bool is_fortran;
-  bool is_immutable;
-  bool is_context_writable;
-  CeedQFunctionContext ctx; /* user context for function */
-  void *data;          /* place for the backend to store any data */
->>>>>>> a0b0bf66
 };
 
 struct CeedQFunctionContext_private {
