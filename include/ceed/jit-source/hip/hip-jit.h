--- conflicted
+++ resolved
@@ -15,15 +15,6 @@
 #define CeedPragmaSIMD
 #define CEED_Q_VLA 1
 
-<<<<<<< HEAD
-#include <ceed/types.h>
-
-typedef struct {
-  const CeedScalar* inputs[16];
-  CeedScalar*       outputs[16];
-} Fields_Hip;
-=======
 #include "hip-types.h"
->>>>>>> 9e201c85
 
 #endif