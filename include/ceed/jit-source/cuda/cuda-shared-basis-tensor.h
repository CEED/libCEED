// Copyright (c) 2017-2022, Lawrence Livermore National Security, LLC and other CEED contributors.
// All Rights Reserved. See the top-level LICENSE and NOTICE files for details.
//
// SPDX-License-Identifier: BSD-2-Clause
//
// This file is part of CEED:  http://github.com/ceed

#include <ceed.h>
#include "cuda-shared-basis-tensor-templates.h"

//------------------------------------------------------------------------------
// Interp kernel by dim
//------------------------------------------------------------------------------
extern "C" __global__ void Interp(const CeedInt num_elem,
                                const CeedScalar *c_B,
                                const CeedScalar *__restrict__ d_U,
                                CeedScalar *__restrict__ d_V) {
  extern __shared__ CeedScalar slice[];

  BackendData data;
  data.t_id_x = threadIdx.x;
  data.t_id_y = threadIdx.y;
  data.t_id_z = threadIdx.z;
  data.t_id  = threadIdx.x + threadIdx.y*blockDim.x + threadIdx.z*blockDim.y*blockDim.x;
  data.slice = slice + data.t_id_z * T_1D * (BASIS_DIM > 1 ? T_1D : 1);

  CeedScalar r_U[BASIS_NUM_COMP * (BASIS_DIM > 2 ? BASIS_P_1D : 1)];
  CeedScalar r_V[BASIS_NUM_COMP * (BASIS_DIM > 2 ? BASIS_Q_1D : 1)];

  for (CeedInt elem = blockIdx.x*blockDim.z + threadIdx.z; elem < num_elem; elem += gridDim.x*blockDim.z) {
    if (BASIS_DIM == 1) {
      ReadElementStrided1d<BASIS_NUM_COMP, BASIS_P_1D>(data, elem, 1, BASIS_P_1D*num_elem, BASIS_P_1D, d_U, r_U);
      Interp1d<BASIS_NUM_COMP, BASIS_P_1D, BASIS_Q_1D>(data, r_U, c_B, r_V);
      WriteElementStrided1d<BASIS_NUM_COMP, BASIS_Q_1D>(data, elem, 1, BASIS_Q_1D*num_elem, BASIS_Q_1D, r_V, d_V);
    } else if (BASIS_DIM == 2) {
      ReadElementStrided2d<BASIS_NUM_COMP, BASIS_P_1D>(data, elem, 1, BASIS_P_1D*BASIS_P_1D*num_elem, BASIS_P_1D*BASIS_P_1D, d_U, r_U);
      InterpTensor2d<BASIS_NUM_COMP, BASIS_P_1D, BASIS_Q_1D>(data, r_U, c_B, r_V);
      WriteElementStrided2d<BASIS_NUM_COMP, BASIS_Q_1D>(data, elem, 1, BASIS_Q_1D*BASIS_Q_1D*num_elem, BASIS_Q_1D*BASIS_Q_1D, r_V, d_V);
    } else if (BASIS_DIM == 3) {
      ReadElementStrided3d<BASIS_NUM_COMP, BASIS_P_1D>(data, elem, 1, BASIS_P_1D*BASIS_P_1D*BASIS_P_1D*num_elem, BASIS_P_1D*BASIS_P_1D*BASIS_P_1D, d_U, r_U);
      InterpTensor3d<BASIS_NUM_COMP, BASIS_P_1D, BASIS_Q_1D>(data, r_U, c_B, r_V);
      WriteElementStrided3d<BASIS_NUM_COMP, BASIS_Q_1D>(data, elem, 1, BASIS_Q_1D*BASIS_Q_1D*BASIS_Q_1D*num_elem, BASIS_Q_1D*BASIS_Q_1D*BASIS_Q_1D, r_V, d_V);
    }
  }
}

extern "C" __global__ void InterpTranspose(const CeedInt num_elem,
                                const CeedScalar *c_B,
                                const CeedScalar *__restrict__ d_U,
                                CeedScalar *__restrict__ d_V) {
  extern __shared__ CeedScalar slice[];

  BackendData data;
  data.t_id_x = threadIdx.x;
  data.t_id_y = threadIdx.y;
  data.t_id_z = threadIdx.z;
  data.t_id  = threadIdx.x + threadIdx.y*blockDim.x + threadIdx.z*blockDim.y*blockDim.x;
  data.slice = slice + data.t_id_z * T_1D * (BASIS_DIM > 1 ? T_1D : 1);

  CeedScalar r_U[BASIS_NUM_COMP * (BASIS_DIM > 2 ? BASIS_Q_1D : 1)];
  CeedScalar r_V[BASIS_NUM_COMP * (BASIS_DIM > 2 ? BASIS_P_1D : 1)];

  for (CeedInt elem = blockIdx.x*blockDim.z + threadIdx.z; elem < num_elem; elem += gridDim.x*blockDim.z) {
    if (BASIS_DIM == 1) {
      ReadElementStrided1d<BASIS_NUM_COMP, BASIS_Q_1D>(data, elem, 1, BASIS_Q_1D*num_elem, BASIS_Q_1D, d_U, r_U);
      InterpTranspose1d<BASIS_NUM_COMP, BASIS_P_1D, BASIS_Q_1D>(data, r_U, c_B, r_V);
      WriteElementStrided1d<BASIS_NUM_COMP, BASIS_P_1D>(data, elem, 1, BASIS_P_1D*num_elem, BASIS_P_1D, r_V, d_V);
    } else if (BASIS_DIM == 2) {
      ReadElementStrided2d<BASIS_NUM_COMP, BASIS_Q_1D>(data, elem, 1, BASIS_Q_1D*BASIS_Q_1D*num_elem, BASIS_Q_1D*BASIS_Q_1D, d_U, r_U);
      InterpTransposeTensor2d<BASIS_NUM_COMP, BASIS_P_1D, BASIS_Q_1D>(data, r_U, c_B, r_V);
      WriteElementStrided2d<BASIS_NUM_COMP, BASIS_P_1D>(data, elem, 1, BASIS_P_1D*BASIS_P_1D*num_elem, BASIS_P_1D*BASIS_P_1D, r_V, d_V);
    } else if (BASIS_DIM == 3) {
      ReadElementStrided3d<BASIS_NUM_COMP, BASIS_Q_1D>(data, elem, 1, BASIS_Q_1D*BASIS_Q_1D*BASIS_Q_1D*num_elem, BASIS_Q_1D*BASIS_Q_1D*BASIS_Q_1D, d_U, r_U);
      InterpTransposeTensor3d<BASIS_NUM_COMP, BASIS_P_1D, BASIS_Q_1D>(data, r_U, c_B, r_V);
      WriteElementStrided3d<BASIS_NUM_COMP, BASIS_P_1D>(data, elem, 1, BASIS_P_1D*BASIS_P_1D*BASIS_P_1D*num_elem, BASIS_P_1D*BASIS_P_1D*BASIS_P_1D, r_V, d_V);
    }
  }
}

//------------------------------------------------------------------------------
// Grad kernel by dim
//------------------------------------------------------------------------------
extern "C" __global__ void Grad(const CeedInt num_elem,
                                const CeedScalar *c_B, const CeedScalar *c_G,
                                const CeedScalar *__restrict__ d_U,
                                CeedScalar *__restrict__ d_V) {
  extern __shared__ CeedScalar slice[];

  BackendData data;
  data.t_id_x = threadIdx.x;
  data.t_id_y = threadIdx.y;
  data.t_id_z = threadIdx.z;
  data.t_id  = threadIdx.x + threadIdx.y*blockDim.x + threadIdx.z*blockDim.y*blockDim.x;
  data.slice = slice + data.t_id_z * T_1D * (BASIS_DIM > 1 ? T_1D : 1);

<<<<<<< HEAD
  CeedScalar r_U[BASIS_NUM_COMP * (BASIS_DIM > 2 ? BASIS_P_1D : 1)];
=======
  CeedScalar r_U[BASIS_NUM_COMP * BASIS_DIM * (BASIS_DIM > 2 ? BASIS_P_1D : 1)];
>>>>>>> a1dc62f7
  CeedScalar r_V[BASIS_NUM_COMP * BASIS_DIM * (BASIS_DIM > 2 ? BASIS_Q_1D : 1)];

  for (CeedInt elem = blockIdx.x*blockDim.z + threadIdx.z; elem < num_elem; elem += gridDim.x*blockDim.z) {
    if (BASIS_DIM == 1) {
      ReadElementStrided1d<BASIS_NUM_COMP, BASIS_P_1D>(data, elem, 1, BASIS_P_1D*num_elem, BASIS_P_1D, d_U, r_U);
      Grad1d<BASIS_NUM_COMP, BASIS_P_1D, BASIS_Q_1D>(data, r_U, c_B, c_G, r_V);
      WriteElementStrided1d<BASIS_NUM_COMP, BASIS_Q_1D>(data, elem, 1, BASIS_Q_1D*num_elem, BASIS_Q_1D, r_V, d_V);
    } else if (BASIS_DIM == 2) {
      ReadElementStrided2d<BASIS_NUM_COMP, BASIS_P_1D>(data, elem, 1, BASIS_P_1D*BASIS_P_1D*num_elem, BASIS_P_1D*BASIS_P_1D, d_U, r_U);
      GradTensor2d<BASIS_NUM_COMP, BASIS_P_1D, BASIS_Q_1D>(data, r_U, c_B, c_G, r_V);
      WriteElementStrided2d<BASIS_NUM_COMP*BASIS_DIM, BASIS_Q_1D>(data, elem, 1, BASIS_Q_1D*BASIS_Q_1D*num_elem, BASIS_Q_1D*BASIS_Q_1D, r_V, d_V);
    } else if (BASIS_DIM == 3) {
      ReadElementStrided3d<BASIS_NUM_COMP, BASIS_P_1D>(data, elem, 1, BASIS_P_1D*BASIS_P_1D*BASIS_P_1D*num_elem, BASIS_P_1D*BASIS_P_1D*BASIS_P_1D, d_U, r_U);
      GradTensor3d<BASIS_NUM_COMP, BASIS_P_1D, BASIS_Q_1D>(data, r_U, c_B, c_G, r_V);
      WriteElementStrided3d<BASIS_NUM_COMP*BASIS_DIM, BASIS_Q_1D>(data, elem, 1, BASIS_Q_1D*BASIS_Q_1D*BASIS_Q_1D*num_elem, BASIS_Q_1D*BASIS_Q_1D*BASIS_Q_1D, r_V, d_V);
    }
  }
}

extern "C" __global__ void GradTranspose(const CeedInt num_elem,
                                const CeedScalar *c_B, const CeedScalar *c_G,
                                const CeedScalar *__restrict__ d_U,
                                CeedScalar *__restrict__ d_V) {
  extern __shared__ CeedScalar slice[];

  BackendData data;
  data.t_id_x = threadIdx.x;
  data.t_id_y = threadIdx.y;
  data.t_id_z = threadIdx.z;
  data.t_id  = threadIdx.x + threadIdx.y*blockDim.x + threadIdx.z*blockDim.y*blockDim.x;
  data.slice = slice + data.t_id_z * T_1D * (BASIS_DIM > 1 ? T_1D : 1);

  CeedScalar r_U[BASIS_NUM_COMP * BASIS_DIM * (BASIS_DIM > 2 ? BASIS_Q_1D : 1)];
<<<<<<< HEAD
  CeedScalar r_V[BASIS_NUM_COMP * (BASIS_DIM > 2 ? BASIS_P_1D : 1)];
=======
  CeedScalar r_V[BASIS_NUM_COMP * BASIS_DIM * (BASIS_DIM > 2 ? BASIS_P_1D : 1)];
>>>>>>> a1dc62f7

  for (CeedInt elem = blockIdx.x*blockDim.z + threadIdx.z; elem < num_elem; elem += gridDim.x*blockDim.z) {
    if (BASIS_DIM == 1) {
      ReadElementStrided1d<BASIS_NUM_COMP, BASIS_Q_1D>(data, elem, 1, BASIS_Q_1D*num_elem, BASIS_Q_1D, d_U, r_U);
      GradTranspose1d<BASIS_NUM_COMP, BASIS_P_1D, BASIS_Q_1D>(data, r_U, c_B, c_G, r_V);
      WriteElementStrided1d<BASIS_NUM_COMP, BASIS_P_1D>(data, elem, 1, BASIS_P_1D*num_elem, BASIS_P_1D, r_V, d_V);
    } else if (BASIS_DIM == 2) {
      ReadElementStrided2d<BASIS_NUM_COMP*BASIS_DIM, BASIS_Q_1D>(data, elem, 1, BASIS_Q_1D*BASIS_Q_1D*num_elem, BASIS_Q_1D*BASIS_Q_1D, d_U, r_U);
      GradTransposeTensor2d<BASIS_NUM_COMP, BASIS_P_1D, BASIS_Q_1D>(data, r_U, c_B, c_G, r_V);
      WriteElementStrided2d<BASIS_NUM_COMP, BASIS_P_1D>(data, elem, 1, BASIS_P_1D*BASIS_P_1D*num_elem, BASIS_P_1D*BASIS_P_1D, r_V, d_V);
    } else if (BASIS_DIM == 3) {
      ReadElementStrided3d<BASIS_NUM_COMP*BASIS_DIM, BASIS_Q_1D>(data, elem, 1, BASIS_Q_1D*BASIS_Q_1D*BASIS_Q_1D*num_elem, BASIS_Q_1D*BASIS_Q_1D*BASIS_Q_1D, d_U, r_U);
      GradTransposeTensor3d<BASIS_NUM_COMP, BASIS_P_1D, BASIS_Q_1D>(data, r_U, c_B, c_G, r_V);
      WriteElementStrided3d<BASIS_NUM_COMP, BASIS_P_1D>(data, elem, 1, BASIS_P_1D*BASIS_P_1D*BASIS_P_1D*num_elem, BASIS_P_1D*BASIS_P_1D*BASIS_P_1D, r_V, d_V);
    }
  }
}

//------------------------------------------------------------------------------
// Weight kernels by dim
//------------------------------------------------------------------------------
extern "C" __global__ void Weight(const CeedInt num_elem,
                                  const CeedScalar *__restrict__ q_weight_1d,
                                  CeedScalar *__restrict__ d_W) {
  extern __shared__ CeedScalar slice[];

  BackendData data;
  data.t_id_x = threadIdx.x;
  data.t_id_y = threadIdx.y;
  data.t_id_z = threadIdx.z;
  data.t_id  = threadIdx.x + threadIdx.y*blockDim.x + threadIdx.z*blockDim.y*blockDim.x;
  data.slice = slice + data.t_id_z * T_1D * (BASIS_DIM > 1 ? T_1D : 1);

  CeedScalar r_W[1];

  for (CeedInt elem = blockIdx.x*blockDim.z + threadIdx.z; elem < num_elem; elem += gridDim.x*blockDim.z) {
    if (BASIS_DIM == 1) {
      Weight1d<BASIS_Q_1D>(data, q_weight_1d, r_W);
      WriteElementStrided1d<1, BASIS_Q_1D>(data, elem, 1, BASIS_Q_1D*num_elem, BASIS_Q_1D, r_W, d_W);
    } else if (BASIS_DIM == 2) {
      Weight2d<BASIS_Q_1D>(data, q_weight_1d, r_W);
      WriteElementStrided2d<1, BASIS_Q_1D>(data, elem, 1, BASIS_Q_1D*BASIS_Q_1D*num_elem, BASIS_Q_1D*BASIS_Q_1D, r_W, d_W);
    } else if (BASIS_DIM == 3) {
      Weight3d<BASIS_Q_1D>(data, q_weight_1d, r_W);
      WriteElementStrided3d<1, BASIS_Q_1D>(data, elem, 1, BASIS_Q_1D*BASIS_Q_1D*BASIS_Q_1D*num_elem, BASIS_Q_1D*BASIS_Q_1D*BASIS_Q_1D, r_W, d_W);
    }
  }
}

//------------------------------------------------------------------------------<|MERGE_RESOLUTION|>--- conflicted
+++ resolved
@@ -93,11 +93,7 @@
   data.t_id  = threadIdx.x + threadIdx.y*blockDim.x + threadIdx.z*blockDim.y*blockDim.x;
   data.slice = slice + data.t_id_z * T_1D * (BASIS_DIM > 1 ? T_1D : 1);
 
-<<<<<<< HEAD
   CeedScalar r_U[BASIS_NUM_COMP * (BASIS_DIM > 2 ? BASIS_P_1D : 1)];
-=======
-  CeedScalar r_U[BASIS_NUM_COMP * BASIS_DIM * (BASIS_DIM > 2 ? BASIS_P_1D : 1)];
->>>>>>> a1dc62f7
   CeedScalar r_V[BASIS_NUM_COMP * BASIS_DIM * (BASIS_DIM > 2 ? BASIS_Q_1D : 1)];
 
   for (CeedInt elem = blockIdx.x*blockDim.z + threadIdx.z; elem < num_elem; elem += gridDim.x*blockDim.z) {
@@ -131,11 +127,7 @@
   data.slice = slice + data.t_id_z * T_1D * (BASIS_DIM > 1 ? T_1D : 1);
 
   CeedScalar r_U[BASIS_NUM_COMP * BASIS_DIM * (BASIS_DIM > 2 ? BASIS_Q_1D : 1)];
-<<<<<<< HEAD
   CeedScalar r_V[BASIS_NUM_COMP * (BASIS_DIM > 2 ? BASIS_P_1D : 1)];
-=======
-  CeedScalar r_V[BASIS_NUM_COMP * BASIS_DIM * (BASIS_DIM > 2 ? BASIS_P_1D : 1)];
->>>>>>> a1dc62f7
 
   for (CeedInt elem = blockIdx.x*blockDim.z + threadIdx.z; elem < num_elem; elem += gridDim.x*blockDim.z) {
     if (BASIS_DIM == 1) {
