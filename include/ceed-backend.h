--- conflicted
+++ resolved
@@ -107,11 +107,7 @@
                                         CeedInt *numoutputfields);
 CEED_EXTERN int CeedQFunctionGetFOCCA(CeedQFunction qf, char* *focca);
 CEED_EXTERN int CeedQFunctionGetUserFunction(CeedQFunction qf,
-<<<<<<< HEAD
                                              int (**f)());
-=======
-    int (**f)());
->>>>>>> 1b435e3e
 CEED_EXTERN int CeedQFunctionGetContextSize(CeedQFunction qf, size_t *ctxsize);
 CEED_EXTERN int CeedQFunctionGetContext(CeedQFunction qf, void* *ctx);
 CEED_EXTERN int CeedQFunctionGetFortranStatus(CeedQFunction qf,
@@ -124,11 +120,7 @@
                                        CeedQFunctionField* *inputfields,
                                        CeedQFunctionField* *outputfields);
 CEED_EXTERN int CeedQFunctionFieldGetName(CeedQFunctionField qffield,
-<<<<<<< HEAD
                                           char* *fieldname);
-=======
-    char* *fieldname);
->>>>>>> 1b435e3e
 CEED_EXTERN int CeedQFunctionFieldGetNumComponents(CeedQFunctionField qffield,
     CeedInt *numcomp);
 CEED_EXTERN int CeedQFunctionFieldGetEvalMode(CeedQFunctionField qffield,
