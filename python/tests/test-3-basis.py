# Copyright (c) 2017, Lawrence Livermore National Security, LLC. Produced at
# the Lawrence Livermore National Laboratory. LLNL-CODE-734707. All Rights
# reserved. See files LICENSE and NOTICE for details.
#
# This file is part of CEED, a collection of benchmarks, miniapps, software
# libraries and APIs for efficient high-order finite element and spectral
# element discretizations for exascale applications. For more information and
# source code availability see http://github.com/ceed.
#
# The CEED research is supported by the Exascale Computing Project 17-SC-20-SC,
# a collaborative effort of two U.S. Department of Energy organizations (Office
# of Science and the National Nuclear Security Administration) responsible for
# the planning and preparation of a capable exascale ecosystem, including
# software, applications, hardware, advanced system engineering and early
# testbed platforms, in support of the nation's exascale computing imperative.

# @file
# Test Ceed Basis functionality

import os
import math
import libceed
import numpy as np
import buildmats as bm
import check

TOL = libceed.lib.CEED_EPSILON * 256

# -------------------------------------------------------------------------------
# Utilities
# -------------------------------------------------------------------------------


def eval(dim, x):
    result, center = 1, 0.1
    for d in range(dim):
        result *= math.tanh(x[d] - center)
        center += 0.1
    return result


def feval(x1, x2):
    return x1 * x1 + x2 * x2 + x1 * x2 + 1


def dfeval(x1, x2):
    return 2 * x1 + x2

# -------------------------------------------------------------------------------
# Test creation and distruction of a H1Lagrange basis
# -------------------------------------------------------------------------------


def test_300(ceed_resource, capsys):
    ceed = libceed.Ceed(ceed_resource)

    b = ceed.BasisTensorH1Lagrange(1, 1, 4, 4, libceed.GAUSS_LOBATTO)
    print(b)
    del b

    b = ceed.BasisTensorH1Lagrange(1, 1, 4, 4, libceed.GAUSS)
    print(b)
    del b

    stdout, stderr, ref_stdout = check.output(capsys)
# TODO: fix this for float or double
    assert not stderr
    assert stdout == ref_stdout

# -------------------------------------------------------------------------------
# Test QR factorization
# -------------------------------------------------------------------------------


def test_301(ceed_resource):
    ceed = libceed.Ceed(ceed_resource)

<<<<<<< HEAD
    qr = np.array([1, -1, 4, 1, 4, -2, 1, 4, 2, 1, -1, 0],
                  dtype=libceed.scalar_types[libceed.lib.CEED_SCALAR_TYPE])
    tau = np.empty(3, dtype=libceed.scalar_types[libceed.lib.CEED_SCALAR_TYPE])
=======
    m = 4
    n = 3
    a = np.array([1, -1, 4, 1, 4, -2, 1, 4, 2, 1, -1, 0], dtype="float64")
    qr = np.array([1, -1, 4, 1, 4, -2, 1, 4, 2, 1, -1, 0], dtype="float64")
    tau = np.empty(3, dtype="float64")
>>>>>>> 7ca273e5

    qr, tau = ceed.qr_factorization(qr, tau, m, n)
    np_qr, np_tau = np.linalg.qr(a.reshape(m, n), mode="raw")

    for i in range(n):
        assert tau[i] == np_tau[i]

<<<<<<< HEAD
    for i in range(len(tau)):
        if tau[i] <= TOL and tau[i] >= -TOL:
            tau[i] = 0
        print("%12.8f" % tau[i])

    stdout, stderr, ref_stdout = check.output(capsys)
# TODO: fix this for float or double
    assert not stderr
    assert stdout == ref_stdout
=======
    qr = qr.reshape(m, n)
    for i in range(m):
        for j in range(n):
            assert round(qr[i, j] - np_qr[j, i], 10) == 0
>>>>>>> 7ca273e5

# -------------------------------------------------------------------------------
# Test Symmetric Schur Decomposition
# -------------------------------------------------------------------------------


def test_304(ceed_resource):
    ceed = libceed.Ceed(ceed_resource)

<<<<<<< HEAD
    A = np.array([0.19996678, 0.0745459, -0.07448852, 0.0332866,
                  0.0745459, 1., 0.16666509, -0.07448852,
                  -0.07448852, 0.16666509, 1., 0.0745459,
                  0.0332866, -0.07448852, 0.0745459, 0.19996678],
                 dtype=libceed.scalar_types[libceed.lib.CEED_SCALAR_TYPE])
=======
    A = np.array([0.2, 0.0745355993, -0.0745355993, 0.0333333333,
                  0.0745355993, 1., 0.1666666667, -0.0745355993,
                  -0.0745355993, 0.1666666667, 1., 0.0745355993,
                  0.0333333333, -0.0745355993, 0.0745355993, 0.2], dtype="float64")
>>>>>>> 7ca273e5

    Q = A.copy()

    lam = ceed.symmetric_schur_decomposition(Q, 4)
    Q = Q.reshape(4, 4)
    lam = np.diag(lam)

<<<<<<< HEAD
    print("lambda: ")
    for i in range(4):
        if lam[i] <= TOL and lam[i] >= -TOL:
            lam[i] = 0
        print("%12.8f" % lam[i])

    stdout, stderr, ref_stdout = check.output(capsys)
# TODO: fix this for float or double
    assert not stderr
    assert stdout == ref_stdout
=======
    Q_lambda_Qt = np.matmul(np.matmul(Q, lam), Q.T)
    assert np.max(Q_lambda_Qt - A.reshape(4, 4)) < 1E-14
>>>>>>> 7ca273e5

# -------------------------------------------------------------------------------
# Test Simultaneous Diagonalization
# -------------------------------------------------------------------------------


def test_305(ceed_resource):
    ceed = libceed.Ceed(ceed_resource)

<<<<<<< HEAD
    M = np.array([0.19996678, 0.0745459, -0.07448852, 0.0332866,
                  0.0745459, 1., 0.16666509, -0.07448852,
                  -0.07448852, 0.16666509, 1., 0.0745459,
                  0.0332866, -0.07448852, 0.0745459, 0.19996678],
                 dtype=libceed.scalar_types[libceed.lib.CEED_SCALAR_TYPE])
    K = np.array([3.03344425, -3.41501767, 0.49824435, -0.11667092,
                  -3.41501767, 5.83354662, -2.9167733, 0.49824435,
                  0.49824435, -2.9167733, 5.83354662, -3.41501767,
                  -0.11667092, 0.49824435, -3.41501767, 3.03344425],
                 dtype=libceed.scalar_types[libceed.lib.CEED_SCALAR_TYPE])

    x, lam = ceed.simultaneous_diagonalization(K, M, 4)

    print("x: ")
    for i in range(4):
        for j in range(4):
            if x[j + 4 * i] <= TOL and x[j + 4 * i] >= -TOL:
                x[j + 4 * i] = 0
            print("%12.8f" % x[j + 4 * i])

    print("lambda: ")
    for i in range(4):
        if lam[i] <= TOL and lam[i] >= -TOL:
            lam[i] = 0
        print("%12.8f" % lam[i])

    stdout, stderr, ref_stdout = check.output(capsys)
# TODO: fix this for float or double
    assert not stderr
    assert stdout == ref_stdout
=======
    M = np.array([0.2, 0.0745355993, -0.0745355993, 0.0333333333,
                  0.0745355993, 1., 0.1666666667, -0.0745355993,
                  -0.0745355993, 0.1666666667, 1., 0.0745355993,
                  0.0333333333, -0.0745355993, 0.0745355993, 0.2], dtype="float64")
    K = np.array([3.0333333333, -3.4148928136, 0.4982261470, -0.1166666667,
                  -3.4148928136, 5.8333333333, -2.9166666667, 0.4982261470,
                  0.4982261470, -2.9166666667, 5.8333333333, -3.4148928136,
                  -0.1166666667, 0.4982261470, -3.4148928136, 3.0333333333], dtype="float64")

    X, lam = ceed.simultaneous_diagonalization(K, M, 4)
    X = X.reshape(4, 4)
    np.diag(lam)

    M = M.reshape(4, 4)
    K = K.reshape(4, 4)

    Xt_M_X = np.matmul(X.T, np.matmul(M, X))
    assert np.max(Xt_M_X - np.identity(4)) < 1E-14

    Xt_K_X = np.matmul(X.T, np.matmul(K, X))
    assert np.max(Xt_K_X - lam) < 1E-14
>>>>>>> 7ca273e5

# -------------------------------------------------------------------------------
# Test GetNumNodes and GetNumQuadraturePoints for basis
# -------------------------------------------------------------------------------


def test_306(ceed_resource):
    ceed = libceed.Ceed(ceed_resource)

    b = ceed.BasisTensorH1Lagrange(3, 1, 4, 5, libceed.GAUSS_LOBATTO)

    p = b.get_num_nodes()
    q = b.get_num_quadrature_points()

    assert p == 64
    assert q == 125

# -------------------------------------------------------------------------------
# Test interpolation in multiple dimensions
# -------------------------------------------------------------------------------


def test_313(ceed_resource):
    ceed = libceed.Ceed(ceed_resource)

    for dim in range(1, 4):
        Q = 10
        Qdim = Q**dim
        Xdim = 2**dim
        x = np.empty(Xdim * dim,
                     dtype=libceed.scalar_types[libceed.lib.CEED_SCALAR_TYPE])
        uq = np.empty(
            Qdim, dtype=libceed.scalar_types[libceed.lib.CEED_SCALAR_TYPE])

        for d in range(dim):
            for i in range(Xdim):
                x[d * Xdim + i] = 1 if (i %
                                        (2**(dim - d))) // (2**(dim - d - 1)) else -1

        X = ceed.Vector(Xdim * dim)
        X.set_array(x, cmode=libceed.USE_POINTER)
        Xq = ceed.Vector(Qdim * dim)
        Xq.set_value(0)
        U = ceed.Vector(Qdim)
        U.set_value(0)
        Uq = ceed.Vector(Qdim)

        bxl = ceed.BasisTensorH1Lagrange(dim, dim, 2, Q, libceed.GAUSS_LOBATTO)
        bul = ceed.BasisTensorH1Lagrange(dim, 1, Q, Q, libceed.GAUSS_LOBATTO)

        bxl.apply(1, libceed.EVAL_INTERP, X, Xq)

        with Xq.array_read() as xq:
            for i in range(Qdim):
                xx = np.empty(
                    dim, dtype=libceed.scalar_types[libceed.lib.CEED_SCALAR_TYPE])
                for d in range(dim):
                    xx[d] = xq[d * Qdim + i]
                uq[i] = eval(dim, xx)

        Uq.set_array(uq, cmode=libceed.USE_POINTER)

        # This operation is the identity because the quadrature is collocated
        bul.T.apply(1, libceed.EVAL_INTERP, Uq, U)

        bxg = ceed.BasisTensorH1Lagrange(dim, dim, 2, Q, libceed.GAUSS)
        bug = ceed.BasisTensorH1Lagrange(dim, 1, Q, Q, libceed.GAUSS)

        bxg.apply(1, libceed.EVAL_INTERP, X, Xq)
        bug.apply(1, libceed.EVAL_INTERP, U, Uq)

        with Xq.array_read() as xq, Uq.array_read() as u:
            for i in range(Qdim):
                xx = np.empty(
                    dim, dtype=libceed.scalar_types[libceed.lib.CEED_SCALAR_TYPE])
                for d in range(dim):
                    xx[d] = xq[d * Qdim + i]
                fx = eval(dim, xx)
                assert math.fabs(u[i] - fx) < 1E-4

# -------------------------------------------------------------------------------
# Test grad in multiple dimensions
# -------------------------------------------------------------------------------


def test_314(ceed_resource):
    ceed = libceed.Ceed(ceed_resource)

    for dim in range(1, 4):
        P, Q = 8, 10
        Pdim = P**dim
        Qdim = Q**dim
        Xdim = 2**dim
        sum1 = sum2 = 0
        x = np.empty(Xdim * dim,
                     dtype=libceed.scalar_types[libceed.lib.CEED_SCALAR_TYPE])
        u = np.empty(
            Pdim, dtype=libceed.scalar_types[libceed.lib.CEED_SCALAR_TYPE])

        for d in range(dim):
            for i in range(Xdim):
                x[d * Xdim + i] = 1 if (i %
                                        (2**(dim - d))) // (2**(dim - d - 1)) else -1

        X = ceed.Vector(Xdim * dim)
        X.set_array(x, cmode=libceed.USE_POINTER)
        Xq = ceed.Vector(Pdim * dim)
        Xq.set_value(0)
        U = ceed.Vector(Pdim)
        Uq = ceed.Vector(Qdim * dim)
        Uq.set_value(0)
        Ones = ceed.Vector(Qdim * dim)
        Ones.set_value(1)
        Gtposeones = ceed.Vector(Pdim)
        Gtposeones.set_value(0)

        # Get function values at quadrature points
        bxl = ceed.BasisTensorH1Lagrange(dim, dim, 2, P, libceed.GAUSS_LOBATTO)
        bxl.apply(1, libceed.EVAL_INTERP, X, Xq)

        with Xq.array_read() as xq:
            for i in range(Pdim):
                xx = np.empty(
                    dim, dtype=libceed.scalar_types[libceed.lib.CEED_SCALAR_TYPE])
                for d in range(dim):
                    xx[d] = xq[d * Pdim + i]
                u[i] = eval(dim, xx)

        U.set_array(u, cmode=libceed.USE_POINTER)

        # Calculate G u at quadrature points, G' * 1 at dofs
        bug = ceed.BasisTensorH1Lagrange(dim, 1, P, Q, libceed.GAUSS)
        bug.apply(1, libceed.EVAL_GRAD, U, Uq)
        bug.T.apply(1, libceed.EVAL_GRAD, Ones, Gtposeones)

        # Check if 1' * G * u = u' * (G' * 1)
        with Gtposeones.array_read() as gtposeones, Uq.array_read() as uq:
            for i in range(Pdim):
                sum1 += gtposeones[i] * u[i]
            for i in range(dim * Qdim):
                sum2 += uq[i]

        assert math.fabs(sum1 - sum2) < 10. * TOL

# -------------------------------------------------------------------------------
# Test creation and destruction of a 2D Simplex non-tensor H1 basis
# -------------------------------------------------------------------------------


def test_320(ceed_resource):
    ceed = libceed.Ceed(ceed_resource)

    P, Q, dim = 6, 4, 2

    in_array = np.empty(
        P, dtype=libceed.scalar_types[libceed.lib.CEED_SCALAR_TYPE])
    qref = np.empty(
        dim * Q, dtype=libceed.scalar_types[libceed.lib.CEED_SCALAR_TYPE])
    qweight = np.empty(
        Q, dtype=libceed.scalar_types[libceed.lib.CEED_SCALAR_TYPE])

    interp, grad = bm.buildmats(qref, qweight, libceed.scalar_types[
        libceed.lib.CEED_SCALAR_TYPE])

    b = ceed.BasisH1(libceed.TRIANGLE, 1, P, Q, interp, grad, qref, qweight)

    print(b)
    del b

# -------------------------------------------------------------------------------
# Test integration with a 2D Simplex non-tensor H1 basis
# -------------------------------------------------------------------------------


def test_322(ceed_resource):
    ceed = libceed.Ceed(ceed_resource)

    P, Q, dim = 6, 4, 2

    xr = np.array([0., 0.5, 1., 0., 0.5, 0., 0., 0.,
                   0., 0.5, 0.5, 1.], dtype=libceed.scalar_types[libceed.lib.CEED_SCALAR_TYPE])
    in_array = np.empty(
        P, dtype=libceed.scalar_types[libceed.lib.CEED_SCALAR_TYPE])
    qref = np.empty(
        dim * Q, dtype=libceed.scalar_types[libceed.lib.CEED_SCALAR_TYPE])
    qweight = np.empty(
        Q, dtype=libceed.scalar_types[libceed.lib.CEED_SCALAR_TYPE])

    interp, grad = bm.buildmats(qref, qweight, libceed.scalar_types[
        libceed.lib.CEED_SCALAR_TYPE])

    b = ceed.BasisH1(libceed.TRIANGLE, 1, P, Q, interp, grad, qref, qweight)

    # Interpolate function to quadrature points
    for i in range(P):
        in_array[i] = feval(xr[0 * P + i], xr[1 * P + i])

    in_vec = ceed.Vector(P)
    in_vec.set_array(in_array, cmode=libceed.USE_POINTER)
    out_vec = ceed.Vector(Q)
    out_vec.set_value(0)
    weights_vec = ceed.Vector(Q)
    weights_vec.set_value(0)

    b.apply(1, libceed.EVAL_INTERP, in_vec, out_vec)
    b.apply(1, libceed.EVAL_WEIGHT, libceed.VECTOR_NONE, weights_vec)

    # Check values at quadrature points
    with out_vec.array_read() as out_array, weights_vec.array_read() as weights_array:
        sum = 0
        for i in range(Q):
            sum += out_array[i] * weights_array[i]
        assert math.fabs(sum - 17. / 24.) < 10. * TOL

# -------------------------------------------------------------------------------
# Test grad with a 2D Simplex non-tensor H1 basis
# -------------------------------------------------------------------------------


def test_323(ceed_resource):
    ceed = libceed.Ceed(ceed_resource)

    P, Q, dim = 6, 4, 2

    xq = np.array([0.2, 0.6, 1. / 3., 0.2, 0.2, 0.2,
                   1. / 3., 0.6], dtype=libceed.scalar_types[libceed.lib.CEED_SCALAR_TYPE])
    xr = np.array([0., 0.5, 1., 0., 0.5, 0., 0., 0.,
                   0., 0.5, 0.5, 1.], dtype=libceed.scalar_types[libceed.lib.CEED_SCALAR_TYPE])
    in_array = np.empty(
        P, dtype=libceed.scalar_types[libceed.lib.CEED_SCALAR_TYPE])
    qref = np.empty(
        dim * Q, dtype=libceed.scalar_types[libceed.lib.CEED_SCALAR_TYPE])
    qweight = np.empty(
        Q, dtype=libceed.scalar_types[libceed.lib.CEED_SCALAR_TYPE])

    interp, grad = bm.buildmats(qref, qweight, libceed.scalar_types[
        libceed.lib.CEED_SCALAR_TYPE])

    b = ceed.BasisH1(libceed.TRIANGLE, 1, P, Q, interp, grad, qref, qweight)

    # Interpolate function to quadrature points
    for i in range(P):
        in_array[i] = feval(xr[0 * P + i], xr[1 * P + i])

    in_vec = ceed.Vector(P)
    in_vec.set_array(in_array, cmode=libceed.USE_POINTER)
    out_vec = ceed.Vector(Q * dim)
    out_vec.set_value(0)

    b.apply(1, libceed.EVAL_GRAD, in_vec, out_vec)

    # Check values at quadrature points
    with out_vec.array_read() as out_array:
        for i in range(Q):
            value = dfeval(xq[0 * Q + i], xq[1 * Q + i])
            assert math.fabs(out_array[0 * Q + i] - value) < 10. * TOL

            value = dfeval(xq[1 * Q + i], xq[0 * Q + i])
            assert math.fabs(out_array[1 * Q + i] - value) < 10. * TOL

# -------------------------------------------------------------------------------<|MERGE_RESOLUTION|>--- conflicted
+++ resolved
@@ -75,17 +75,13 @@
 def test_301(ceed_resource):
     ceed = libceed.Ceed(ceed_resource)
 
-<<<<<<< HEAD
+    m = 4
+    n = 3
+    a = np.array([1, -1, 4, 1, 4, -2, 1, 4, 2, 1, -1, 0],
+                  dtype=libceed.scalar_types[libceed.lib.CEED_SCALAR_TYPE])
     qr = np.array([1, -1, 4, 1, 4, -2, 1, 4, 2, 1, -1, 0],
                   dtype=libceed.scalar_types[libceed.lib.CEED_SCALAR_TYPE])
     tau = np.empty(3, dtype=libceed.scalar_types[libceed.lib.CEED_SCALAR_TYPE])
-=======
-    m = 4
-    n = 3
-    a = np.array([1, -1, 4, 1, 4, -2, 1, 4, 2, 1, -1, 0], dtype="float64")
-    qr = np.array([1, -1, 4, 1, 4, -2, 1, 4, 2, 1, -1, 0], dtype="float64")
-    tau = np.empty(3, dtype="float64")
->>>>>>> 7ca273e5
 
     qr, tau = ceed.qr_factorization(qr, tau, m, n)
     np_qr, np_tau = np.linalg.qr(a.reshape(m, n), mode="raw")
@@ -93,22 +89,10 @@
     for i in range(n):
         assert tau[i] == np_tau[i]
 
-<<<<<<< HEAD
-    for i in range(len(tau)):
-        if tau[i] <= TOL and tau[i] >= -TOL:
-            tau[i] = 0
-        print("%12.8f" % tau[i])
-
-    stdout, stderr, ref_stdout = check.output(capsys)
-# TODO: fix this for float or double
-    assert not stderr
-    assert stdout == ref_stdout
-=======
     qr = qr.reshape(m, n)
     for i in range(m):
         for j in range(n):
             assert round(qr[i, j] - np_qr[j, i], 10) == 0
->>>>>>> 7ca273e5
 
 # -------------------------------------------------------------------------------
 # Test Symmetric Schur Decomposition
@@ -118,18 +102,11 @@
 def test_304(ceed_resource):
     ceed = libceed.Ceed(ceed_resource)
 
-<<<<<<< HEAD
-    A = np.array([0.19996678, 0.0745459, -0.07448852, 0.0332866,
-                  0.0745459, 1., 0.16666509, -0.07448852,
-                  -0.07448852, 0.16666509, 1., 0.0745459,
-                  0.0332866, -0.07448852, 0.0745459, 0.19996678],
-                 dtype=libceed.scalar_types[libceed.lib.CEED_SCALAR_TYPE])
-=======
     A = np.array([0.2, 0.0745355993, -0.0745355993, 0.0333333333,
                   0.0745355993, 1., 0.1666666667, -0.0745355993,
                   -0.0745355993, 0.1666666667, 1., 0.0745355993,
-                  0.0333333333, -0.0745355993, 0.0745355993, 0.2], dtype="float64")
->>>>>>> 7ca273e5
+                  0.0333333333, -0.0745355993, 0.0745355993, 0.2],
+                  dtype=libceed.scalar_types[libceed.lib.CEED_SCALAR_TYPE])
 
     Q = A.copy()
 
@@ -137,21 +114,8 @@
     Q = Q.reshape(4, 4)
     lam = np.diag(lam)
 
-<<<<<<< HEAD
-    print("lambda: ")
-    for i in range(4):
-        if lam[i] <= TOL and lam[i] >= -TOL:
-            lam[i] = 0
-        print("%12.8f" % lam[i])
-
-    stdout, stderr, ref_stdout = check.output(capsys)
-# TODO: fix this for float or double
-    assert not stderr
-    assert stdout == ref_stdout
-=======
     Q_lambda_Qt = np.matmul(np.matmul(Q, lam), Q.T)
     assert np.max(Q_lambda_Qt - A.reshape(4, 4)) < 1E-14
->>>>>>> 7ca273e5
 
 # -------------------------------------------------------------------------------
 # Test Simultaneous Diagonalization
@@ -161,46 +125,16 @@
 def test_305(ceed_resource):
     ceed = libceed.Ceed(ceed_resource)
 
-<<<<<<< HEAD
-    M = np.array([0.19996678, 0.0745459, -0.07448852, 0.0332866,
-                  0.0745459, 1., 0.16666509, -0.07448852,
-                  -0.07448852, 0.16666509, 1., 0.0745459,
-                  0.0332866, -0.07448852, 0.0745459, 0.19996678],
-                 dtype=libceed.scalar_types[libceed.lib.CEED_SCALAR_TYPE])
-    K = np.array([3.03344425, -3.41501767, 0.49824435, -0.11667092,
-                  -3.41501767, 5.83354662, -2.9167733, 0.49824435,
-                  0.49824435, -2.9167733, 5.83354662, -3.41501767,
-                  -0.11667092, 0.49824435, -3.41501767, 3.03344425],
-                 dtype=libceed.scalar_types[libceed.lib.CEED_SCALAR_TYPE])
-
-    x, lam = ceed.simultaneous_diagonalization(K, M, 4)
-
-    print("x: ")
-    for i in range(4):
-        for j in range(4):
-            if x[j + 4 * i] <= TOL and x[j + 4 * i] >= -TOL:
-                x[j + 4 * i] = 0
-            print("%12.8f" % x[j + 4 * i])
-
-    print("lambda: ")
-    for i in range(4):
-        if lam[i] <= TOL and lam[i] >= -TOL:
-            lam[i] = 0
-        print("%12.8f" % lam[i])
-
-    stdout, stderr, ref_stdout = check.output(capsys)
-# TODO: fix this for float or double
-    assert not stderr
-    assert stdout == ref_stdout
-=======
     M = np.array([0.2, 0.0745355993, -0.0745355993, 0.0333333333,
                   0.0745355993, 1., 0.1666666667, -0.0745355993,
                   -0.0745355993, 0.1666666667, 1., 0.0745355993,
-                  0.0333333333, -0.0745355993, 0.0745355993, 0.2], dtype="float64")
+                  0.0333333333, -0.0745355993, 0.0745355993, 0.2],
+                 dtype=libceed.scalar_types[libceed.lib.CEED_SCALAR_TYPE])
     K = np.array([3.0333333333, -3.4148928136, 0.4982261470, -0.1166666667,
                   -3.4148928136, 5.8333333333, -2.9166666667, 0.4982261470,
                   0.4982261470, -2.9166666667, 5.8333333333, -3.4148928136,
-                  -0.1166666667, 0.4982261470, -3.4148928136, 3.0333333333], dtype="float64")
+                  -0.1166666667, 0.4982261470, -3.4148928136, 3.0333333333],
+                 dtype=libceed.scalar_types[libceed.lib.CEED_SCALAR_TYPE])
 
     X, lam = ceed.simultaneous_diagonalization(K, M, 4)
     X = X.reshape(4, 4)
@@ -214,7 +148,6 @@
 
     Xt_K_X = np.matmul(X.T, np.matmul(K, X))
     assert np.max(Xt_K_X - lam) < 1E-14
->>>>>>> 7ca273e5
 
 # -------------------------------------------------------------------------------
 # Test GetNumNodes and GetNumQuadraturePoints for basis
