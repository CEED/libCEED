--- conflicted
+++ resolved
@@ -32,14 +32,9 @@
 
     num_elem = 3
 
-<<<<<<< HEAD
-    x = ceed.Vector(ne + 1)
-    a = np.arange(10, 10 + ne + 1,
+    x = ceed.Vector(num_elem + 1)
+    a = np.arange(10, 10 + num_elem + 1, dtype="float64",
                   dtype=libceed.scalar_types[libceed.lib.CEED_SCALAR_TYPE])
-=======
-    x = ceed.Vector(num_elem + 1)
-    a = np.arange(10, 10 + num_elem + 1, dtype="float64")
->>>>>>> 7ca273e5
     x.set_array(a, cmode=libceed.USE_POINTER)
 
     ind = np.zeros(2 * num_elem, dtype="int32")
@@ -68,14 +63,9 @@
 
     num_elem = 3
 
-<<<<<<< HEAD
-    x = ceed.Vector(2 * ne)
-    a = np.arange(10, 10 + 2 * ne,
+    x = ceed.Vector(2 * num_elem)
+    a = np.arange(10, 10 + 2 * num_elem,
                   dtype=libceed.scalar_types[libceed.lib.CEED_SCALAR_TYPE])
-=======
-    x = ceed.Vector(2 * num_elem)
-    a = np.arange(10, 10 + 2 * num_elem, dtype="float64")
->>>>>>> 7ca273e5
     x.set_array(a, cmode=libceed.USE_POINTER)
 
     strides = np.array([1, 2, 2], dtype="int32")
@@ -103,16 +93,10 @@
     num_blk = 2
     blk_size = 5
 
-<<<<<<< HEAD
-    x = ceed.Vector(ne + 1)
-    a = np.arange(10, 10 + ne + 1,
+    x = ceed.Vector(num_elem + 1)
+    a = np.arange(10, 10 + num_elem + 1,
                   dtype=libceed.scalar_types[libceed.lib.CEED_SCALAR_TYPE])
-    x.set_array(a, cmode=libceed.USE_POINTER)
-=======
-    x = ceed.Vector(num_elem + 1)
-    a = np.arange(10, 10 + num_elem + 1, dtype="float64")
     x.set_array(a, cmode=libceed.COPY_VALUES)
->>>>>>> 7ca273e5
 
     ind = np.zeros(2 * num_elem, dtype="int32")
     for i in range(num_elem):
@@ -158,16 +142,10 @@
     num_blk = 2
     blk_size = 5
 
-<<<<<<< HEAD
-    x = ceed.Vector(ne + 1)
-    a = np.arange(10, 10 + ne + 1, dtype=libceed.scalar_types[
+    x = ceed.Vector(num_elem + 1)
+    a = np.arange(10, 10 + num_elem + 1, dtype=libceed.scalar_types[
         libceed.lib.CEED_SCALAR_TYPE])
-    x.set_array(a, cmode=libceed.USE_POINTER)
-=======
-    x = ceed.Vector(num_elem + 1)
-    a = np.arange(10, 10 + num_elem + 1, dtype="float64")
     x.set_array(a, cmode=libceed.COPY_VALUES)
->>>>>>> 7ca273e5
 
     ind = np.zeros(2 * num_elem, dtype="int32")
     for i in range(num_elem):
