--- conflicted
+++ resolved
@@ -1,17 +1,7 @@
 using Test, LibCEED, LinearAlgebra, StaticArrays
 
-<<<<<<< HEAD
-function iostr(f, x)
-    io = IOBuffer()
-    f(io, x)
-    String(take!(io))
-end
-function showstr(x)
-    iostr(x) do io, y
-        show(io, MIME("text/plain"), y)
-    end
-end
-summarystr(x) = iostr(summary, x)
+showstr(x) = sprint(show, MIME("text/plain"), x)
+summarystr(x) = sprint(summary, x)
 getoutput(fname) =
     chomp(read(joinpath(@__DIR__, "output", string(CeedScalar), fname), String))
 
@@ -22,11 +12,6 @@
     end
     return true
 end
-=======
-showstr(x) = sprint(show, MIME("text/plain"), x)
-summarystr(x) = sprint(summary, x)
-getoutput(fname) = chomp(read(joinpath(@__DIR__, "output", fname), String))
->>>>>>> 6c604475
 
 mutable struct CtxData
     io::IOBuffer
@@ -49,125 +34,6 @@
             @test isfile(get_libceed_path())
         end
 
-<<<<<<< HEAD
-    @testset "Context" begin
-        c = Ceed()
-        data = zeros(CeedScalar, 3)
-        ctx = Context(c, data)
-        @test showstr(ctx) == """
-            CeedQFunctionContext
-              Context Data Size: $(sizeof(data))"""
-        @test_throws Exception set_data!(ctx, MEM_HOST, OWN_POINTER, data)
-    end
-
-    @testset "CeedVector" begin
-        n = 10
-        c = Ceed()
-        v = CeedVector(c, n)
-        @test size(v) == (n,)
-        @test length(v) == n
-        @test axes(v) == (1:n,)
-        @test ndims(v) == 1
-        @test ndims(CeedVector) == 1
-
-        v[] = 0.0
-        @test @witharray(a = v, all(a .== 0.0))
-
-        v1 = rand(CeedScalar, n)
-        v2 = CeedVector(c, v1)
-        @test @witharray_read(a = v2, mtype = MEM_HOST, a == v1)
-        @test Vector(v2) == v1
-        v[] = v1
-        for p ∈ [1, 2, Inf]
-            @test norm(v, p) ≈ norm(v1, p)
-        end
-        @test_throws Exception norm(v, 3)
-        @test witharray_read(sum, v) == sum(v1)
-        reciprocal!(v)
-        @test @witharray(a = v, mtype = MEM_HOST, all(a .== CeedScalar(1.0)./v1))
-
-        witharray(x -> x .= 1.0, v)
-        @test @witharray(a = v, all(a .== 1.0))
-
-        @test summarystr(v) == "$n-element CeedVector"
-        @test iostr(show, v) == @witharray_read(a = v, iostr(show, a))
-        io = IOBuffer()
-        summary(io, v)
-        println(io, ":")
-        @witharray_read(a = v, Base.print_array(io, a))
-        s1 = String(take!(io))
-        @test showstr(v) == s1
-
-        setarray!(v, MEM_HOST, USE_POINTER, v1)
-        syncarray!(v, MEM_HOST)
-        @test @witharray_read(a = v, a == v1)
-        p = takearray!(v, MEM_HOST)
-        @test p == pointer(v1)
-
-        m = rand(CeedScalar, 10, 10)
-        vm = CeedVector(c, vec(m))
-        @test @witharray_read(a = vm, size = size(m), a == m)
-
-        @test CeedVectorActive()[] == LibCEED.C.CEED_VECTOR_ACTIVE[]
-        @test CeedVectorNone()[] == LibCEED.C.CEED_VECTOR_NONE[]
-    end
-
-    @testset "Basis" begin
-        c = Ceed()
-        dim = 3
-        ncomp = 1
-        p = 4
-        q = 6
-        b1 = create_tensor_h1_lagrange_basis(c, dim, ncomp, p, q, GAUSS_LOBATTO)
-
-        @test checkoutput(showstr(b1), "b1.out")
-        @test getdimension(b1) == 3
-        @test gettopology(b1) == HEX
-        @test getnumcomponents(b1) == ncomp
-        @test getnumnodes(b1) == p^dim
-        @test getnumnodes1d(b1) == p
-        @test getnumqpts(b1) == q^dim
-        @test getnumqpts1d(b1) == q
-
-        q1d, w1d = lobatto_quadrature(3, AbscissaAndWeights)
-        @test q1d ≈ CeedScalar[-1.0, 0.0, 1.0]
-        @test w1d ≈ CeedScalar[1/3, 4/3, 1/3]
-
-        q1d, w1d = gauss_quadrature(3)
-        @test q1d ≈ CeedScalar[-sqrt(3/5), 0.0, sqrt(3/5)]
-        @test w1d ≈ CeedScalar[5/9, 8/9, 5/9]
-
-        b1d = CeedScalar[1.0 0.0; 0.5 0.5; 0.0 1.0]
-        d1d = CeedScalar[-0.5 0.5; -0.5 0.5; -0.5 0.5]
-        q1d = CeedScalar[-1.0, 0.0, 1.0]
-        w1d = CeedScalar[1/3, 4/3, 1/3]
-        q, p = size(b1d)
-        d2d = zeros(CeedScalar, 2, q*q, p*p)
-        d2d[1, :, :] = kron(b1d, d1d)
-        d2d[2, :, :] = kron(d1d, b1d)
-
-        dim2 = 2
-        b2 = create_tensor_h1_basis(c, dim2, 1, p, q, b1d, d1d, q1d, w1d)
-        @test getinterp(b2) == kron(b1d, b1d)
-        @test getinterp1d(b2) == b1d
-        @test getgrad(b2) == d2d
-        @test getgrad1d(b2) == d1d
-        @test checkoutput(showstr(b2), "b2.out")
-
-        b3 = create_h1_basis(c, LINE, 1, p, q, b1d, reshape(d1d, 1, q, p), q1d, w1d)
-        @test getqref(b3) == q1d
-        @test getqweights(b3) == w1d
-        @test checkoutput(showstr(b3), "b3.out")
-
-        v = rand(CeedScalar, 2)
-        vq = apply(b3, v)
-        vd = apply(b3, v; emode=EVAL_GRAD)
-        @test vq ≈ b1d*v
-        @test vd ≈ d1d*v
-
-        @test BasisCollocated()[] == LibCEED.C.CEED_BASIS_COLLOCATED[]
-    end
-=======
         @testset "Ceed" begin
             res = "/cpu/self/ref/serial"
             c = Ceed(res)
@@ -184,7 +50,7 @@
 
         @testset "Context" begin
             c = Ceed()
-            data = zeros(3)
+            data = zeros(CeedScalar, 3)
             ctx = Context(c, data)
             @test showstr(ctx) == """
                 CeedQFunctionContext
@@ -205,7 +71,7 @@
             v[] = 0.0
             @test @witharray(a = v, all(a .== 0.0))
 
-            v1 = rand(n)
+            v1 = rand(CeedScalar, n)
             v2 = CeedVector(c, v1)
             @test @witharray_read(a = v2, mtype = MEM_HOST, a == v1)
             @test Vector(v2) == v1
@@ -216,7 +82,7 @@
             @test_throws Exception norm(v, 3)
             @test witharray_read(sum, v) == sum(v1)
             reciprocal!(v)
-            @test @witharray(a = v, mtype = MEM_HOST, all(a .== 1.0 ./ v1))
+            @test @witharray(a = v, mtype = MEM_HOST, all(a .== CeedScalar(1.0)./ v1))
 
             witharray(x -> x .= 1.0, v)
             @test @witharray(a = v, all(a .== 1.0))
@@ -236,22 +102,22 @@
             p = takearray!(v, MEM_HOST)
             @test p == pointer(v1)
 
-            m = rand(10, 10)
+            m = rand(CeedScalar, 10, 10)
             vm = CeedVector(c, vec(m))
             @test @witharray_read(a = vm, size = size(m), a == m)
 
             @test CeedVectorActive()[] == LibCEED.C.CEED_VECTOR_ACTIVE[]
             @test CeedVectorNone()[] == LibCEED.C.CEED_VECTOR_NONE[]
 
-            w1 = rand(n)
-            w2 = rand(n)
-            w3 = rand(n)
+            w1 = rand(CeedScalar, n)
+            w2 = rand(CeedScalar, n)
+            w3 = rand(CeedScalar, n)
 
             cv1 = CeedVector(c, w1)
             cv2 = CeedVector(c, w2)
             cv3 = CeedVector(c, w3)
 
-            alpha = rand()
+            alpha = rand(CeedScalar)
 
             scale!(cv1, alpha)
             w1 .*= alpha
@@ -265,7 +131,6 @@
             axpy!(alpha, w2, w1)
             @test @witharray_read(a = cv1, a ≈ w1)
         end
->>>>>>> 6c604475
 
         @testset "Basis" begin
             c = Ceed()
@@ -275,7 +140,7 @@
             q = 6
             b1 = create_tensor_h1_lagrange_basis(c, dim, ncomp, p, q, GAUSS_LOBATTO)
 
-            @test showstr(b1) == getoutput("b1.out")
+            @test checkoutput(showstr(b1), "b1.out")
             @test getdimension(b1) == 3
             @test gettopology(b1) == HEX
             @test getnumcomponents(b1) == ncomp
@@ -285,19 +150,19 @@
             @test getnumqpts1d(b1) == q
 
             q1d, w1d = lobatto_quadrature(3, AbscissaAndWeights)
-            @test q1d ≈ [-1.0, 0.0, 1.0]
-            @test w1d ≈ [1/3, 4/3, 1/3]
+            @test q1d ≈ CeedScalar[-1.0, 0.0, 1.0]
+            @test w1d ≈ CeedScalar[1/3, 4/3, 1/3]
 
             q1d, w1d = gauss_quadrature(3)
-            @test q1d ≈ [-sqrt(3/5), 0.0, sqrt(3/5)]
-            @test w1d ≈ [5/9, 8/9, 5/9]
-
-            b1d = [1.0 0.0; 0.5 0.5; 0.0 1.0]
-            d1d = [-0.5 0.5; -0.5 0.5; -0.5 0.5]
-            q1d = [-1.0, 0.0, 1.0]
-            w1d = [1/3, 4/3, 1/3]
+            @test q1d ≈ CeedScalar[-sqrt(3/5), 0.0, sqrt(3/5)]
+            @test w1d ≈ CeedScalar[5/9, 8/9, 5/9]
+
+            b1d = CeedScalar[1.0 0.0; 0.5 0.5; 0.0 1.0]
+            d1d = CeedScalar[-0.5 0.5; -0.5 0.5; -0.5 0.5]
+            q1d = CeedScalar[-1.0, 0.0, 1.0]
+            w1d = CeedScalar[1/3, 4/3, 1/3]
             q, p = size(b1d)
-            d2d = zeros(2, q*q, p*p)
+            d2d = zeros(CeedScalar, 2, q*q, p*p)
             d2d[1, :, :] = kron(b1d, d1d)
             d2d[2, :, :] = kron(d1d, b1d)
 
@@ -307,14 +172,14 @@
             @test getinterp1d(b2) == b1d
             @test getgrad(b2) == d2d
             @test getgrad1d(b2) == d1d
-            @test showstr(b2) == getoutput("b2.out")
+            @test checkoutput(showstr(b2), "b2.out")
 
             b3 = create_h1_basis(c, LINE, 1, p, q, b1d, reshape(d1d, 1, q, p), q1d, w1d)
             @test getqref(b3) == q1d
             @test getqweights(b3) == w1d
-            @test showstr(b3) == getoutput("b3.out")
-
-            v = rand(2)
+            @test checkoutput(showstr(b3), "b3.out")
+
+            v = rand(CeedScalar, 2)
             vq = apply(b3, v)
             vd = apply(b3, v; emode=EVAL_GRAD)
             @test vq ≈ b1d*v
@@ -323,198 +188,23 @@
             @test BasisCollocated()[] == LibCEED.C.CEED_BASIS_COLLOCATED[]
         end
 
-<<<<<<< HEAD
-    @testset "Misc" begin
-        for dim = 1:3
-            D = CeedDim(dim)
-            J = rand(CeedScalar, dim, dim)
-            @test det(J, D) ≈ det(J)
-            J = J + J' # make symmetric
-            @test setvoigt(SMatrix{dim,dim}(J)) == setvoigt(J, D)
-            @test getvoigt(setvoigt(J, D)) == J
-            V = zeros(CeedScalar, dim*(dim + 1)÷2)
-            setvoigt!(V, J, D)
-            @test V == setvoigt(J, D)
-            J2 = zeros(CeedScalar, dim, dim)
-            getvoigt!(J2, V, D)
-            @test J2 == J
-=======
         @testset "Request" begin
             @test RequestImmediate()[] == LibCEED.C.CEED_REQUEST_IMMEDIATE[]
             @test RequestOrdered()[] == LibCEED.C.CEED_REQUEST_ORDERED[]
->>>>>>> 6c604475
-        end
-
-<<<<<<< HEAD
-    @testset "QFunction" begin
-        c = Ceed()
-
-        id = create_identity_qfunction(c, 1, EVAL_INTERP, EVAL_INTERP)
-        Q = 10
-        v = rand(CeedScalar, Q)
-        v1 = CeedVector(c, v)
-        v2 = CeedVector(c, Q)
-        apply!(id, Q, [v1], [v2])
-        @test @witharray(a = v2, a == v)
-
-        @test showstr(create_interior_qfunction(c, "Poisson3DApply")) == """
-            Gallery CeedQFunction Poisson3DApply
-              2 Input Fields:
-                Input Field [0]:
-                  Name: "du"
-                  Size: 3
-                  EvalMode: "gradient"
-                Input Field [1]:
-                  Name: "qdata"
-                  Size: 6
-                  EvalMode: "none"
-              1 Output Field:
-                Output Field [0]:
-                  Name: "dv"
-                  Size: 3
-                  EvalMode: "gradient\""""
-
-        @interior_qf id2 = (c, (a, :in, EVAL_INTERP), (b, :out, EVAL_INTERP), b.=a)
-        v2[] = 0.0
-        apply!(id2, Q, [v1], [v2])
-        @test @witharray(a = v2, a == v)
-
-        ctxdata = CtxData(IOBuffer(), rand(CeedScalar, 3))
-        ctx = Context(c, ctxdata)
-        dim = 3
-        @interior_qf qf = (
-            c,
-            dim=dim,
-            ctxdata::CtxData,
-            (a, :in, EVAL_GRAD, dim),
-            (b, :in, EVAL_NONE),
-            (c, :out, EVAL_INTERP),
-            begin
-                c[] = b*sum(a)
-                show(ctxdata.io, MIME("text/plain"), ctxdata.x)
-            end,
-        )
-        set_context!(qf, ctx)
-        in_sz, out_sz = LibCEED.get_field_sizes(qf)
-        @test in_sz == [dim, 1]
-        @test out_sz == [1]
-        v1 = rand(CeedScalar, dim)
-        v2 = rand(CeedScalar, 1)
-        cv1 = CeedVector(c, v1)
-        cv2 = CeedVector(c, v2)
-        cv3 = CeedVector(c, 1)
-        apply!(qf, 1, [cv1, cv2], [cv3])
-        @test String(take!(ctxdata.io)) == showstr(ctxdata.x)
-        @test @witharray_read(v3 = cv3, v3[1] == v2[1]*sum(v1))
-
-        @test QFunctionNone()[] == LibCEED.C.CEED_QFUNCTION_NONE[]
-    end
-
-    @testset "Operator" begin
-        c = Ceed()
-        @interior_qf id = (
-            c,
-            (input, :in, EVAL_INTERP),
-            (output, :out, EVAL_INTERP),
-            begin
-                output[] = input
-            end,
-        )
-        b = create_tensor_h1_lagrange_basis(c, 3, 1, 3, 3, GAUSS_LOBATTO)
-        n = getnumnodes(b)
-        offsets = Vector{CeedInt}(0:n-1)
-        r = create_elem_restriction(c, 1, n, 1, 1, n, offsets)
-        op = Operator(
-            c;
-            qf=id,
-            fields=[
-                (:input, r, b, CeedVectorActive()),
-                (:output, r, b, CeedVectorActive()),
-            ],
-        )
-        @test showstr(op) == """
-            CeedOperator
-              2 Fields
-              1 Input Field:
-                Input Field [0]:
-                  Name: "input"
-                  Active vector
-              1 Output Field:
-                Output Field [0]:
-                  Name: "output"
-                  Active vector"""
-
-        v = rand(CeedScalar, n)
-        v1 = CeedVector(c, v)
-        v2 = CeedVector(c, n)
-        apply!(op, v1, v2)
-        @test @witharray_read(a1 = v1, @witharray_read(a2 = v2, a1 == a2))
-        apply_add!(op, v1, v2)
-        @test @witharray_read(a1 = v1, @witharray_read(a2 = v2, a1 + a1 == a2))
-
-        diag_vector = create_lvector(r)
-        LibCEED.assemble_diagonal!(op, diag_vector)
-        @test @witharray_read(a = diag_vector, a == ones(n))
-        # TODO: change this test after bug-fix in libCEED
-        diag_vector[] = 0.0
-        LibCEED.assemble_add_diagonal!(op, diag_vector)
-        @test @witharray(a = diag_vector, a == fill(1.0, n))
-
-        comp_op = create_composite_operator(c, [op])
-        apply!(comp_op, v1, v2)
-        @test @witharray_read(a1 = v1, @witharray_read(a2 = v2, a1 == a2))
-    end
-
-    @testset "ElemRestriction" begin
-        c = Ceed()
-        n = 10
-        offsets = Vector{CeedInt}([0:n-1; n-1:2*n-2])
-        lsize = 2*n - 1
-        r = create_elem_restriction(c, 2, n, 1, lsize, lsize, offsets)
-        @test getcompstride(r) == lsize
-        @test getnumelements(r) == 2
-        @test getelementsize(r) == n
-        @test getlvectorsize(r) == lsize
-        @test getnumcomponents(r) == 1
-        @test length(create_lvector(r)) == lsize
-        @test length(create_evector(r)) == 2*n
-        lv, ev = create_vectors(r)
-        @test length(lv) == lsize
-        @test length(ev) == 2*n
-        mult = getmultiplicity(r)
-        mult2 = ones(lsize)
-        mult2[n] = 2
-        @test mult == mult2
-        rand_lv = rand(CeedScalar, lsize)
-        rand_ev = [rand_lv[1:n]; rand_lv[n:end]]
-        @test apply(r, rand_lv) == rand_ev
-        @test apply(r, rand_ev; tmode=TRANSPOSE) == rand_lv.*mult
-        @test showstr(r) == string(
-            "CeedElemRestriction from (19, 1) to 2 elements ",
-            "with 10 nodes each and component stride 19",
-        )
-
-        strides = CeedInt[1, n, n]
-        rs = create_elem_restriction_strided(c, 1, n, 1, n, strides)
-        @test showstr(rs) == string(
-            "CeedElemRestriction from (10, 1) to 1 elements ",
-            "with 10 nodes each and strides [1, $n, $n]",
-        )
-
-        @test ElemRestrictionNone()[] == LibCEED.C.CEED_ELEMRESTRICTION_NONE[]
-=======
+        end
+
         @testset "Misc" begin
             for dim = 1:3
                 D = CeedDim(dim)
-                J = rand(dim, dim)
+                J = rand(CeedScalar, dim, dim)
                 @test det(J, D) ≈ det(J)
                 J = J + J' # make symmetric
                 @test setvoigt(SMatrix{dim,dim}(J)) == setvoigt(J, D)
                 @test getvoigt(setvoigt(J, D)) == J
-                V = zeros(dim*(dim + 1)÷2)
+                V = zeros(CeedScalar, dim*(dim + 1)÷2)
                 setvoigt!(V, J, D)
                 @test V == setvoigt(J, D)
-                J2 = zeros(dim, dim)
+                J2 = zeros(CeedScalar, dim, dim)
                 getvoigt!(J2, V, D)
                 @test J2 == J
             end
@@ -525,7 +215,7 @@
 
             id = create_identity_qfunction(c, 1, EVAL_INTERP, EVAL_INTERP)
             Q = 10
-            v = rand(Q)
+            v = rand(CeedScalar, Q)
             v1 = CeedVector(c, v)
             v2 = CeedVector(c, Q)
             apply!(id, Q, [v1], [v2])
@@ -553,7 +243,7 @@
             apply!(id2, Q, [v1], [v2])
             @test @witharray(a = v2, a == v)
 
-            ctxdata = CtxData(IOBuffer(), rand(3))
+            ctxdata = CtxData(IOBuffer(), rand(CeedScalar, 3))
             ctx = Context(c, ctxdata)
             dim = 3
             @interior_qf qf = (
@@ -572,8 +262,8 @@
             in_sz, out_sz = LibCEED.get_field_sizes(qf)
             @test in_sz == [dim, 1]
             @test out_sz == [1]
-            v1 = rand(dim)
-            v2 = rand(1)
+            v1 = rand(CeedScalar, dim)
+            v2 = rand(CeedScalar, 1)
             cv1 = CeedVector(c, v1)
             cv2 = CeedVector(c, v2)
             cv3 = CeedVector(c, 1)
@@ -618,7 +308,7 @@
                       Name: "output"
                       Active vector"""
 
-            v = rand(n)
+            v = rand(CeedScalar, n)
             v1 = CeedVector(c, v)
             v2 = CeedVector(c, n)
             apply!(op, v1, v2)
@@ -659,7 +349,7 @@
             mult2 = ones(lsize)
             mult2[n] = 2
             @test mult == mult2
-            rand_lv = rand(lsize)
+            rand_lv = rand(CeedScalar, lsize)
             rand_ev = [rand_lv[1:n]; rand_lv[n:end]]
             @test apply(r, rand_lv) == rand_ev
             @test apply(r, rand_ev; tmode=TRANSPOSE) == rand_lv.*mult
@@ -677,6 +367,5 @@
 
             @test ElemRestrictionNone()[] == LibCEED.C.CEED_ELEMRESTRICTION_NONE[]
         end
->>>>>>> 6c604475
     end
 end