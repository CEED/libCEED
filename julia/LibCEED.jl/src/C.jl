--- conflicted
+++ resolved
@@ -2,23 +2,10 @@
 
 module C
 
-<<<<<<< HEAD
-using CEnum, Libdl, Preferences, libCEED_jll
-
-const CeedScalar =
-    @load_preference("CeedScalar", "Float64") == "Float64" ? Float64 : Float32
-const UINT_MAX = typemax(UInt32)
-const FILE = Cvoid
-const va_list = Cvoid
-
-include(joinpath(@__DIR__, "generated", "libceed_common.jl"))
-include(joinpath(@__DIR__, "generated", "libceed_api.jl"))
-=======
 using Libdl, libCEED_jll
 
 const UINT_MAX = typemax(Cuint)
 include(joinpath(@__DIR__, "generated", "libceed_bindings.jl"))
->>>>>>> 6c604475
 
 const CEED_STRIDES_BACKEND = Ref{Ptr{CeedInt}}()
 const CEED_BASIS_COLLOCATED = Ref{CeedBasis}()
