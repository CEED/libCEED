--- conflicted
+++ resolved
@@ -42,14 +42,9 @@
 [ Info: Restart the Julia session for changes to take effect.
 ```
 
-<<<<<<< HEAD
-See [Preferences.jl](https://github.com/JuliaPackaging/Preferences.jl) for more
-information.
-=======
 See the [library configuration documentation](LibCEED.md) for more details. For
 information on Julia's preferences system, see
 [Preferences.jl](https://github.com/JuliaPackaging/Preferences.jl).
->>>>>>> 6c604475
 
 ### Features of the high-level interface for libCEED
 
