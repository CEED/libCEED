--- conflicted
+++ resolved
@@ -11,14 +11,7 @@
         dqf: &crate::qfunction::QFunction,
         dqfT: &crate::qfunction::QFunction,
     ) -> Self {
-<<<<<<< HEAD
-        let mut ptr = unsafe {
-            libc::malloc(mem::size_of::<bind_ceed::CeedOperator>()) as bind_ceed::CeedOperator
-        };
-=======
         let mut ptr = std::ptr::null_mut();
-        pub use crate::qfunction::QFunction;
->>>>>>> 00dee6a4
         unsafe { bind_ceed::CeedOperatorCreate(ceed.ptr, qf.ptr, dqf.ptr, dqfT.ptr, &mut ptr) };
         Self { ceed, ptr }
     }
