// Copyright (c) 2017, Lawrence Livermore National Security, LLC. Produced at
// the Lawrence Livermore National Laboratory. LLNL-CODE-734707. All Rights
// reserved. See files LICENSE and NOTICE for details.
//
// This file is part of CEED, a collection of benchmarks, miniapps, software
// libraries and APIs for efficient high-order finite element and spectral
// element discretizations for exascale applications. For more information and
// source code availability see http://github.com/ceed.
//
// The CEED research is supported by the Exascale Computing Project 17-SC-20-SC,
// a collaborative effort of two U.S. Department of Energy organizations (Office
// of Science and the National Nuclear Security Administration) responsible for
// the planning and preparation of a capable exascale ecosystem, including
// software, applications, hardware, advanced system engineering and early
// testbed platforms, in support of the nation's exascale computing imperative.

#include <ceed-impl.h>
#include <ceed-backend.h>
#include <string.h>

/// @file
/// Implementation of public CeedOperator interfaces
///
/// @addtogroup CeedOperator
///   @{

/**
  @brief Create a CeedOperator and associate a CeedQFunction. A CeedBasis and
           CeedElemRestriction can be associated with CeedQFunction fields with
           \ref CeedOperatorSetField.

  @param ceed    A Ceed object where the CeedOperator will be created
  @param qf      QFunction defining the action of the operator at quadrature points
  @param dqf     QFunction defining the action of the Jacobian of @a qf (or NULL)
  @param dqfT    QFunction defining the action of the transpose of the Jacobian
                   of @a qf (or NULL)
  @param[out] op Address of the variable where the newly created
                     CeedOperator will be stored

  @return An error code: 0 - success, otherwise - failure

  @ref Basic
 */
int CeedOperatorCreate(Ceed ceed, CeedQFunction qf, CeedQFunction dqf,
                       CeedQFunction dqfT, CeedOperator *op) {
  int ierr;

  if (!ceed->OperatorCreate) {
    Ceed delegate;
    ierr = CeedGetObjectDelegate(ceed, &delegate, "Operator"); CeedChk(ierr);

    if (!delegate)
      // LCOV_EXCL_START
      return CeedError(ceed, 1, "Backend does not support OperatorCreate");
    // LCOV_EXCL_STOP

    ierr = CeedOperatorCreate(delegate, qf, dqf, dqfT, op); CeedChk(ierr);
    return 0;
  }

  ierr = CeedCalloc(1,op); CeedChk(ierr);
  (*op)->ceed = ceed;
  ceed->refcount++;
  (*op)->refcount = 1;
  (*op)->qf = qf;
  qf->refcount++;
  (*op)->dqf = dqf;
  if (dqf) dqf->refcount++;
  (*op)->dqfT = dqfT;
  if (dqfT) dqfT->refcount++;
  ierr = CeedCalloc(16, &(*op)->inputfields); CeedChk(ierr);
  ierr = CeedCalloc(16, &(*op)->outputfields); CeedChk(ierr);
  ierr = ceed->OperatorCreate(*op); CeedChk(ierr);
  return 0;
}

/**
  @brief Create an operator that composes the action of several operators

  @param ceed    A Ceed object where the CeedOperator will be created
  @param[out] op Address of the variable where the newly created
                     Composite CeedOperator will be stored

  @return An error code: 0 - success, otherwise - failure

  @ref Basic
 */
int CeedCompositeOperatorCreate(Ceed ceed, CeedOperator *op) {
  int ierr;

  if (!ceed->CompositeOperatorCreate) {
    Ceed delegate;
    ierr = CeedGetObjectDelegate(ceed, &delegate, "Operator"); CeedChk(ierr);

    if (!delegate)
<<<<<<< HEAD
      return CeedError(ceed, 1, "Backend does not support "
                       "CompositeOperatorCreate");
=======
      // LCOV_EXCL_START
      return CeedError(ceed, 1, "Backend does not support CompositeOperatorCreate");
    // LCOV_EXCL_STOP
>>>>>>> 52b619d8

    ierr = CeedCompositeOperatorCreate(delegate, op); CeedChk(ierr);
    return 0;
  }

  ierr = CeedCalloc(1,op); CeedChk(ierr);
  (*op)->ceed = ceed;
  ceed->refcount++;
  (*op)->composite = true;
  ierr = CeedCalloc(16, &(*op)->suboperators); CeedChk(ierr);
  ierr = ceed->CompositeOperatorCreate(*op); CeedChk(ierr);
  return 0;
}

/**
  @brief Provide a field to a CeedOperator for use by its CeedQFunction

  This function is used to specify both active and passive fields to a
  CeedOperator.  For passive fields, a vector @arg v must be provided.  Passive
  fields can inputs or outputs (updated in-place when operator is applied).

  Active fields must be specified using this function, but their data (in a
  CeedVector) is passed in CeedOperatorApply().  There can be at most one active
  input and at most one active output.

  @param op         CeedOperator on which to provide the field
  @param fieldname  Name of the field (to be matched with the name used by
                      CeedQFunction)
  @param r          CeedElemRestriction
  @param lmode      CeedTransposeMode which specifies the ordering of the
                      components of the l-vector used by this CeedOperatorField,
                      CEED_NOTRANSPOSE indicates the component is the
                      outermost index and CEED_TRANSPOSE indicates the component
                      is the innermost index in ordering of the l-vector
  @param b          CeedBasis in which the field resides or CEED_BASIS_COLLOCATED
                      if collocated with quadrature points
  @param v          CeedVector to be used by CeedOperator or CEED_VECTOR_ACTIVE
                      if field is active or CEED_VECTOR_NONE if using
                      CEED_EVAL_WEIGHT in the QFunction

  @return An error code: 0 - success, otherwise - failure

  @ref Basic
**/
int CeedOperatorSetField(CeedOperator op, const char *fieldname,
                         CeedElemRestriction r, CeedTransposeMode lmode,
                         CeedBasis b, CeedVector v) {
  int ierr;
  if (op->composite)
    // LCOV_EXCL_START
    return CeedError(op->ceed, 1, "Cannot add field to composite operator.");
  // LCOV_EXCL_STOP
  if (!r)
    // LCOV_EXCL_START
    return CeedError(op->ceed, 1,
                     "ElemRestriction r for field \"%s\" must be non-NULL.",
                     fieldname);
  // LCOV_EXCL_STOP
  if (!b)
    // LCOV_EXCL_START
    return CeedError(op->ceed, 1, "Basis b for field \"%s\" must be non-NULL.",
                     fieldname);
  // LCOV_EXCL_STOP
  if (!v)
    // LCOV_EXCL_START
    return CeedError(op->ceed, 1, "Vector v for field \"%s\" must be non-NULL.",
                     fieldname);
  // LCOV_EXCL_STOP

  CeedInt numelements;
  ierr = CeedElemRestrictionGetNumElements(r, &numelements); CeedChk(ierr);
  if (op->numelements && op->numelements != numelements)
    // LCOV_EXCL_START
    return CeedError(op->ceed, 1,
<<<<<<< HEAD
                     "ElemRestriction with %d elements incompatible with prior "
                     "%d elements", numelements, op->numelements);
=======
                     "ElemRestriction with %d elements incompatible with prior %d elements",
                     numelements, op->numelements);
  // LCOV_EXCL_STOP
>>>>>>> 52b619d8
  op->numelements = numelements;

  if (b != CEED_BASIS_COLLOCATED) {
    CeedInt numqpoints;
    ierr = CeedBasisGetNumQuadraturePoints(b, &numqpoints); CeedChk(ierr);
    if (op->numqpoints && op->numqpoints != numqpoints)
<<<<<<< HEAD
      return CeedError(op->ceed, 1, "Basis with %d quadrature points "
                       "incompatible with prior %d points", numqpoints,
                       op->numqpoints);
=======
      // LCOV_EXCL_START
      return CeedError(op->ceed, 1,
                       "Basis with %d quadrature points incompatible with prior %d points",
                       numqpoints, op->numqpoints);
    // LCOV_EXCL_STOP
>>>>>>> 52b619d8
    op->numqpoints = numqpoints;
  }
  CeedOperatorField *ofield;
  for (CeedInt i=0; i<op->qf->numinputfields; i++) {
    if (!strcmp(fieldname, (*op->qf->inputfields[i]).fieldname)) {
      ofield = &op->inputfields[i];
      goto found;
    }
  }
  for (CeedInt i=0; i<op->qf->numoutputfields; i++) {
    if (!strcmp(fieldname, (*op->qf->outputfields[i]).fieldname)) {
      ofield = &op->outputfields[i];
      goto found;
    }
  }
  // LCOV_EXCL_START
  return CeedError(op->ceed, 1, "QFunction has no knowledge of field '%s'",
                   fieldname);
  // LCOV_EXCL_STOP
found:
  ierr = CeedCalloc(1, ofield); CeedChk(ierr);
  (*ofield)->Erestrict = r;
  (*ofield)->lmode = lmode;
  (*ofield)->basis = b;
  (*ofield)->vec = v;
  op->nfields += 1;
  return 0;
}

/**
  @brief Add a sub-operator to a composite CeedOperator

  @param[out] compositeop Address of the composite CeedOperator
  @param      subop       Address of the sub-operator CeedOperator

  @return An error code: 0 - success, otherwise - failure

  @ref Basic
 */
int CeedCompositeOperatorAddSub(CeedOperator compositeop,
                                CeedOperator subop) {
  if (!compositeop->composite)
<<<<<<< HEAD
    return CeedError(compositeop->ceed, 1, "CeedOperator is not a composite "
                     "operator");

  if (compositeop->numsub == CEED_COMPOSITE_MAX)
    return CeedError(compositeop->ceed, 1, "Cannot add additional suboperators");
=======
    // LCOV_EXCL_START
    return CeedError(compositeop->ceed, 1,
                     "CeedOperator is not a composite operator");
  // LCOV_EXCL_STOP

  if (compositeop->numsub == CEED_COMPOSITE_MAX)
    // LCOV_EXCL_START
    return CeedError(compositeop->ceed, 1,
                     "Cannot add additional suboperators");
  // LCOV_EXCL_STOP
>>>>>>> 52b619d8

  compositeop->suboperators[compositeop->numsub] = subop;
  subop->refcount++;
  compositeop->numsub++;
  return 0;
}

/**
  @brief Assemble a linear CeedQFunction associated with a CeedOperator

  This returns a CeedVector containing a matrix at each quadrature point
    providing the action of the CeedQFunction associated with the CeedOperator.
    The vector 'assembled' is of shape
      [num_elements, num_input_fields, num_output_fields, num_quad_points]
    and contains column-major matrices representing the action of the
    CeedQFunction for a corresponding quadrature point on an element. Inputs and
    outputs are in the order provided by the user when adding CeedOperator fields.

  @param op             CeedOperator to assemble CeedQFunction
  @param[out] assembled CeedVector to store assembled Ceed QFunction at
                          quadrature points
  @param[out] rstr      CeedElemRestriction for CeedVector containing assembled
                          CeedQFunction
  @param request        Address of CeedRequest for non-blocking completion, else
                          CEED_REQUEST_IMMEDIATE

  @return An error code: 0 - success, otherwise - failure

  @ref Advanced
**/
int CeedOperatorAssembleLinearQFunction(CeedOperator op, CeedVector assembled,
    CeedElemRestriction *rstr, CeedRequest *request) {
  int ierr;
  Ceed ceed = op->ceed;
  CeedQFunction qf = op->qf;

  if (op->composite) {
    return CeedError(ceed, 1, "Cannot assemble QFunction for composite operator");
  } else {
    if (op->nfields == 0)
      return CeedError(ceed, 1, "No operator fields set");
    if (op->nfields < qf->numinputfields + qf->numoutputfields)
      return CeedError( ceed, 1, "Not all operator fields set");
    if (op->numelements == 0)
      return CeedError(ceed, 1, "At least one restriction required");
    if (op->numqpoints == 0)
      return CeedError(ceed, 1, "At least one non-collocated basis required");
  }
  ierr = op->AssembleLinearQFunction(op, assembled, rstr, request);
  CeedChk(ierr);
  return 0;
}

/**
  @brief Apply CeedOperator to a vector

  This computes the action of the operator on the specified (active) input,
  yielding its (active) output.  All inputs and outputs must be specified using
  CeedOperatorSetField().

  @param op        CeedOperator to apply
  @param[in] in    CeedVector containing input state or NULL if there are no
                     active inputs
  @param[out] out  CeedVector to store result of applying operator (must be
                     distinct from @a in) or NULL if there are no active outputs
  @param request   Address of CeedRequest for non-blocking completion, else
                     CEED_REQUEST_IMMEDIATE

  @return An error code: 0 - success, otherwise - failure

  @ref Basic
**/
int CeedOperatorApply(CeedOperator op, CeedVector in,
                      CeedVector out, CeedRequest *request) {
  int ierr;
  Ceed ceed = op->ceed;
  CeedQFunction qf = op->qf;

  if (op->composite) {
    if (!op->numsub)
      // LCOV_EXCL_START
      return CeedError(ceed, 1, "No suboperators set");
    // LCOV_EXCL_STOP
  } else {
    if (op->nfields == 0)
<<<<<<< HEAD
      return CeedError(ceed, 1, "No operator fields set");
    if (op->nfields < qf->numinputfields + qf->numoutputfields)
      return CeedError( ceed, 1, "Not all operator fields set");
    if (op->numelements == 0)
      return CeedError(ceed, 1, "At least one restriction required");
    if (op->numqpoints == 0)
      return CeedError(ceed, 1, "At least one non-collocated basis required");
=======
      // LCOV_EXCL_START
      return CeedError(ceed, 1, "No operator fields set");
    // LCOV_EXCL_STOP
    if (op->nfields < qf->numinputfields + qf->numoutputfields)
      // LCOV_EXCL_START
      return CeedError(ceed, 1, "Not all operator fields set");
    // LCOV_EXCL_STOP
    if (op->numelements == 0)
      // LCOV_EXCL_START
      return CeedError(ceed, 1,"At least one restriction required");
    // LCOV_EXCL_STOP
    if (op->numqpoints == 0)
      // LCOV_EXCL_START
      return CeedError(ceed, 1,"At least one non-collocated basis required");
    // LCOV_EXCL_STOP
>>>>>>> 52b619d8
  }
  ierr = op->Apply(op, in, out, request); CeedChk(ierr);
  return 0;
}

/**
  @brief Get the Ceed associated with a CeedOperator

  @param op              CeedOperator
  @param[out] ceed       Variable to store Ceed

  @return An error code: 0 - success, otherwise - failure

  @ref Advanced
**/

int CeedOperatorGetCeed(CeedOperator op, Ceed *ceed) {
  *ceed = op->ceed;
  return 0;
}

/**
  @brief Get the number of elements associated with a CeedOperator

  @param op              CeedOperator
  @param[out] numelem    Variable to store number of elements

  @return An error code: 0 - success, otherwise - failure

  @ref Advanced
**/

int CeedOperatorGetNumElements(CeedOperator op, CeedInt *numelem) {
  if (op->composite)
    // LCOV_EXCL_START
    return CeedError(op->ceed, 1, "Not defined for composite operator");
  // LCOV_EXCL_STOP

  *numelem = op->numelements;
  return 0;
}

/**
  @brief Get the number of quadrature points associated with a CeedOperator

  @param op              CeedOperator
  @param[out] numqpts    Variable to store vector number of quadrature points

  @return An error code: 0 - success, otherwise - failure

  @ref Advanced
**/

int CeedOperatorGetNumQuadraturePoints(CeedOperator op, CeedInt *numqpts) {
  if (op->composite)
    // LCOV_EXCL_START
    return CeedError(op->ceed, 1, "Not defined for composite operator");
  // LCOV_EXCL_STOP

  *numqpts = op->numqpoints;
  return 0;
}

/**
  @brief Get the number of arguments associated with a CeedOperator

  @param op              CeedOperator
  @param[out] numargs    Variable to store vector number of arguments

  @return An error code: 0 - success, otherwise - failure

  @ref Advanced
**/

int CeedOperatorGetNumArgs(CeedOperator op, CeedInt *numargs) {
  if (op->composite)
    // LCOV_EXCL_START
    return CeedError(op->ceed, 1, "Not defined for composite operators");
<<<<<<< HEAD
=======
  // LCOV_EXCL_STOP
>>>>>>> 52b619d8

  *numargs = op->nfields;
  return 0;
}

/**
  @brief Get the setup status of a CeedOperator

  @param op             CeedOperator
  @param[out] setupdone Variable to store setup status

  @return An error code: 0 - success, otherwise - failure

  @ref Advanced
**/

int CeedOperatorGetSetupStatus(CeedOperator op, bool *setupdone) {
  *setupdone = op->setupdone;
  return 0;
}

/**
  @brief Get the QFunction associated with a CeedOperator

  @param op              CeedOperator
  @param[out] qf         Variable to store QFunction

  @return An error code: 0 - success, otherwise - failure

  @ref Advanced
**/

int CeedOperatorGetQFunction(CeedOperator op, CeedQFunction *qf) {
  if (op->composite)
    // LCOV_EXCL_START
    return CeedError(op->ceed, 1, "Not defined for composite operator");
  // LCOV_EXCL_STOP

  *qf = op->qf;
  return 0;
}

/**
  @brief Get the number of suboperators associated with a CeedOperator

  @param op              CeedOperator
  @param[out] numsub     Variable to store number of suboperators

  @return An error code: 0 - success, otherwise - failure

  @ref Advanced
**/

int CeedOperatorGetNumSub(CeedOperator op, CeedInt *numsub) {
<<<<<<< HEAD
  Ceed ceed = op->ceed;
  if (!op->composite)
    return CeedError(ceed, 1, "Not a composite operator");
=======
  if (!op->composite)
    // LCOV_EXCL_START
    return CeedError(op->ceed, 1, "Not a composite operator");
  // LCOV_EXCL_STOP
>>>>>>> 52b619d8

  *numsub = op->numsub;
  return 0;
}

/**
  @brief Get the list of suboperators associated with a CeedOperator

  @param op                CeedOperator
  @param[out] suboperators Variable to store list of suboperators

  @return An error code: 0 - success, otherwise - failure

  @ref Advanced
**/

int CeedOperatorGetSubList(CeedOperator op, CeedOperator* *suboperators) {
<<<<<<< HEAD
  Ceed ceed = op->ceed;
  if (!op->composite)
    return CeedError(ceed, 1, "Not a composite operator");
=======
  if (!op->composite)
    // LCOV_EXCL_START
    return CeedError(op->ceed, 1, "Not a composite operator");
  // LCOV_EXCL_STOP
>>>>>>> 52b619d8

  *suboperators = op->suboperators;
  return 0;
}

/**
  @brief Set the backend data of a CeedOperator

  @param[out] op         CeedOperator
  @param data            Data to set

  @return An error code: 0 - success, otherwise - failure

  @ref Advanced
**/

int CeedOperatorSetData(CeedOperator op, void* *data) {
  op->data = *data;
  return 0;
}

/**
  @brief Get the backend data of a CeedOperator

  @param op              CeedOperator
  @param[out] data       Variable to store data

  @return An error code: 0 - success, otherwise - failure

  @ref Advanced
**/

int CeedOperatorGetData(CeedOperator op, void* *data) {
  *data = op->data;
  return 0;
}

/**
  @brief Set the setup flag of a CeedOperator to True

  @param op              CeedOperator

  @return An error code: 0 - success, otherwise - failure

  @ref Advanced
**/

int CeedOperatorSetSetupDone(CeedOperator op) {
  op->setupdone = 1;
  return 0;
}

/**
  @brief Get the CeedOperatorFields of a CeedOperator

  @param op                 CeedOperator
  @param[out] inputfields   Variable to store inputfields
  @param[out] outputfields  Variable to store outputfields

  @return An error code: 0 - success, otherwise - failure

  @ref Advanced
**/

int CeedOperatorGetFields(CeedOperator op,
                          CeedOperatorField* *inputfields,
                          CeedOperatorField* *outputfields) {
  if (op->composite)
    // LCOV_EXCL_START
    return CeedError(op->ceed, 1, "Not defined for composite operator");
  // LCOV_EXCL_STOP

  if (inputfields) *inputfields = op->inputfields;
  if (outputfields) *outputfields = op->outputfields;
  return 0;
}

/**
  @brief Get the L vector CeedTransposeMode of a CeedOperatorField

  @param opfield         CeedOperatorField
  @param[out] lmode      Variable to store CeedTransposeMode

  @return An error code: 0 - success, otherwise - failure

  @ref Advanced
**/

int CeedOperatorFieldGetLMode(CeedOperatorField opfield,
                              CeedTransposeMode *lmode) {
  *lmode = opfield->lmode;
  return 0;
}

/**
  @brief Get the CeedElemRestriction of a CeedOperatorField

  @param opfield         CeedOperatorField
  @param[out] rstr       Variable to store CeedElemRestriction

  @return An error code: 0 - success, otherwise - failure

  @ref Advanced
**/

int CeedOperatorFieldGetElemRestriction(CeedOperatorField opfield,
                                        CeedElemRestriction *rstr) {
  *rstr = opfield->Erestrict;
  return 0;
}

/**
  @brief Get the CeedBasis of a CeedOperatorField

  @param opfield         CeedOperatorField
  @param[out] basis      Variable to store CeedBasis

  @return An error code: 0 - success, otherwise - failure

  @ref Advanced
**/

int CeedOperatorFieldGetBasis(CeedOperatorField opfield,
                              CeedBasis *basis) {
  *basis = opfield->basis;
  return 0;
}

/**
  @brief Get the CeedVector of a CeedOperatorField

  @param opfield         CeedOperatorField
  @param[out] vec        Variable to store CeedVector

  @return An error code: 0 - success, otherwise - failure

  @ref Advanced
**/

int CeedOperatorFieldGetVector(CeedOperatorField opfield,
                               CeedVector *vec) {
  *vec = opfield->vec;
  return 0;
}

/**
  @brief Destroy a CeedOperator

  @param op CeedOperator to destroy

  @return An error code: 0 - success, otherwise - failure

  @ref Basic
**/
int CeedOperatorDestroy(CeedOperator *op) {
  int ierr;

  if (!*op || --(*op)->refcount > 0) return 0;
  if ((*op)->Destroy) {
    ierr = (*op)->Destroy(*op); CeedChk(ierr);
  }
  ierr = CeedDestroy(&(*op)->ceed); CeedChk(ierr);
  // Free fields
  for (int i=0; i<(*op)->nfields; i++)
    if ((*op)->inputfields[i]) {
      ierr = CeedFree(&(*op)->inputfields[i]); CeedChk(ierr);
    }
  for (int i=0; i<(*op)->nfields; i++)
    if ((*op)->outputfields[i]) {
      ierr = CeedFree(&(*op)->outputfields[i]); CeedChk(ierr);
    }
  // Destroy suboperators
  for (int i=0; i<(*op)->numsub; i++)
    if ((*op)->suboperators[i]) {
      ierr = CeedOperatorDestroy(&(*op)->suboperators[i]); CeedChk(ierr);
    }
  ierr = CeedQFunctionDestroy(&(*op)->qf); CeedChk(ierr);
  ierr = CeedQFunctionDestroy(&(*op)->dqf); CeedChk(ierr);
  ierr = CeedQFunctionDestroy(&(*op)->dqfT); CeedChk(ierr);

  ierr = CeedFree(&(*op)->inputfields); CeedChk(ierr);
  ierr = CeedFree(&(*op)->outputfields); CeedChk(ierr);
  ierr = CeedFree(&(*op)->suboperators); CeedChk(ierr);
  ierr = CeedFree(op); CeedChk(ierr);
  return 0;
}

/// @}<|MERGE_RESOLUTION|>--- conflicted
+++ resolved
@@ -93,14 +93,10 @@
     ierr = CeedGetObjectDelegate(ceed, &delegate, "Operator"); CeedChk(ierr);
 
     if (!delegate)
-<<<<<<< HEAD
+      // LCOV_EXCL_START
       return CeedError(ceed, 1, "Backend does not support "
                        "CompositeOperatorCreate");
-=======
-      // LCOV_EXCL_START
-      return CeedError(ceed, 1, "Backend does not support CompositeOperatorCreate");
-    // LCOV_EXCL_STOP
->>>>>>> 52b619d8
+    // LCOV_EXCL_STOP
 
     ierr = CeedCompositeOperatorCreate(delegate, op); CeedChk(ierr);
     return 0;
@@ -175,31 +171,20 @@
   if (op->numelements && op->numelements != numelements)
     // LCOV_EXCL_START
     return CeedError(op->ceed, 1,
-<<<<<<< HEAD
                      "ElemRestriction with %d elements incompatible with prior "
                      "%d elements", numelements, op->numelements);
-=======
-                     "ElemRestriction with %d elements incompatible with prior %d elements",
-                     numelements, op->numelements);
-  // LCOV_EXCL_STOP
->>>>>>> 52b619d8
+  // LCOV_EXCL_STOP
   op->numelements = numelements;
 
   if (b != CEED_BASIS_COLLOCATED) {
     CeedInt numqpoints;
     ierr = CeedBasisGetNumQuadraturePoints(b, &numqpoints); CeedChk(ierr);
     if (op->numqpoints && op->numqpoints != numqpoints)
-<<<<<<< HEAD
+      // LCOV_EXCL_START
       return CeedError(op->ceed, 1, "Basis with %d quadrature points "
                        "incompatible with prior %d points", numqpoints,
                        op->numqpoints);
-=======
-      // LCOV_EXCL_START
-      return CeedError(op->ceed, 1,
-                       "Basis with %d quadrature points incompatible with prior %d points",
-                       numqpoints, op->numqpoints);
-    // LCOV_EXCL_STOP
->>>>>>> 52b619d8
+    // LCOV_EXCL_STOP
     op->numqpoints = numqpoints;
   }
   CeedOperatorField *ofield;
@@ -242,24 +227,15 @@
 int CeedCompositeOperatorAddSub(CeedOperator compositeop,
                                 CeedOperator subop) {
   if (!compositeop->composite)
-<<<<<<< HEAD
+    // LCOV_EXCL_START
     return CeedError(compositeop->ceed, 1, "CeedOperator is not a composite "
                      "operator");
+  // LCOV_EXCL_STOP
 
   if (compositeop->numsub == CEED_COMPOSITE_MAX)
+    // LCOV_EXCL_START
     return CeedError(compositeop->ceed, 1, "Cannot add additional suboperators");
-=======
-    // LCOV_EXCL_START
-    return CeedError(compositeop->ceed, 1,
-                     "CeedOperator is not a composite operator");
-  // LCOV_EXCL_STOP
-
-  if (compositeop->numsub == CEED_COMPOSITE_MAX)
-    // LCOV_EXCL_START
-    return CeedError(compositeop->ceed, 1,
-                     "Cannot add additional suboperators");
-  // LCOV_EXCL_STOP
->>>>>>> 52b619d8
+  // LCOV_EXCL_STOP
 
   compositeop->suboperators[compositeop->numsub] = subop;
   subop->refcount++;
@@ -345,31 +321,21 @@
     // LCOV_EXCL_STOP
   } else {
     if (op->nfields == 0)
-<<<<<<< HEAD
+      // LCOV_EXCL_START
       return CeedError(ceed, 1, "No operator fields set");
+    // LCOV_EXCL_STOP
     if (op->nfields < qf->numinputfields + qf->numoutputfields)
-      return CeedError( ceed, 1, "Not all operator fields set");
+      // LCOV_EXCL_START
+      return CeedError(ceed, 1, "Not all operator fields set");
+    // LCOV_EXCL_STOP
     if (op->numelements == 0)
-      return CeedError(ceed, 1, "At least one restriction required");
+      // LCOV_EXCL_START
+      return CeedError(ceed, 1,"At least one restriction required");
+    // LCOV_EXCL_STOP
     if (op->numqpoints == 0)
-      return CeedError(ceed, 1, "At least one non-collocated basis required");
-=======
-      // LCOV_EXCL_START
-      return CeedError(ceed, 1, "No operator fields set");
-    // LCOV_EXCL_STOP
-    if (op->nfields < qf->numinputfields + qf->numoutputfields)
-      // LCOV_EXCL_START
-      return CeedError(ceed, 1, "Not all operator fields set");
-    // LCOV_EXCL_STOP
-    if (op->numelements == 0)
-      // LCOV_EXCL_START
-      return CeedError(ceed, 1,"At least one restriction required");
-    // LCOV_EXCL_STOP
-    if (op->numqpoints == 0)
       // LCOV_EXCL_START
       return CeedError(ceed, 1,"At least one non-collocated basis required");
     // LCOV_EXCL_STOP
->>>>>>> 52b619d8
   }
   ierr = op->Apply(op, in, out, request); CeedChk(ierr);
   return 0;
@@ -448,10 +414,7 @@
   if (op->composite)
     // LCOV_EXCL_START
     return CeedError(op->ceed, 1, "Not defined for composite operators");
-<<<<<<< HEAD
-=======
-  // LCOV_EXCL_STOP
->>>>>>> 52b619d8
+  // LCOV_EXCL_STOP
 
   *numargs = op->nfields;
   return 0;
@@ -506,16 +469,10 @@
 **/
 
 int CeedOperatorGetNumSub(CeedOperator op, CeedInt *numsub) {
-<<<<<<< HEAD
-  Ceed ceed = op->ceed;
   if (!op->composite)
-    return CeedError(ceed, 1, "Not a composite operator");
-=======
-  if (!op->composite)
     // LCOV_EXCL_START
     return CeedError(op->ceed, 1, "Not a composite operator");
   // LCOV_EXCL_STOP
->>>>>>> 52b619d8
 
   *numsub = op->numsub;
   return 0;
@@ -533,16 +490,10 @@
 **/
 
 int CeedOperatorGetSubList(CeedOperator op, CeedOperator* *suboperators) {
-<<<<<<< HEAD
-  Ceed ceed = op->ceed;
   if (!op->composite)
-    return CeedError(ceed, 1, "Not a composite operator");
-=======
-  if (!op->composite)
     // LCOV_EXCL_START
     return CeedError(op->ceed, 1, "Not a composite operator");
   // LCOV_EXCL_STOP
->>>>>>> 52b619d8
 
   *suboperators = op->suboperators;
   return 0;
