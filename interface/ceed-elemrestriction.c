--- conflicted
+++ resolved
@@ -116,14 +116,9 @@
     CeedChk(ierr);
 
     if (!delegate)
-<<<<<<< HEAD
+      // LCOV_EXCL_START
       return CeedError(ceed, 1, "Backend does not support ElemRestrictionCreate");
-=======
-      // LCOV_EXCL_START
-      return CeedError(ceed, 1,
-                       "Backend does not support ElemRestrictionCreate");
     // LCOV_EXCL_STOP
->>>>>>> 52b619d8
 
     ierr = CeedElemRestrictionCreateIdentity(delegate, nelem, elemsize,
            nnodes, ncomp, rstr); CeedChk(ierr);
@@ -221,15 +216,10 @@
     CeedChk(ierr);
 
     if (!delegate)
-<<<<<<< HEAD
+      // LCOV_EXCL_START
       return CeedError(ceed, 1, "Backend does not support "
                        "ElemRestrictionCreateBlocked");
-=======
-      // LCOV_EXCL_START
-      return CeedError(ceed, 1,
-                       "Backend does not support ElemRestrictionCreateBlocked");
     // LCOV_EXCL_STOP
->>>>>>> 52b619d8
 
     ierr = CeedElemRestrictionCreateBlocked(delegate, nelem, elemsize,
                                             blksize, nnodes, ncomp, mtype, cmode,
@@ -324,25 +314,15 @@
     n = rstr->nblk * rstr->blksize * rstr->elemsize * rstr->ncomp;
   }
   if (n != u->length)
-<<<<<<< HEAD
+    // LCOV_EXCL_START
     return CeedError(rstr->ceed, 2, "Input vector size %d not compatible with "
                      "element restriction (%d, %d)", u->length, m, n);
-  if (m != v->length)
-    return CeedError(rstr->ceed, 2, "Output vector size %d not compatible with "
-                     "element restriction (%d, %d)", v->length, m, n);
-=======
-    // LCOV_EXCL_START
-    return CeedError(rstr->ceed, 2,
-                     "Input vector size %d not compatible with element restriction (%d, %d)",
-                     u->length, m, n);
   // LCOV_EXCL_STOP
   if (m != v->length)
     // LCOV_EXCL_START
-    return CeedError(rstr->ceed, 2,
-                     "Output vector size %d not compatible with element restriction (%d, %d)",
-                     v->length, m, n);
+    return CeedError(rstr->ceed, 2, "Output vector size %d not compatible with "
+                     "element restriction (%d, %d)", v->length, m, n);
   // LCOV_EXCL_STOP
->>>>>>> 52b619d8
   ierr = rstr->Apply(rstr, tmode, lmode, u, v, request); CeedChk(ierr);
 
   return 0;
@@ -383,35 +363,21 @@
     n = rstr->blksize * rstr->elemsize * rstr->ncomp;
   }
   if (n != u->length)
-<<<<<<< HEAD
+    // LCOV_EXCL_START
     return CeedError(rstr->ceed, 2, "Input vector size %d not compatible with "
                      "element restriction (%d, %d)", u->length, m, n);
+  // LCOV_EXCL_STOP
   if (m != v->length)
+    // LCOV_EXCL_START
     return CeedError(rstr->ceed, 2, "Output vector size %d not compatible with "
                      "element restriction (%d, %d)", v->length, m, n);
+  // LCOV_EXCL_STOP
   if (rstr->blksize*block > rstr->nelem)
+    // LCOV_EXCL_START
     return CeedError(rstr->ceed, 2, "Cannot retrieve block %d, element %d > "
                      "total elements %d", block, rstr->blksize*block,
                      rstr->nelem);
-=======
-    // LCOV_EXCL_START
-    return CeedError(rstr->ceed, 2,
-                     "Input vector size %d not compatible with element restriction (%d, %d)",
-                     u->length, m, n);
   // LCOV_EXCL_STOP
-  if (m != v->length)
-    // LCOV_EXCL_START
-    return CeedError(rstr->ceed, 2,
-                     "Output vector size %d not compatible with element restriction (%d, %d)",
-                     v->length, m, n);
-  // LCOV_EXCL_STOP
-  if (rstr->blksize*block > rstr->nelem)
-    // LCOV_EXCL_START
-    return CeedError(rstr->ceed, 2,
-                     "Cannot retrieve block %d, element %d > total elements %d",
-                     block, rstr->blksize*block, rstr->nelem);
-  // LCOV_EXCL_STOP
->>>>>>> 52b619d8
   ierr = rstr->ApplyBlock(rstr, block, tmode, lmode, u, v, request);
   CeedChk(ierr);
 
