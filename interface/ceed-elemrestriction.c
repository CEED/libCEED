--- conflicted
+++ resolved
@@ -448,11 +448,7 @@
   @ref Advanced
 **/
 int CeedElemRestrictionSetData(CeedElemRestriction rstr,
-<<<<<<< HEAD
-                                    void* *data) {
-=======
                                void* *data) {
->>>>>>> 60772422
   rstr->data = *data;
   return 0;
 }
