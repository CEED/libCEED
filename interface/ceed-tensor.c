// Copyright (c) 2017, Lawrence Livermore National Security, LLC. Produced at
// the Lawrence Livermore National Laboratory. LLNL-CODE-734707. All Rights
// reserved. See files LICENSE and NOTICE for details.
//
// This file is part of CEED, a collection of benchmarks, miniapps, software
// libraries and APIs for efficient high-order finite element and spectral
// element discretizations for exascale applications. For more information and
// source code availability see http://github.com/ceed.
//
// The CEED research is supported by the Exascale Computing Project 17-SC-20-SC,
// a collaborative effort of two U.S. Department of Energy organizations (Office
// of Science and the National Nuclear Security Administration) responsible for
// the planning and preparation of a capable exascale ecosystem, including
// software, applications, hardware, advanced system engineering and early
// testbed platforms, in support of the nation's exascale computing imperative.

#include <ceed-impl.h>
#include <ceed-backend.h>

/// @file
/// Implementation of backend CeedTensorContract interfaces
///
/// @addtogroup CeedBasis
/// @{

/**
  @brief Create a CeedTensorContract object for a CeedBasis

  @param ceed          A Ceed object where the CeedTensorContract will be created
  @param basis         CeedBasis for which the tensor contraction will be used
  @param[out] contract Address of the variable where the newly created
                         CeedTensorContract will be stored.

  @return An error code: 0 - success, otherwise - failure

  @ref Advanced
**/
int CeedTensorContractCreate(Ceed ceed, CeedBasis basis,
                             CeedTensorContract *contract) {
  int ierr;

  if (!ceed->TensorContractCreate) {
    Ceed delegate;
    ierr = CeedGetObjectDelegate(ceed, &delegate, "TensorContract");
    CeedChk(ierr);

    if (!delegate)
<<<<<<< HEAD
      return CeedError(ceed, 1, "Backend does not support TensorContractCreate");
=======
      // LCOV_EXCL_START
      return CeedError(ceed, 1,
                       "Backend does not support TensorContractCreate");
    // LCOV_EXCL_STOP
>>>>>>> 52b619d8

    ierr = CeedTensorContractCreate(delegate, basis, contract);
    CeedChk(ierr);
    return 0;
  }

  ierr = CeedCalloc(1,contract); CeedChk(ierr);

  (*contract)->ceed = ceed;
  ceed->refcount++;
  ierr = ceed->TensorContractCreate(basis, *contract);
  CeedChk(ierr);
  return 0;
};

/**
  @brief Apply tensor contraction

    Contracts on the middle index
    NOTRANSPOSE: v_ajc = t_jb u_abc
    TRANSPOSE:   v_ajc = t_bj u_abc
    If add != 0, "=" is replaced by "+="

  @param contract   CeedTensorContract to use
  @param A          First index of u, v
  @param B          Middle index of u, one index of t
  @param C          Last index of u, v
  @param J          Middle index of v, one index of t
  @param[in] t      Tensor array to contract against
  @param tmode      Transpose mode for t, \ref CEED_NOTRANSPOSE for t_jb
                    \ref CEED_TRANSPOSE for t_bj
  @param add        Add mode
  @param[in] u      Input array
  @param[out] v     Output array

  @return An error code: 0 - success, otherwise - failure

  @ref Advanced
**/
int CeedTensorContractApply(CeedTensorContract contract, CeedInt A, CeedInt B,
                            CeedInt C, CeedInt J, const CeedScalar *restrict t,
                            CeedTransposeMode tmode, const CeedInt add,
                            const CeedScalar *restrict u,
                            CeedScalar *restrict v) {
  int ierr;

  ierr = contract->Apply(contract, A, B, C, J, t, tmode, add,  u, v);
  CeedChk(ierr);
  return 0;
};

/**
  @brief Get Ceed associated with a CeedTensorContract

  @param contract      CeedTensorContract
  @param[out] ceed  Variable to store Ceed

  @return An error code: 0 - success, otherwise - failure

  @ref Advanced
**/
int CeedTensorContractGetCeed(CeedTensorContract contract, Ceed *ceed) {
  *ceed = contract->ceed;
  return 0;
};

/**
  @brief Get backend data of a CeedTensorContract

  @param contract   CeedTensorContract
  @param[out] data  Variable to store data

  @return An error code: 0 - success, otherwise - failure

  @ref Advanced
**/
int CeedTensorContractGetData(CeedTensorContract contract, void* *data) {
  *data = contract->data;
  return 0;
}

/**
  @brief Set backend data of a CeedTensorContract

  @param[out] contract CeedTensorContract
  @param data          Data to set

  @return An error code: 0 - success, otherwise - failure

  @ref Advanced
**/
int CeedTensorContractSetData(CeedTensorContract contract, void* *data) {
  contract->data = *data;
  return 0;
}

/**
  @brief Destroy a CeedTensorContract

  @param contract   CeedTensorContract to destroy

  @return An error code: 0 - success, otherwise - failure

  @ref Advanced
**/
int CeedTensorContractDestroy(CeedTensorContract *contract) {
  int ierr;

  if (!*contract || --(*contract)->refcount > 0)
    return 0;
  if ((*contract)->Destroy) {
    ierr = (*contract)->Destroy(*contract); CeedChk(ierr);
  }
  ierr = CeedDestroy(&(*contract)->ceed); CeedChk(ierr);
  ierr = CeedFree(contract); CeedChk(ierr);
  return 0;
};

/// @}<|MERGE_RESOLUTION|>--- conflicted
+++ resolved
@@ -45,14 +45,9 @@
     CeedChk(ierr);
 
     if (!delegate)
-<<<<<<< HEAD
+      // LCOV_EXCL_START
       return CeedError(ceed, 1, "Backend does not support TensorContractCreate");
-=======
-      // LCOV_EXCL_START
-      return CeedError(ceed, 1,
-                       "Backend does not support TensorContractCreate");
     // LCOV_EXCL_STOP
->>>>>>> 52b619d8
 
     ierr = CeedTensorContractCreate(delegate, basis, contract);
     CeedChk(ierr);
