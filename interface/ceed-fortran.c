// Fortran interface
#include <ceed.h>
#include <ceed-impl.h>
#include <ceed-backend.h>
#include <ceed-fortran-name.h>
#include <stdlib.h>
#include <string.h>

#define FORTRAN_REQUEST_IMMEDIATE -1
#define FORTRAN_REQUEST_ORDERED -2
#define FORTRAN_NULL -3
#define FORTRAN_BASIS_COLLOCATED -1
#define FORTRAN_VECTOR_ACTIVE -1
#define FORTRAN_VECTOR_NONE -2

static Ceed *Ceed_dict = NULL;
static int Ceed_count = 0;
static int Ceed_n = 0;
static int Ceed_count_max = 0;

// This test should actually be for the gfortran version, but we don't currently
// have a configure system to determine that (TODO).  At present, this will use
// the smaller integer when run with clang+gfortran=8, for example.  (That is
// sketchy, but will likely work for users that don't have huge character
// strings.)
#if __GNUC__ >= 8
typedef size_t fortran_charlen_t;
#else
typedef int fortran_charlen_t;
#endif

#define Splice(a, b) a ## b

// Fortran strings are generally unterminated and the length is passed as an
// extra argument after all the normal arguments.  Some compilers (I only know
// of Windows) place the length argument immediately after the string parameter
// (TODO).
//
// We can't just NULL-terminate the string in-place because that could overwrite
// other strings or attempt to write to read-only memory.  This macro allocates
// a string to hold the null-terminated version of the string that C expects.
#define FIX_STRING(stringname)                                          \
  char Splice(stringname, _c)[1024];                                    \
  if (Splice(stringname, _len) > 1023)                                  \
    CeedError(NULL, 1, "Fortran string length too long %zd", (size_t)Splice(stringname, _len)); \
  strncpy(Splice(stringname, _c), stringname, Splice(stringname, _len)); \
  Splice(stringname, _c)[Splice(stringname, _len)] = 0;                 \

#define fCeedInit FORTRAN_NAME(ceedinit,CEEDINIT)
void fCeedInit(const char* resource, int *ceed, int *err,
               fortran_charlen_t resource_len) {
  FIX_STRING(resource);
  if (Ceed_count == Ceed_count_max) {
    Ceed_count_max += Ceed_count_max/2 + 1;
    CeedRealloc(Ceed_count_max, &Ceed_dict);
  }

  Ceed *ceed_ = &Ceed_dict[Ceed_count];
  *err = CeedInit(resource_c, ceed_);

  if (*err == 0) {
    *ceed = Ceed_count++;
    Ceed_n++;
  }
}

#define fCeedDestroy FORTRAN_NAME(ceeddestroy,CEEDDESTROY)
void fCeedDestroy(int *ceed, int *err) {
  *err = CeedDestroy(&Ceed_dict[*ceed]);

  if (*err == 0) {
    Ceed_n--;
    if (Ceed_n == 0) {
      CeedFree(&Ceed_dict);
      Ceed_count = 0;
      Ceed_count_max = 0;
    }
  }
}

static CeedVector *CeedVector_dict = NULL;
static int CeedVector_count = 0;
static int CeedVector_n = 0;
static int CeedVector_count_max = 0;

#define fCeedVectorCreate FORTRAN_NAME(ceedvectorcreate,CEEDVECTORCREATE)
void fCeedVectorCreate(int *ceed, int *length, int *vec, int *err) {
  if (CeedVector_count == CeedVector_count_max) {
    CeedVector_count_max += CeedVector_count_max/2 + 1;
    CeedRealloc(CeedVector_count_max, &CeedVector_dict);
  }

  CeedVector* vec_ = &CeedVector_dict[CeedVector_count];
  *err = CeedVectorCreate(Ceed_dict[*ceed], *length, vec_);

  if (*err == 0) {
    *vec = CeedVector_count++;
    CeedVector_n++;
  }
}

#define fCeedVectorSetArray FORTRAN_NAME(ceedvectorsetarray,CEEDVECTORSETARRAY)
void fCeedVectorSetArray(int *vec, int *memtype, int *copymode,
                         CeedScalar *array, int *err) {
  *err = CeedVectorSetArray(CeedVector_dict[*vec], *memtype, *copymode, array);
}

#define fCeedVectorSetValue FORTRAN_NAME(ceedvectorsetvalue,CEEDVECTORSETVALUE)
void fCeedVectorSetValue(int *vec, CeedScalar *value, int *err) {
  *err = CeedVectorSetValue(CeedVector_dict[*vec], *value);
}

#define fCeedVectorGetArray FORTRAN_NAME(ceedvectorgetarray,CEEDVECTORGETARRAY)
void fCeedVectorGetArray(int *vec, int *memtype, CeedScalar *array,
                         int64_t *offset,
                         int *err) {
  CeedScalar *b;
  CeedVector vec_ = CeedVector_dict[*vec];
  *err = CeedVectorGetArray(vec_, *memtype, &b);
  *offset = b - array;
}

#define fCeedVectorGetArrayRead \
    FORTRAN_NAME(ceedvectorgetarrayread,CEEDVECTORGETARRAYREAD)
void fCeedVectorGetArrayRead(int *vec, int *memtype, CeedScalar *array,
                             int64_t *offset, int *err) {
  const CeedScalar *b;
  CeedVector vec_ = CeedVector_dict[*vec];
  *err = CeedVectorGetArrayRead(vec_, *memtype, &b);
  *offset = b - array;
}

#define fCeedVectorRestoreArray \
    FORTRAN_NAME(ceedvectorrestorearray,CEEDVECTORRESTOREARRAY)
void fCeedVectorRestoreArray(int *vec, CeedScalar *array,
                             int64_t *offset, int *err) {
  *err = CeedVectorRestoreArray(CeedVector_dict[*vec], &array);
  *offset = 0;
}

#define fCeedVectorRestoreArrayRead \
    FORTRAN_NAME(ceedvectorrestorearrayread,CEEDVECTORRESTOREARRAYREAD)
void fCeedVectorRestoreArrayRead(int *vec, const CeedScalar *array,
                                 int64_t *offset, int *err) {
  *err = CeedVectorRestoreArrayRead(CeedVector_dict[*vec], &array);
  *offset = 0;
}

#define fCeedVectorView FORTRAN_NAME(ceedvectorview,CEEDVECTORVIEW)
void fCeedVectorView(int *vec, int *err) {
  *err = CeedVectorView(CeedVector_dict[*vec], "%12.8f", stdout);
}

#define fCeedVectorDestroy FORTRAN_NAME(ceedvectordestroy,CEEDVECTORDESTROY)
void fCeedVectorDestroy(int *vec, int *err) {
  *err = CeedVectorDestroy(&CeedVector_dict[*vec]);

  if (*err == 0) {
    CeedVector_n--;
    if (CeedVector_n == 0) {
      CeedFree(&CeedVector_dict);
      CeedVector_count = 0;
      CeedVector_count_max = 0;
    }
  }
}

static CeedElemRestriction *CeedElemRestriction_dict = NULL;
static int CeedElemRestriction_count = 0;
static int CeedElemRestriction_n = 0;
static int CeedElemRestriction_count_max = 0;

#define fCeedElemRestrictionCreate \
    FORTRAN_NAME(ceedelemrestrictioncreate, CEEDELEMRESTRICTIONCREATE)
void fCeedElemRestrictionCreate(int *ceed, int *nelements,
                                int *esize, int *ndof, int *ncomp, int *memtype, int *copymode,
                                const int *indices, int *elemrestriction, int *err) {
  if (CeedElemRestriction_count == CeedElemRestriction_count_max) {
    CeedElemRestriction_count_max += CeedElemRestriction_count_max/2 + 1;
    CeedRealloc(CeedElemRestriction_count_max, &CeedElemRestriction_dict);
  }

  const int *indices_ = indices;

  CeedElemRestriction *elemrestriction_ =
    &CeedElemRestriction_dict[CeedElemRestriction_count];
  *err = CeedElemRestrictionCreate(Ceed_dict[*ceed], *nelements, *esize, *ndof,
                                   *ncomp,
                                   *memtype, *copymode, indices_, elemrestriction_);

  if (*err == 0) {
    *elemrestriction = CeedElemRestriction_count++;
    CeedElemRestriction_n++;
  }
}

#define fCeedElemRestrictionCreateIdentity \
    FORTRAN_NAME(ceedelemrestrictioncreateidentity, CEEDELEMRESTRICTIONCREATEIDENTITY)
void fCeedElemRestrictionCreateIdentity(int *ceed, int *nelements,
                                        int *esize, int *ndof, int *ncomp,
                                        int *elemrestriction, int *err) {
  if (CeedElemRestriction_count == CeedElemRestriction_count_max) {
    CeedElemRestriction_count_max += CeedElemRestriction_count_max/2 + 1;
    CeedRealloc(CeedElemRestriction_count_max, &CeedElemRestriction_dict);
  }

  CeedElemRestriction *elemrestriction_ =
    &CeedElemRestriction_dict[CeedElemRestriction_count];
  *err = CeedElemRestrictionCreateIdentity(Ceed_dict[*ceed], *nelements, *esize,
         *ndof,
         *ncomp, elemrestriction_);

  if (*err == 0) {
    *elemrestriction = CeedElemRestriction_count++;
    CeedElemRestriction_n++;
  }
}

#define fCeedElemRestrictionCreateBlocked \
    FORTRAN_NAME(ceedelemrestrictioncreateblocked,CEEDELEMRESTRICTIONCREATEBLOCKED)
void fCeedElemRestrictionCreateBlocked(int *ceed, int *nelements,
                                       int *esize, int *blocksize, int *ndof, int *ncomp,
                                       int *mtype, int *cmode,
                                       int *blkindices, int *elemrestriction, int *err) {

  if (CeedElemRestriction_count == CeedElemRestriction_count_max) {
    CeedElemRestriction_count_max += CeedElemRestriction_count_max/2 + 1;
    CeedRealloc(CeedElemRestriction_count_max, &CeedElemRestriction_dict);
  }

  CeedElemRestriction *elemrestriction_ =
    &CeedElemRestriction_dict[CeedElemRestriction_count];
  *err = CeedElemRestrictionCreateBlocked(Ceed_dict[*ceed], *nelements, *esize,
                                          *blocksize, *ndof, *ncomp, *mtype, *cmode, blkindices,
                                          elemrestriction_);

  if (*err == 0) {
    *elemrestriction = CeedElemRestriction_count++;
    CeedElemRestriction_n++;
  }
}

static CeedRequest *CeedRequest_dict = NULL;
static int CeedRequest_count = 0;
static int CeedRequest_n = 0;
static int CeedRequest_count_max = 0;

#define fCeedElemRestrictionApply \
    FORTRAN_NAME(ceedelemrestrictionapply,CEEDELEMRESTRICTIONAPPLY)
void fCeedElemRestrictionApply(int *elemr, int *tmode, int *lmode,
                               int *uvec, int *ruvec, int *rqst, int *err) {
  int createRequest = 1;
  // Check if input is CEED_REQUEST_ORDERED(-2) or CEED_REQUEST_IMMEDIATE(-1)
  if (*rqst == FORTRAN_REQUEST_IMMEDIATE || *rqst == FORTRAN_REQUEST_ORDERED)
    createRequest = 0;

  if (createRequest && CeedRequest_count == CeedRequest_count_max) {
    CeedRequest_count_max += CeedRequest_count_max/2 + 1;
    CeedRealloc(CeedRequest_count_max, &CeedRequest_dict);
  }

  CeedRequest *rqst_;
  if      (*rqst == FORTRAN_REQUEST_IMMEDIATE) rqst_ = CEED_REQUEST_IMMEDIATE;
  else if (*rqst == FORTRAN_REQUEST_ORDERED  ) rqst_ = CEED_REQUEST_ORDERED;
  else rqst_ = &CeedRequest_dict[CeedRequest_count];

  *err = CeedElemRestrictionApply(CeedElemRestriction_dict[*elemr], *tmode,
                                  *lmode, CeedVector_dict[*uvec], CeedVector_dict[*ruvec], rqst_);

  if (*err == 0 && createRequest) {
    *rqst = CeedRequest_count++;
    CeedRequest_n++;
  }
}

#define fCeedRequestWait FORTRAN_NAME(ceedrequestwait, CEEDREQUESTWAIT)
void fCeedRequestWait(int *rqst, int *err) {
  // TODO Uncomment this once CeedRequestWait is implemented
  //*err = CeedRequestWait(&CeedRequest_dict[*rqst]);

  if (*err == 0) {
    CeedRequest_n--;
    if (CeedRequest_n == 0) {
      CeedFree(&CeedRequest_dict);
      CeedRequest_count = 0;
      CeedRequest_count_max = 0;
    }
  }
}

#define fCeedElemRestrictionDestroy \
    FORTRAN_NAME(ceedelemrestrictiondestroy,CEEDELEMRESTRICTIONDESTROY)
void fCeedElemRestrictionDestroy(int *elem, int *err) {
  *err = CeedElemRestrictionDestroy(&CeedElemRestriction_dict[*elem]);

  if (*err == 0) {
    CeedElemRestriction_n--;
    if (CeedElemRestriction_n == 0) {
      CeedFree(&CeedElemRestriction_dict);
      CeedElemRestriction_count = 0;
      CeedElemRestriction_count_max = 0;
    }
  }
}

static CeedBasis *CeedBasis_dict = NULL;
static int CeedBasis_count = 0;
static int CeedBasis_n = 0;
static int CeedBasis_count_max = 0;

#define fCeedBasisCreateTensorH1Lagrange \
    FORTRAN_NAME(ceedbasiscreatetensorh1lagrange, CEEDBASISCREATETENSORH1LAGRANGE)
void fCeedBasisCreateTensorH1Lagrange(int *ceed, int *dim,
                                      int *ncomp, int *P, int *Q, int *quadmode, int *basis,
                                      int *err) {
  if (CeedBasis_count == CeedBasis_count_max) {
    CeedBasis_count_max += CeedBasis_count_max/2 + 1;
    CeedRealloc(CeedBasis_count_max, &CeedBasis_dict);
  }

  *err = CeedBasisCreateTensorH1Lagrange(Ceed_dict[*ceed], *dim, *ncomp, *P, *Q,
                                         *quadmode, &CeedBasis_dict[CeedBasis_count]);

  if (*err == 0) {
    *basis = CeedBasis_count++;
    CeedBasis_n++;
  }
}

#define fCeedBasisCreateTensorH1 \
    FORTRAN_NAME(ceedbasiscreatetensorh1, CEEDBASISCREATETENSORH1)
void fCeedBasisCreateTensorH1(int *ceed, int *dim, int *ncomp, int *P1d,
                              int *Q1d, const CeedScalar *interp1d, const CeedScalar *grad1d,
                              const CeedScalar *qref1d, const CeedScalar *qweight1d, int *basis, int *err) {
  if (CeedBasis_count == CeedBasis_count_max) {
    CeedBasis_count_max += CeedBasis_count_max/2 + 1;
    CeedRealloc(CeedBasis_count_max, &CeedBasis_dict);
  }

  *err = CeedBasisCreateTensorH1(Ceed_dict[*ceed], *dim, *ncomp, *P1d, *Q1d,
                                 interp1d, grad1d,
                                 qref1d, qweight1d, &CeedBasis_dict[CeedBasis_count]);

  if (*err == 0) {
    *basis = CeedBasis_count++;
    CeedBasis_n++;
  }
}

#define fCeedBasisCreateH1 \
    FORTRAN_NAME(ceedbasiscreateh1, CEEDBASISCREATEH1)
void fCeedBasisCreateH1(int *ceed, int *topo, int *ncomp, int *ndof,
                        int *nqpts, const CeedScalar *interp, const CeedScalar *grad,
                        const CeedScalar *qref, const CeedScalar *qweight, int *basis, int *err) {
  if (CeedBasis_count == CeedBasis_count_max) {
    CeedBasis_count_max += CeedBasis_count_max/2 + 1;
    CeedRealloc(CeedBasis_count_max, &CeedBasis_dict);
  }

  *err = CeedBasisCreateH1(Ceed_dict[*ceed], *topo, *ncomp,
                           *ndof, *nqpts, interp, grad,
                           qref, qweight, &CeedBasis_dict[CeedBasis_count]);

  if (*err == 0) {
    *basis = CeedBasis_count++;
    CeedBasis_n++;
  }
}

#define fCeedBasisView FORTRAN_NAME(ceedbasisview, CEEDBASISVIEW)
void fCeedBasisView(int *basis, int *err) {
  *err = CeedBasisView(CeedBasis_dict[*basis], stdout);
}

#define fCeedQRFactorization \
    FORTRAN_NAME(ceedqrfactorization, CEEDQRFACTORIZATION)
void fCeedQRFactorization(CeedScalar *mat, CeedScalar *tau, int *m, int *n,
                          int *err) {
  *err = CeedQRFactorization(mat, tau, *m, *n);
}

#define fCeedBasisGetCollocatedGrad \
    FORTRAN_NAME(ceedbasisgetcollocatedgrad, CEEDBASISGETCOLLOCATEDGRAD)
void fCeedBasisGetCollocatedGrad(int *basis, CeedScalar *colograd1d,
                                 int *err) {
  *err = CeedBasisGetCollocatedGrad(CeedBasis_dict[*basis], colograd1d);
}

#define fCeedBasisApply FORTRAN_NAME(ceedbasisapply, CEEDBASISAPPLY)
void fCeedBasisApply(int *basis, int *nelem, int *tmode, int *emode,
                     int *u, int *v, int *err) {
  *err = CeedBasisApply(CeedBasis_dict[*basis], *nelem, *tmode, *emode,
                        *u==FORTRAN_NULL?NULL:CeedVector_dict[*u],
                        CeedVector_dict[*v]);
}

#define fCeedBasisGetNumNodes \
    FORTRAN_NAME(ceedbasisgetnumnodes, CEEDBASISGETNUMNODES)
void fCeedBasisGetNumNodes(int *basis, int *P, int *err) {
  *err = CeedBasisGetNumNodes(CeedBasis_dict[*basis], P);
}

#define fCeedBasisGetNumQuadraturePoints \
    FORTRAN_NAME(ceedbasisgetnumquadraturepoints, CEEDBASISGETNUMQUADRATUREPOINTS)
void fCeedBasisGetNumQuadraturePoints(int *basis, int *Q, int *err) {
  *err = CeedBasisGetNumQuadraturePoints(CeedBasis_dict[*basis], Q);
}

#define fCeedBasisDestroy FORTRAN_NAME(ceedbasisdestroy,CEEDBASISDESTROY)
void fCeedBasisDestroy(int *basis, int *err) {
  *err = CeedBasisDestroy(&CeedBasis_dict[*basis]);

  if (*err == 0) {
    CeedBasis_n--;
    if (CeedBasis_n == 0) {
      CeedFree(&CeedBasis_dict);
      CeedBasis_count = 0;
      CeedBasis_count_max = 0;
    }
  }
}

#define fCeedGaussQuadrature FORTRAN_NAME(ceedgaussquadrature, CEEDGAUSSQUADRATURE)
void fCeedGaussQuadrature(int *Q, CeedScalar *qref1d, CeedScalar *qweight1d,
                          int *err) {
  *err = CeedGaussQuadrature(*Q, qref1d, qweight1d);
}

#define fCeedLobattoQuadrature \
    FORTRAN_NAME(ceedlobattoquadrature, CEEDLOBATTOQUADRATURE)
void fCeedLobattoQuadrature(int *Q, CeedScalar *qref1d, CeedScalar *qweight1d,
                            int *err) {
  *err = CeedLobattoQuadrature(*Q, qref1d, qweight1d);
}

static CeedQFunction *CeedQFunction_dict = NULL;
static int CeedQFunction_count = 0;
static int CeedQFunction_n = 0;
static int CeedQFunction_count_max = 0;

static int CeedQFunctionFortranStub(void *ctx, int nq,
                                    const CeedScalar *const *u, CeedScalar *const *v) {
  fContext *fctx = ctx;
  int ierr;

  CeedScalar *ctx_ = (CeedScalar *) fctx->innerctx;
  fctx->f((void*)ctx_,&nq,u[0],u[1],u[2],u[3],u[4],u[5],u[6],
          u[7],u[8],u[9],u[10],u[11],u[12],u[13],u[14],u[15],
          v[0],v[1],v[2],v[3],v[4],v[5],v[6],v[7],v[8],v[9],
          v[10],v[11],v[12],v[13],v[14],v[15],&ierr);
  return ierr;
}

#define fCeedQFunctionCreateInterior \
    FORTRAN_NAME(ceedqfunctioncreateinterior, CEEDQFUNCTIONCREATEINTERIOR)
void fCeedQFunctionCreateInterior(int* ceed, int* vlength,
                                  void (*f)(void *ctx, int *nq,
                                      const CeedScalar *u,const CeedScalar *u1,
                                      const CeedScalar *u2,const CeedScalar *u3,
                                      const CeedScalar *u4,const CeedScalar *u5,
                                      const CeedScalar *u6,const CeedScalar *u7,
                                      const CeedScalar *u8,const CeedScalar *u9,
                                      const CeedScalar *u10,const CeedScalar *u11,
                                      const CeedScalar *u12,const CeedScalar *u13,
                                      const CeedScalar *u14,const CeedScalar *u15,
                                      CeedScalar *v,CeedScalar *v1,CeedScalar *v2,
                                      CeedScalar *v3,CeedScalar *v4,CeedScalar *v5,
                                      CeedScalar *v6,CeedScalar *v7,CeedScalar *v8,
                                      CeedScalar *v9,CeedScalar *v10,CeedScalar *v11,
                                      CeedScalar *v12,CeedScalar *v13,CeedScalar *v14,
                                      CeedScalar *v15,int *err),
                                  const char *focca, int *qf, int *err,
                                  fortran_charlen_t focca_len) {
  FIX_STRING(focca);
  if (CeedQFunction_count == CeedQFunction_count_max) {
    CeedQFunction_count_max += CeedQFunction_count_max/2 + 1;
    CeedRealloc(CeedQFunction_count_max, &CeedQFunction_dict);
  }

  CeedQFunction *qf_ = &CeedQFunction_dict[CeedQFunction_count];
  *err = CeedQFunctionCreateInterior(Ceed_dict[*ceed], *vlength,
                                     CeedQFunctionFortranStub, focca, qf_);

  if (*err == 0) {
    *qf = CeedQFunction_count++;
    CeedQFunction_n++;

  }

  fContext *fctx;
  *err = CeedMalloc(1, &fctx);
  if (*err) return;
  fctx->f = f; fctx->innerctx = NULL; fctx->innerctxsize = 0;

  *err = CeedQFunctionSetContext(*qf_, fctx, sizeof(fContext));

  (*qf_)->fortranstatus = true;
}

#define fCeedQFunctionAddInput \
    FORTRAN_NAME(ceedqfunctionaddinput,CEEDQFUNCTIONADDINPUT)
void fCeedQFunctionAddInput(int *qf, const char *fieldname,
                            CeedInt *ncomp, CeedEvalMode *emode, int *err,
                            fortran_charlen_t fieldname_len) {
  FIX_STRING(fieldname);
  CeedQFunction qf_ = CeedQFunction_dict[*qf];

  *err = CeedQFunctionAddInput(qf_, fieldname_c, *ncomp, *emode);
}

#define fCeedQFunctionAddOutput \
    FORTRAN_NAME(ceedqfunctionaddoutput,CEEDQFUNCTIONADDOUTPUT)
void fCeedQFunctionAddOutput(int *qf, const char *fieldname,
                             CeedInt *ncomp, CeedEvalMode *emode, int *err,
                             fortran_charlen_t fieldname_len) {
  FIX_STRING(fieldname);
  CeedQFunction qf_ = CeedQFunction_dict[*qf];

  *err = CeedQFunctionAddOutput(qf_, fieldname_c, *ncomp, *emode);
}

#define fCeedQFunctionSetContext \
    FORTRAN_NAME(ceedqfunctionsetcontext,CEEDQFUNCTIONSETCONTEXT)
void fCeedQFunctionSetContext(int *qf, CeedScalar *ctx, CeedInt *n, int *err) {
  CeedQFunction qf_ = CeedQFunction_dict[*qf];

  fContext *fctx = qf_->ctx;
  fctx->innerctx = ctx;
  fctx->innerctxsize = ((size_t) *n)*sizeof(CeedScalar);
}

#define fCeedQFunctionApply \
    FORTRAN_NAME(ceedqfunctionapply,CEEDQFUNCTIONAPPLY)
//TODO Need Fixing, double pointer
void fCeedQFunctionApply(int *qf, int *Q,
<<<<<<< HEAD
                         int *u, int *u1, int *u2, int *u3, 
=======
                         int *u, int *u1, int *u2, int *u3,
>>>>>>> 1b435e3e
                         int *u4, int *u5, int *u6, int *u7,
                         int *u8, int *u9, int *u10, int *u11,
                         int *u12, int *u13, int *u14, int *u15,
                         int *v, int *v1, int *v2, int *v3,
                         int *v4, int *v5, int *v6, int *v7,
                         int *v8, int *v9, int *v10, int *v11,
                         int *v12, int *v13, int *v14, int *v15, int *err) {
  CeedQFunction qf_ = CeedQFunction_dict[*qf];
  CeedVector *in;
  *err = CeedCalloc(16, &in);
  if (*err) return;
  in[0] = *u==FORTRAN_NULL?NULL:CeedVector_dict[*u];
  in[1] = *u1==FORTRAN_NULL?NULL:CeedVector_dict[*u1];
  in[2] = *u2==FORTRAN_NULL?NULL:CeedVector_dict[*u2];
  in[3] = *u3==FORTRAN_NULL?NULL:CeedVector_dict[*u3];
  in[4] = *u4==FORTRAN_NULL?NULL:CeedVector_dict[*u4];
  in[5] = *u5==FORTRAN_NULL?NULL:CeedVector_dict[*u5];
  in[6] = *u6==FORTRAN_NULL?NULL:CeedVector_dict[*u6];
  in[7] = *u7==FORTRAN_NULL?NULL:CeedVector_dict[*u7];
  in[8] = *u8==FORTRAN_NULL?NULL:CeedVector_dict[*u8];
  in[9] = *u9==FORTRAN_NULL?NULL:CeedVector_dict[*u9];
  in[10] = *u10==FORTRAN_NULL?NULL:CeedVector_dict[*u10];
  in[11] = *u11==FORTRAN_NULL?NULL:CeedVector_dict[*u11];
  in[12] = *u12==FORTRAN_NULL?NULL:CeedVector_dict[*u12];
  in[13] = *u13==FORTRAN_NULL?NULL:CeedVector_dict[*u13];
  in[14] = *u14==FORTRAN_NULL?NULL:CeedVector_dict[*u14];
  in[15] = *u15==FORTRAN_NULL?NULL:CeedVector_dict[*u15];
  CeedVector *out;
  *err = CeedCalloc(16, &out);
  if (*err) return;
  out[0] = *v==FORTRAN_NULL?NULL:CeedVector_dict[*v];
  out[1] = *v1==FORTRAN_NULL?NULL:CeedVector_dict[*v1];
  out[2] = *v2==FORTRAN_NULL?NULL:CeedVector_dict[*v2];
  out[3] = *v3==FORTRAN_NULL?NULL:CeedVector_dict[*v3];
  out[4] = *v4==FORTRAN_NULL?NULL:CeedVector_dict[*v4];
  out[5] = *v5==FORTRAN_NULL?NULL:CeedVector_dict[*v5];
  out[6] = *v6==FORTRAN_NULL?NULL:CeedVector_dict[*v6];
  out[7] = *v7==FORTRAN_NULL?NULL:CeedVector_dict[*v7];
  out[8] = *v8==FORTRAN_NULL?NULL:CeedVector_dict[*v8];
  out[9] = *v9==FORTRAN_NULL?NULL:CeedVector_dict[*v9];
  out[10] = *v10==FORTRAN_NULL?NULL:CeedVector_dict[*v10];
  out[11] = *v11==FORTRAN_NULL?NULL:CeedVector_dict[*v11];
  out[12] = *v12==FORTRAN_NULL?NULL:CeedVector_dict[*v12];
  out[13] = *v13==FORTRAN_NULL?NULL:CeedVector_dict[*v13];
  out[14] = *v14==FORTRAN_NULL?NULL:CeedVector_dict[*v14];
  out[15] = *v15==FORTRAN_NULL?NULL:CeedVector_dict[*v15];
  *err = CeedQFunctionApply(qf_, *Q, in, out);
  if (*err) return;

  *err = CeedFree(&in);
  if (*err) return;
  *err = CeedFree(&out);
}

#define fCeedQFunctionDestroy \
    FORTRAN_NAME(ceedqfunctiondestroy,CEEDQFUNCTIONDESTROY)
void fCeedQFunctionDestroy(int *qf, int *err) {
  *err = CeedQFunctionDestroy(&CeedQFunction_dict[*qf]);

  if (*err) return;
  CeedQFunction_n--;
  if (CeedQFunction_n == 0) {
    *err = CeedFree(&CeedQFunction_dict);
    CeedQFunction_count = 0;
    CeedQFunction_count_max = 0;
  }
}

static CeedOperator *CeedOperator_dict = NULL;
static int CeedOperator_count = 0;
static int CeedOperator_n = 0;
static int CeedOperator_count_max = 0;

#define fCeedOperatorCreate \
    FORTRAN_NAME(ceedoperatorcreate, CEEDOPERATORCREATE)
void fCeedOperatorCreate(int* ceed,
                         int* qf, int* dqf, int* dqfT, int *op, int *err) {
  if (CeedOperator_count == CeedOperator_count_max)
    CeedOperator_count_max += CeedOperator_count_max/2 + 1,
                              CeedOperator_dict =
                                realloc(CeedOperator_dict, sizeof(CeedOperator)*CeedOperator_count_max);

  CeedOperator *op_ = &CeedOperator_dict[CeedOperator_count];

  CeedQFunction dqf_  = NULL, dqfT_ = NULL;
  if (*dqf  != FORTRAN_NULL) dqf_  = CeedQFunction_dict[*dqf ];
  if (*dqfT != FORTRAN_NULL) dqfT_ = CeedQFunction_dict[*dqfT];

  *err = CeedOperatorCreate(Ceed_dict[*ceed], CeedQFunction_dict[*qf], dqf_,
                            dqfT_, op_);
  if (*err) return;
  *op = CeedOperator_count++;
  CeedOperator_n++;
}

#define fCeedOperatorSetField \
    FORTRAN_NAME(ceedoperatorsetfield,CEEDOPERATORSETFIELD)
void fCeedOperatorSetField(int *op, const char *fieldname,
                           int *r, int *lmode, int *b, int *v, int *err,
                           fortran_charlen_t fieldname_len) {
  FIX_STRING(fieldname);
  CeedElemRestriction r_;
  CeedBasis b_;
  CeedVector v_;

  CeedOperator op_ = CeedOperator_dict[*op];

  if (*r == FORTRAN_NULL) {
    r_ = NULL;
  } else {
    r_ = CeedElemRestriction_dict[*r];
  }

  if (*b == FORTRAN_NULL) {
    b_ = NULL;
  } else if (*b == FORTRAN_BASIS_COLLOCATED) {
    b_ = CEED_BASIS_COLLOCATED;
  } else {
    b_ = CeedBasis_dict[*b];
  }
  if (*v == FORTRAN_NULL) {
    v_ = NULL;
  } else if (*v == FORTRAN_VECTOR_ACTIVE) {
    v_ = CEED_VECTOR_ACTIVE;
  } else if (*v == FORTRAN_VECTOR_NONE) {
    v_ = CEED_VECTOR_NONE;
  } else {
    v_ = CeedVector_dict[*v];
  }

  *err = CeedOperatorSetField(op_, fieldname_c, r_, *lmode, b_, v_);
}

#define fCeedOperatorApply FORTRAN_NAME(ceedoperatorapply, CEEDOPERATORAPPLY)
void fCeedOperatorApply(int *op, int *ustatevec,
                        int *resvec, int *rqst, int *err) {
  CeedVector ustatevec_ = *ustatevec == FORTRAN_NULL
                          ? NULL : CeedVector_dict[*ustatevec];
  CeedVector resvec_ = *resvec == FORTRAN_NULL
                       ? NULL : CeedVector_dict[*resvec];

  int createRequest = 1;
  // Check if input is CEED_REQUEST_ORDERED(-2) or CEED_REQUEST_IMMEDIATE(-1)
  if (*rqst == -1 || *rqst == -2) {
    createRequest = 0;
  }

  if (createRequest && CeedRequest_count == CeedRequest_count_max) {
    CeedRequest_count_max += CeedRequest_count_max/2 + 1;
    CeedRealloc(CeedRequest_count_max, &CeedRequest_dict);
  }

  CeedRequest *rqst_;
  if (*rqst == -1) rqst_ = CEED_REQUEST_IMMEDIATE;
  else if (*rqst == -2) rqst_ = CEED_REQUEST_ORDERED;
  else rqst_ = &CeedRequest_dict[CeedRequest_count];

  *err = CeedOperatorApply(CeedOperator_dict[*op],
                           ustatevec_, resvec_, rqst_);
  if (*err) return;
  if (createRequest) {
    *rqst = CeedRequest_count++;
    CeedRequest_n++;
  }
}

#define fCeedOperatorApplyJacobian \
    FORTRAN_NAME(ceedoperatorapplyjacobian, CEEDOPERATORAPPLYJACOBIAN)
void fCeedOperatorApplyJacobian(int *op, int *qdatavec, int *ustatevec,
                                int *dustatevec, int *dresvec, int *rqst, int *err) {
// TODO Uncomment this when CeedOperatorApplyJacobian is implemented
//  *err = CeedOperatorApplyJacobian(CeedOperator_dict[*op], CeedVector_dict[*qdatavec],
//             CeedVector_dict[*ustatevec], CeedVector_dict[*dustatevec],
//             CeedVector_dict[*dresvec], &CeedRequest_dict[*rqst]);
}

#define fCeedOperatorDestroy \
    FORTRAN_NAME(ceedoperatordestroy, CEEDOPERATORDESTROY)
void fCeedOperatorDestroy(int *op, int *err) {
  *err = CeedOperatorDestroy(&CeedOperator_dict[*op]);
  if (*err) return;
  CeedOperator_n--;
  if (CeedOperator_n == 0) {
    *err = CeedFree(&CeedOperator_dict);
    CeedOperator_count = 0;
    CeedOperator_count_max = 0;
  }
}<|MERGE_RESOLUTION|>--- conflicted
+++ resolved
@@ -533,11 +533,7 @@
     FORTRAN_NAME(ceedqfunctionapply,CEEDQFUNCTIONAPPLY)
 //TODO Need Fixing, double pointer
 void fCeedQFunctionApply(int *qf, int *Q,
-<<<<<<< HEAD
-                         int *u, int *u1, int *u2, int *u3, 
-=======
                          int *u, int *u1, int *u2, int *u3,
->>>>>>> 1b435e3e
                          int *u4, int *u5, int *u6, int *u7,
                          int *u8, int *u9, int *u10, int *u11,
                          int *u12, int *u13, int *u14, int *u15,
