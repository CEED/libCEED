--- conflicted
+++ resolved
@@ -198,14 +198,10 @@
 int CeedRegister(const char *prefix,
                  int (*init)(const char *, Ceed), unsigned int priority) {
   if (num_backends >= sizeof(backends) / sizeof(backends[0]))
-<<<<<<< HEAD
-    return CeedError(NULL, 1, "Too many backends");
-=======
     // LCOV_EXCL_START
     return CeedError(NULL, 1, "Too many backends");
   // LCOV_EXCL_STOP
 
->>>>>>> 52b619d8
   strncpy(backends[num_backends].prefix, prefix, CEED_MAX_RESOURCE_LEN);
   backends[num_backends].prefix[CEED_MAX_RESOURCE_LEN-1] = 0;
   backends[num_backends].init = init;
@@ -233,17 +229,11 @@
 int CeedMallocArray(size_t n, size_t unit, void *p) {
   int ierr = posix_memalign((void **)p, CEED_ALIGN, n*unit);
   if (ierr)
-<<<<<<< HEAD
+    // LCOV_EXCL_START
     return CeedError(NULL, ierr, "posix_memalign failed to allocate %zd "
                      "members of size %zd\n", n, unit);
-=======
-    // LCOV_EXCL_START
-    return CeedError(NULL, ierr,
-                     "posix_memalign failed to allocate %zd members of size %zd\n",
-                     n, unit);
   // LCOV_EXCL_STOP
 
->>>>>>> 52b619d8
   return 0;
 }
 
@@ -265,17 +255,11 @@
 int CeedCallocArray(size_t n, size_t unit, void *p) {
   *(void **)p = calloc(n, unit);
   if (n && unit && !*(void **)p)
-<<<<<<< HEAD
+    // LCOV_EXCL_START
     return CeedError(NULL, 1, "calloc failed to allocate %zd members of size "
                      "%zd\n", n, unit);
-=======
-    // LCOV_EXCL_START
-    return CeedError(NULL, 1,
-                     "calloc failed to allocate %zd members of size %zd\n",
-                     n, unit);
   // LCOV_EXCL_STOP
 
->>>>>>> 52b619d8
   return 0;
 }
 
@@ -297,17 +281,11 @@
 int CeedReallocArray(size_t n, size_t unit, void *p) {
   *(void **)p = realloc(*(void **)p, n*unit);
   if (n && unit && !*(void **)p)
-<<<<<<< HEAD
+    // LCOV_EXCL_START
     return CeedError(NULL, 1, "realloc failed to allocate %zd members of size "
                      "%zd\n", n, unit);
-=======
-    // LCOV_EXCL_START
-    return CeedError(NULL, 1,
-                     "realloc failed to allocate %zd members of size %zd\n",
-                     n, unit);
   // LCOV_EXCL_STOP
 
->>>>>>> 52b619d8
   return 0;
 }
 
@@ -621,16 +599,10 @@
       return 0;
     }
 
-<<<<<<< HEAD
+  // LCOV_EXCL_START
   return CeedError(ceed, 1, "Requested function '%s' was not found for CEED "
                    "object '%s'", fname, type);
-=======
-  // LCOV_EXCL_START
-  return CeedError(ceed, 1,
-                   "Requested function '%s' was not found for CEED object '%s'",
-                   fname, type);
   // LCOV_EXCL_STOP
->>>>>>> 52b619d8
 }
 
 /**
