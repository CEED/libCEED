--- conflicted
+++ resolved
@@ -640,7 +640,6 @@
               ceed->op_fallback_ceed->resource, ceed->op_fallback_ceed);
   }
 
-<<<<<<< HEAD
   // Create fallback Ceed if uninitalized
   if (!ceed->op_fallback_ceed && ceed->has_valid_op_fallback_resource) {
     CeedDebug(ceed, "Creating fallback Ceed");
@@ -684,8 +683,6 @@
       CeedCall(CeedRestoreJitDefines(ceed, &jit_defines));
     }
   }
-=======
->>>>>>> 7a71d010
   *fallback_ceed = NULL;
   if (ceed->op_fallback_ceed) CeedCall(CeedReferenceCopy(ceed->op_fallback_ceed, fallback_ceed));
   return CEED_ERROR_SUCCESS;
