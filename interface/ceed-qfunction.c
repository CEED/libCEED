--- conflicted
+++ resolved
@@ -98,11 +98,7 @@
 
   @ref Developer
 **/
-<<<<<<< HEAD
-static int CeedQFunctionFieldSet(CeedQFunctionField *f,const char *fieldname, 
-=======
 static int CeedQFunctionFieldSet(CeedQFunctionField *f,const char *fieldname,
->>>>>>> 1b435e3e
                                  CeedInt ncomp, CeedEvalMode emode) {
   size_t len = strlen(fieldname);
   char *tmp;
@@ -463,11 +459,7 @@
 **/
 
 int CeedQFunctionFieldGetEvalMode(CeedQFunctionField qffield,
-<<<<<<< HEAD
-                               CeedEvalMode *emode) {
-=======
                                   CeedEvalMode *emode) {
->>>>>>> 1b435e3e
   *emode = qffield->emode;
   return 0;
 }
