// Copyright (c) 2017-2022, Lawrence Livermore National Security, LLC and other CEED contributors.
// All Rights Reserved. See the top-level LICENSE and NOTICE files for details.
//
// SPDX-License-Identifier: BSD-2-Clause
//
// This file is part of CEED:  http://github.com/ceed

#include <ceed-impl.h>
#include <ceed/backend.h>
#include <ceed/ceed.h>
#include <ceed/jit-tools.h>
#include <limits.h>
#include <stdbool.h>
#include <stdio.h>
#include <stdlib.h>
#include <string.h>

/// @file
/// Implementation of public CeedQFunction interfaces

/// @cond DOXYGEN_SKIP
static struct CeedQFunction_private ceed_qfunction_none;
/// @endcond

/// @addtogroup CeedQFunctionUser
/// @{

// Indicate that no QFunction is provided by the user
const CeedQFunction CEED_QFUNCTION_NONE = &ceed_qfunction_none;

/// @}

/// @cond DOXYGEN_SKIP
static struct {
  char              name[CEED_MAX_RESOURCE_LEN];
  char              source[CEED_MAX_RESOURCE_LEN];
  CeedInt           vec_length;
  CeedQFunctionUser f;
  int (*init)(Ceed ceed, const char *name, CeedQFunction qf);
} gallery_qfunctions[1024];
static size_t num_qfunctions;
/// @endcond

/// ----------------------------------------------------------------------------
/// CeedQFunction Library Internal Functions
/// ----------------------------------------------------------------------------
/// @addtogroup CeedQFunctionDeveloper
/// @{

/**
  @brief Register a gallery QFunction

  @param name        Name for this backend to respond to
  @param source      Absolute path to source of QFunction,
                       "\path\CEED_DIR\gallery\folder\file.h:function_name"
  @param vec_length  Vector length.  Caller must ensure that number of quadrature
                       points is a multiple of vec_length.
  @param f           Function pointer to evaluate action at quadrature points.
                       See \ref CeedQFunctionUser.
  @param init        Initialization function called by CeedQFunctionInit() when the
                       QFunction is selected.

  @return An error code: 0 - success, otherwise - failure

  @ref Developer
**/
int CeedQFunctionRegister(const char *name, const char *source, CeedInt vec_length, CeedQFunctionUser f,
                          int (*init)(Ceed, const char *, CeedQFunction)) {
  if (num_qfunctions >= sizeof(gallery_qfunctions) / sizeof(gallery_qfunctions[0])) {
    // LCOV_EXCL_START
    return CeedError(NULL, CEED_ERROR_MAJOR, "Too many gallery QFunctions");
    // LCOV_EXCL_STOP
  }

  CeedDebugEnv("Gallery Register: %s", name);

  const char *relative_file_path;
  CeedCall(CeedGetJitRelativePath(source, &relative_file_path));

  strncpy(gallery_qfunctions[num_qfunctions].name, name, CEED_MAX_RESOURCE_LEN);
  gallery_qfunctions[num_qfunctions].name[CEED_MAX_RESOURCE_LEN - 1] = 0;
  strncpy(gallery_qfunctions[num_qfunctions].source, relative_file_path, CEED_MAX_RESOURCE_LEN);
  gallery_qfunctions[num_qfunctions].source[CEED_MAX_RESOURCE_LEN - 1] = 0;
  gallery_qfunctions[num_qfunctions].vec_length                        = vec_length;
  gallery_qfunctions[num_qfunctions].f                                 = f;
  gallery_qfunctions[num_qfunctions].init                              = init;
  num_qfunctions++;
  return CEED_ERROR_SUCCESS;
}

/**
  @brief Set a CeedQFunction field, used by CeedQFunctionAddInput/Output

  @param f           CeedQFunctionField
  @param field_name  Name of QFunction field
  @param size        Size of QFunction field, (num_comp * dim) for @ref CEED_EVAL_GRAD or
                       (num_comp * 1) for @ref CEED_EVAL_NONE, @ref CEED_EVAL_INTERP, and @ref CEED_EVAL_WEIGHT
  @param eval_mode   \ref CEED_EVAL_NONE to use values directly,
                       \ref CEED_EVAL_INTERP to use interpolated values,
                       \ref CEED_EVAL_GRAD to use gradients,
                       \ref CEED_EVAL_WEIGHT to use quadrature weights.

  @return An error code: 0 - success, otherwise - failure

  @ref Developer
**/
static int CeedQFunctionFieldSet(CeedQFunctionField *f, const char *field_name, CeedInt size, CeedEvalMode eval_mode) {
  CeedCall(CeedCalloc(1, f));
  CeedCall(CeedStringAllocCopy(field_name, (char **)&(*f)->field_name));
  (*f)->size      = size;
  (*f)->eval_mode = eval_mode;
  return CEED_ERROR_SUCCESS;
}

/**
  @brief View a field of a CeedQFunction

  @param[in] field         QFunction field to view
  @param[in] field_number  Number of field being viewed
  @param[in] in            true for input field, false for output
  @param[in] stream        Stream to view to, e.g., stdout

  @return An error code: 0 - success, otherwise - failure

  @ref Utility
**/
static int CeedQFunctionFieldView(CeedQFunctionField field, CeedInt field_number, bool in, FILE *stream) {
  const char *inout = in ? "Input" : "Output";
  char       *field_name;
  CeedCall(CeedQFunctionFieldGetName(field, &field_name));
  CeedInt size;
  CeedCall(CeedQFunctionFieldGetSize(field, &size));
  CeedEvalMode eval_mode;
  CeedCall(CeedQFunctionFieldGetEvalMode(field, &eval_mode));
  fprintf(stream,
          "    %s field %" CeedInt_FMT
          ":\n"
          "      Name: \"%s\"\n"
          "      Size: %" CeedInt_FMT
          "\n"
          "      EvalMode: \"%s\"\n",
          inout, field_number, field_name, size, CeedEvalModes[eval_mode]);
  return CEED_ERROR_SUCCESS;
}

/**
  @brief Set flag to determine if Fortran interface is used

  @param qf      CeedQFunction
  @param status  Boolean value to set as Fortran status

  @return An error code: 0 - success, otherwise - failure

  @ref Backend
**/
int CeedQFunctionSetFortranStatus(CeedQFunction qf, bool status) {
  qf->is_fortran = status;
  return CEED_ERROR_SUCCESS;
}

/// @}

/// ----------------------------------------------------------------------------
/// CeedQFunction Backend API
/// ----------------------------------------------------------------------------
/// @addtogroup CeedQFunctionBackend
/// @{

/**
  @brief Get the vector length of a CeedQFunction

  @param qf               CeedQFunction
  @param[out] vec_length  Variable to store vector length

  @return An error code: 0 - success, otherwise - failure

  @ref Backend
**/
int CeedQFunctionGetVectorLength(CeedQFunction qf, CeedInt *vec_length) {
  *vec_length = qf->vec_length;
  return CEED_ERROR_SUCCESS;
}

/**
  @brief Get the number of inputs and outputs to a CeedQFunction

  @param qf               CeedQFunction
  @param[out] num_input   Variable to store number of input fields
  @param[out] num_output  Variable to store number of output fields

  @return An error code: 0 - success, otherwise - failure

  @ref Backend
**/
int CeedQFunctionGetNumArgs(CeedQFunction qf, CeedInt *num_input, CeedInt *num_output) {
  if (num_input) *num_input = qf->num_input_fields;
  if (num_output) *num_output = qf->num_output_fields;
  return CEED_ERROR_SUCCESS;
}

/**
  @brief Get the name of the user function for a CeedQFunction

  @param qf                CeedQFunction
  @param[out] kernel_name  Variable to store source path string

  @return An error code: 0 - success, otherwise - failure

  @ref Backend
**/
int CeedQFunctionGetKernelName(CeedQFunction qf, char **kernel_name) {
<<<<<<< HEAD
  *kernel_name = (char *)qf->kernel_name;
=======
  int ierr;

  if (!qf->kernel_name ) {
    Ceed ceed;
    char *kernel_name_copy;
    ierr = CeedQFunctionGetCeed(qf, &ceed); CeedChk(ierr);

    if (qf->user_source) {
      const char *kernel_name = strrchr(qf->user_source, ':') + 1;
      size_t kernel_name_len = strlen(kernel_name);

      ierr = CeedCalloc(kernel_name_len + 1, &kernel_name_copy); CeedChk(ierr);
      memcpy(kernel_name_copy, kernel_name, kernel_name_len);
    } else {
      ierr = CeedCalloc(1, &kernel_name_copy); CeedChk(ierr);
    }
    qf->kernel_name = kernel_name_copy;
  }

  *kernel_name = (char *) qf->kernel_name;
>>>>>>> a0b0bf66
  return CEED_ERROR_SUCCESS;
}

/**
  @brief Get the source path string for a CeedQFunction

  @param qf                CeedQFunction
  @param[out] source_path  Variable to store source path string

  @return An error code: 0 - success, otherwise - failure

  @ref Backend
**/
int CeedQFunctionGetSourcePath(CeedQFunction qf, char **source_path) {
<<<<<<< HEAD
  *source_path = (char *)qf->source_path;
=======
  int ierr;

  if (!qf->source_path && qf->user_source) {
    Ceed ceed;
    bool is_absolute_path;
    char *absolute_path, *source_path_copy;
    const char *kernel_name = strrchr(qf->user_source, ':') + 1;
    size_t kernel_name_len = strlen(kernel_name);

    ierr = CeedQFunctionGetCeed(qf, &ceed); CeedChk(ierr);

    ierr = CeedCheckFilePath(ceed, qf->user_source, &is_absolute_path);
    CeedChk(ierr);
    if (is_absolute_path) {
      absolute_path = (char *)qf->user_source;
    } else {
      ierr = CeedGetJitAbsolutePath(ceed, qf->user_source, &absolute_path);
      CeedChk(ierr);
    }

    size_t source_len = strlen(absolute_path) - kernel_name_len - 1;
    ierr = CeedCalloc(source_len + 1, &source_path_copy); CeedChk(ierr);
    memcpy(source_path_copy, absolute_path, source_len);
    qf->source_path = source_path_copy;

    if (!is_absolute_path) {
      ierr = CeedFree(&absolute_path); CeedChk(ierr);
    }
  }

  *source_path = (char *) qf->source_path;
>>>>>>> a0b0bf66
  return CEED_ERROR_SUCCESS;
}

/**
  @brief Initalize and load QFunction source file into string buffer, including
           full text of local files in place of `#include "local.h"`.
           The `buffer` is set to `NULL` if there is no QFunction source file.
         Note: Caller is responsible for freeing the string buffer with `CeedFree()`.

  @param qf                  CeedQFunction
  @param[out] source_buffer  String buffer for source file contents

  @return An error code: 0 - success, otherwise - failure

  @ref Backend
**/
int CeedQFunctionLoadSourceToBuffer(CeedQFunction qf, char **source_buffer) {
  char *source_path;

  CeedCall(CeedQFunctionGetSourcePath(qf, &source_path));
  *source_buffer = NULL;
  if (source_path) {
    CeedCall(CeedLoadSourceToBuffer(qf->ceed, source_path, source_buffer));
  }

  return CEED_ERROR_SUCCESS;
}

/**
  @brief Get the User Function for a CeedQFunction

  @param qf      CeedQFunction
  @param[out] f  Variable to store user function

  @return An error code: 0 - success, otherwise - failure

  @ref Backend
**/
int CeedQFunctionGetUserFunction(CeedQFunction qf, CeedQFunctionUser *f) {
  *f = qf->function;
  return CEED_ERROR_SUCCESS;
}

/**
  @brief Get global context for a CeedQFunction.
           Note: For QFunctions from the Fortran interface, this
             function will return the Fortran context
             CeedQFunctionContext.

  @param qf        CeedQFunction
  @param[out] ctx  Variable to store CeedQFunctionContext

  @return An error code: 0 - success, otherwise - failure

  @ref Backend
**/
int CeedQFunctionGetContext(CeedQFunction qf, CeedQFunctionContext *ctx) {
  *ctx = qf->ctx;
  return CEED_ERROR_SUCCESS;
}

/**
  @brief Get context data of a CeedQFunction

  @param qf         CeedQFunction
  @param mem_type   Memory type on which to access the data. If the backend
                      uses a different memory type, this will perform a copy.
  @param[out] data  Data on memory type mem_type

  @return An error code: 0 - success, otherwise - failure

  @ref Backend
**/
int CeedQFunctionGetContextData(CeedQFunction qf, CeedMemType mem_type, void *data) {
  bool                 is_writable;
  CeedQFunctionContext ctx;

  CeedCall(CeedQFunctionGetContext(qf, &ctx));
  if (ctx) {
    CeedCall(CeedQFunctionIsContextWritable(qf, &is_writable));
    if (is_writable) {
      CeedCall(CeedQFunctionContextGetData(ctx, mem_type, data));
    } else {
      CeedCall(CeedQFunctionContextGetDataRead(ctx, mem_type, data));
    }
  } else {
    *(void **)data = NULL;
  }
  return CEED_ERROR_SUCCESS;
}

/**
  @brief Restore context data of a CeedQFunction

  @param qf    CeedQFunction
  @param data  Data to restore

  @return An error code: 0 - success, otherwise - failure

  @ref Backend
**/
int CeedQFunctionRestoreContextData(CeedQFunction qf, void *data) {
  bool                 is_writable;
  CeedQFunctionContext ctx;

  CeedCall(CeedQFunctionGetContext(qf, &ctx));
  if (ctx) {
    CeedCall(CeedQFunctionIsContextWritable(qf, &is_writable));
    if (is_writable) {
      CeedCall(CeedQFunctionContextRestoreData(ctx, data));
    } else {
      CeedCall(CeedQFunctionContextRestoreDataRead(ctx, data));
    }
  }
  return CEED_ERROR_SUCCESS;
}

/**
  @brief Get true user context for a CeedQFunction
           Note: For all QFunctions this function will return the user
             CeedQFunctionContext and not interface context
             CeedQFunctionContext, if any such object exists.

  @param qf        CeedQFunction
  @param[out] ctx  Variable to store CeedQFunctionContext

  @return An error code: 0 - success, otherwise - failure
  @ref Backend
**/
int CeedQFunctionGetInnerContext(CeedQFunction qf, CeedQFunctionContext *ctx) {
  if (qf->is_fortran) {
    CeedFortranContext fortran_ctx = NULL;
    CeedCall(CeedQFunctionContextGetData(qf->ctx, CEED_MEM_HOST, &fortran_ctx));
    *ctx = fortran_ctx->inner_ctx;
    CeedCall(CeedQFunctionContextRestoreData(qf->ctx, (void *)&fortran_ctx));
  } else {
    *ctx = qf->ctx;
  }
  return CEED_ERROR_SUCCESS;
}

/**
  @brief Get inner context data of a CeedQFunction

  @param qf         CeedQFunction
  @param mem_type   Memory type on which to access the data. If the backend
                      uses a different memory type, this will perform a copy.
  @param[out] data  Data on memory type mem_type

  @return An error code: 0 - success, otherwise - failure

  @ref Backend
**/
int CeedQFunctionGetInnerContextData(CeedQFunction qf, CeedMemType mem_type, void *data) {
  bool                 is_writable;
  CeedQFunctionContext ctx;

  CeedCall(CeedQFunctionGetInnerContext(qf, &ctx));
  if (ctx) {
    CeedCall(CeedQFunctionIsContextWritable(qf, &is_writable));
    if (is_writable) {
      CeedCall(CeedQFunctionContextGetData(ctx, mem_type, data));
    } else {
      CeedCall(CeedQFunctionContextGetDataRead(ctx, mem_type, data));
    }
  } else {
    *(void **)data = NULL;
  }
  return CEED_ERROR_SUCCESS;
}

/**
  @brief Restore inner context data of a CeedQFunction

  @param qf    CeedQFunction
  @param data  Data to restore

  @return An error code: 0 - success, otherwise - failure

  @ref Backend
**/
int CeedQFunctionRestoreInnerContextData(CeedQFunction qf, void *data) {
  bool                 is_writable;
  CeedQFunctionContext ctx;

  CeedCall(CeedQFunctionGetInnerContext(qf, &ctx));
  if (ctx) {
    CeedCall(CeedQFunctionIsContextWritable(qf, &is_writable));
    if (is_writable) {
      CeedCall(CeedQFunctionContextRestoreData(ctx, data));
    } else {
      CeedCall(CeedQFunctionContextRestoreDataRead(ctx, data));
    }
  }
  return CEED_ERROR_SUCCESS;
}

/**
  @brief Determine if QFunction is identity

  @param qf                CeedQFunction
  @param[out] is_identity  Variable to store identity status

  @return An error code: 0 - success, otherwise - failure

  @ref Backend
**/
int CeedQFunctionIsIdentity(CeedQFunction qf, bool *is_identity) {
  *is_identity = qf->is_identity;
  return CEED_ERROR_SUCCESS;
}

/**
  @brief Determine if QFunctionContext is writable

  @param qf                CeedQFunction
  @param[out] is_writable  Variable to store context writeable staus

  @return An error code: 0 - success, otherwise - failure

  @ref Backend
**/
int CeedQFunctionIsContextWritable(CeedQFunction qf, bool *is_writable) {
  *is_writable = qf->is_context_writable;
  return CEED_ERROR_SUCCESS;
}

/**
  @brief Get backend data of a CeedQFunction

  @param qf         CeedQFunction
  @param[out] data  Variable to store data

  @return An error code: 0 - success, otherwise - failure

  @ref Backend
**/
int CeedQFunctionGetData(CeedQFunction qf, void *data) {
  *(void **)data = qf->data;
  return CEED_ERROR_SUCCESS;
}

/**
  @brief Set backend data of a CeedQFunction

  @param[out] qf  CeedQFunction
  @param data     Data to set

  @return An error code: 0 - success, otherwise - failure

  @ref Backend
**/
int CeedQFunctionSetData(CeedQFunction qf, void *data) {
  qf->data = data;
  return CEED_ERROR_SUCCESS;
}

/**
  @brief Increment the reference counter for a CeedQFunction

  @param qf  CeedQFunction to increment the reference counter

  @return An error code: 0 - success, otherwise - failure

  @ref Backend
**/
int CeedQFunctionReference(CeedQFunction qf) {
  qf->ref_count++;
  return CEED_ERROR_SUCCESS;
}

/**
  @brief Estimate number of FLOPs per quadrature required to apply QFunction

  @param qf    QFunction to estimate FLOPs for
  @param flops Address of variable to hold FLOPs estimate

  @ref Backend
**/
int CeedQFunctionGetFlopsEstimate(CeedQFunction qf, CeedSize *flops) {
  if (qf->user_flop_estimate == -1) {
    // LCOV_EXCL_START
    return CeedError(qf->ceed, CEED_ERROR_INCOMPLETE, "Must set FLOPs estimate with CeedQFunctionSetUserFlopsEstimate");
    // LCOV_EXCL_STOP
  }
  *flops = qf->user_flop_estimate;
  return CEED_ERROR_SUCCESS;
}

/// @}

/// ----------------------------------------------------------------------------
/// CeedQFunction Public API
/// ----------------------------------------------------------------------------
/// @addtogroup CeedQFunctionUser
/// @{

/**
  @brief Create a CeedQFunction for evaluating interior (volumetric) terms.

  @param ceed        A Ceed object where the CeedQFunction will be created
  @param vec_length  Vector length. Caller must ensure that number of quadrature
                       points is a multiple of vec_length.
  @param f           Function pointer to evaluate action at quadrature points.
                       See \ref CeedQFunctionUser.
  @param source      Absolute path to source of QFunction,
                       "\abs_path\file.h:function_name".
                       For support across all backends, this source must only
                       contain constructs supported by C99, C++11, and CUDA.
  @param[out] qf     Address of the variable where the newly created
                       CeedQFunction will be stored

  @return An error code: 0 - success, otherwise - failure

  See \ref CeedQFunctionUser for details on the call-back function @a f's
    arguments.

  @ref User
**/
<<<<<<< HEAD
int CeedQFunctionCreateInterior(Ceed ceed, CeedInt vec_length, CeedQFunctionUser f, const char *source, CeedQFunction *qf) {
  char *source_copy, *kernel_name_copy;
=======
int CeedQFunctionCreateInterior(Ceed ceed, CeedInt vec_length,
                                CeedQFunctionUser f,
                                const char *source, CeedQFunction *qf) {
  int ierr;
  char *user_source_copy;
>>>>>>> a0b0bf66

  if (!ceed->QFunctionCreate) {
    Ceed delegate;
    CeedCall(CeedGetObjectDelegate(ceed, &delegate, "QFunction"));

    if (!delegate) {
      // LCOV_EXCL_START
      return CeedError(ceed, CEED_ERROR_UNSUPPORTED, "Backend does not support QFunctionCreate");
      // LCOV_EXCL_STOP
    }

    CeedCall(CeedQFunctionCreateInterior(delegate, vec_length, f, source, qf));
    return CEED_ERROR_SUCCESS;
  }

  if (strlen(source) && !strrchr(source, ':')) {
    // LCOV_EXCL_START
    return CeedError(ceed, CEED_ERROR_INCOMPLETE,
                     "Provided path to source does not include function name. Provided: \"%s\"\nRequired: \"\\abs_path\\file.h:function_name\"",
                     source);
    // LCOV_EXCL_STOP
  }

  CeedCall(CeedCalloc(1, qf));
  (*qf)->ceed = ceed;
  CeedCall(CeedReference(ceed));
  (*qf)->ref_count           = 1;
  (*qf)->vec_length          = vec_length;
  (*qf)->is_identity         = false;
  (*qf)->is_context_writable = true;
  (*qf)->function            = f;
  (*qf)->user_flop_estimate  = -1;
  if (strlen(source)) {
<<<<<<< HEAD
    bool  is_absolute_path;
    char *absolute_path;

    CeedCall(CeedCheckFilePath(ceed, source, &is_absolute_path));
    if (is_absolute_path) {
      absolute_path = (char *)source;
    } else {
      CeedCall(CeedGetJitAbsolutePath(ceed, source, &absolute_path));
    }

    const char *kernel_name     = strrchr(absolute_path, ':') + 1;
    size_t      kernel_name_len = strlen(kernel_name);
    CeedCall(CeedCalloc(kernel_name_len + 1, &kernel_name_copy));
    memcpy(kernel_name_copy, kernel_name, kernel_name_len);
    (*qf)->kernel_name = kernel_name_copy;

    size_t source_len = strlen(absolute_path) - kernel_name_len - 1;
    CeedCall(CeedCalloc(source_len + 1, &source_copy));
    memcpy(source_copy, absolute_path, source_len);
    (*qf)->source_path = source_copy;

    if (!is_absolute_path) {
      CeedCall(CeedFree(&absolute_path));
    }
=======
    size_t user_source_len = strlen(source);

    ierr = CeedCalloc(user_source_len + 1, &user_source_copy); CeedChk(ierr);
    memcpy(user_source_copy, source, user_source_len);
    (*qf)->user_source = user_source_copy;
>>>>>>> a0b0bf66
  }
  CeedCall(CeedCalloc(CEED_FIELD_MAX, &(*qf)->input_fields));
  CeedCall(CeedCalloc(CEED_FIELD_MAX, &(*qf)->output_fields));
  CeedCall(ceed->QFunctionCreate(*qf));
  return CEED_ERROR_SUCCESS;
}

/**
  @brief Create a CeedQFunction for evaluating interior (volumetric) terms by name.

  @param ceed     A Ceed object where the CeedQFunction will be created
  @param name     Name of QFunction to use from gallery
  @param[out] qf  Address of the variable where the newly created
                    CeedQFunction will be stored

  @return An error code: 0 - success, otherwise - failure

  @ref User
**/
int CeedQFunctionCreateInteriorByName(Ceed ceed, const char *name, CeedQFunction *qf) {
  size_t match_len = 0, match_index = UINT_MAX;

  CeedCall(CeedQFunctionRegisterAll());
  // Find matching backend
  if (!name) return CeedError(ceed, CEED_ERROR_INCOMPLETE, "No QFunction name provided");
  for (size_t i = 0; i < num_qfunctions; i++) {
    size_t      n;
    const char *curr_name = gallery_qfunctions[i].name;
    for (n = 0; curr_name[n] && curr_name[n] == name[n]; n++) {
    }
    if (n > match_len) {
      match_len   = n;
      match_index = i;
    }
  }
  if (!match_len) {
    // LCOV_EXCL_START
    return CeedError(ceed, CEED_ERROR_UNSUPPORTED, "No suitable gallery QFunction");
    // LCOV_EXCL_STOP
  }

  // Create QFunction
  CeedCall(CeedQFunctionCreateInterior(ceed, gallery_qfunctions[match_index].vec_length, gallery_qfunctions[match_index].f,
                                       gallery_qfunctions[match_index].source, qf));

  // QFunction specific setup
  CeedCall(gallery_qfunctions[match_index].init(ceed, name, *qf));

  // Copy name
  CeedCall(CeedStringAllocCopy(name, (char **)&(*qf)->gallery_name));
  (*qf)->is_gallery = true;
  return CEED_ERROR_SUCCESS;
}

/**
  @brief Create an identity CeedQFunction. Inputs are written into outputs in
           the order given. This is useful for CeedOperators that can be
           represented with only the action of a CeedRestriction and CeedBasis,
           such as restriction and prolongation operators for p-multigrid.
           Backends may optimize CeedOperators with this CeedQFunction to avoid
           the copy of input data to output fields by using the same memory
           location for both.

  @param ceed          A Ceed object where the CeedQFunction will be created
  @param[in] size      Size of the QFunction fields
  @param[in] in_mode   CeedEvalMode for input to CeedQFunction
  @param[in] out_mode  CeedEvalMode for output to CeedQFunction
  @param[out] qf       Address of the variable where the newly created
                         CeedQFunction will be stored

  @return An error code: 0 - success, otherwise - failure

  @ref User
**/
int CeedQFunctionCreateIdentity(Ceed ceed, CeedInt size, CeedEvalMode in_mode, CeedEvalMode out_mode, CeedQFunction *qf) {
  CeedCall(CeedQFunctionCreateInteriorByName(ceed, "Identity", qf));
  CeedCall(CeedQFunctionAddInput(*qf, "input", size, in_mode));
  CeedCall(CeedQFunctionAddOutput(*qf, "output", size, out_mode));

  (*qf)->is_identity = true;

  CeedQFunctionContext  ctx;
  CeedContextFieldLabel size_label;
  CeedCall(CeedQFunctionGetContext(*qf, &ctx));
  CeedCall(CeedQFunctionContextGetFieldLabel(ctx, "size", &size_label));
  CeedCall(CeedQFunctionContextSetInt32(ctx, size_label, &size));

  return CEED_ERROR_SUCCESS;
}

/**
  @brief Copy the pointer to a CeedQFunction. Both pointers should
           be destroyed with `CeedQFunctionDestroy()`;
           Note: If `*qf_copy` is non-NULL, then it is assumed that
           `*qf_copy` is a pointer to a CeedQFunction. This
           CeedQFunction will be destroyed if `*qf_copy` is the only
           reference to this CeedQFunction.

  @param qf            CeedQFunction to copy reference to
  @param[out] qf_copy  Variable to store copied reference

  @return An error code: 0 - success, otherwise - failure

  @ref User
**/
int CeedQFunctionReferenceCopy(CeedQFunction qf, CeedQFunction *qf_copy) {
  CeedCall(CeedQFunctionReference(qf));
  CeedCall(CeedQFunctionDestroy(qf_copy));
  *qf_copy = qf;
  return CEED_ERROR_SUCCESS;
}

/**
  @brief Add a CeedQFunction input

  @param qf          CeedQFunction
  @param field_name  Name of QFunction field
  @param size        Size of QFunction field, (num_comp * dim) for @ref CEED_EVAL_GRAD or
                       (num_comp * 1) for @ref CEED_EVAL_NONE and @ref CEED_EVAL_INTERP
  @param eval_mode   \ref CEED_EVAL_NONE to use values directly,
                       \ref CEED_EVAL_INTERP to use interpolated values,
                       \ref CEED_EVAL_GRAD to use gradients.

  @return An error code: 0 - success, otherwise - failure

  @ref User
**/
int CeedQFunctionAddInput(CeedQFunction qf, const char *field_name, CeedInt size, CeedEvalMode eval_mode) {
  if (qf->is_immutable) {
    // LCOV_EXCL_START
    return CeedError(qf->ceed, CEED_ERROR_MAJOR, "QFunction cannot be changed after set as immutable");
    // LCOV_EXCL_STOP
  }
  if ((eval_mode == CEED_EVAL_WEIGHT) && (size != 1)) {
    // LCOV_EXCL_START
    return CeedError(qf->ceed, CEED_ERROR_DIMENSION, "CEED_EVAL_WEIGHT should have size 1");
    // LCOV_EXCL_STOP
  }
  CeedCall(CeedQFunctionFieldSet(&qf->input_fields[qf->num_input_fields], field_name, size, eval_mode));
  qf->num_input_fields++;
  return CEED_ERROR_SUCCESS;
}

/**
  @brief Add a CeedQFunction output

  @param qf          CeedQFunction
  @param field_name  Name of QFunction field
  @param size        Size of QFunction field, (num_comp * dim) for @ref CEED_EVAL_GRAD or
                       (num_comp * 1) for @ref CEED_EVAL_NONE and @ref CEED_EVAL_INTERP
  @param eval_mode   \ref CEED_EVAL_NONE to use values directly,
                       \ref CEED_EVAL_INTERP to use interpolated values,
                       \ref CEED_EVAL_GRAD to use gradients.

  @return An error code: 0 - success, otherwise - failure

  @ref User
**/
int CeedQFunctionAddOutput(CeedQFunction qf, const char *field_name, CeedInt size, CeedEvalMode eval_mode) {
  if (qf->is_immutable) {
    // LCOV_EXCL_START
    return CeedError(qf->ceed, CEED_ERROR_MAJOR, "QFunction cannot be changed after set as immutable");
    // LCOV_EXCL_STOP
  }
  if (eval_mode == CEED_EVAL_WEIGHT) {
    // LCOV_EXCL_START
    return CeedError(qf->ceed, CEED_ERROR_DIMENSION, "Cannot create QFunction output with CEED_EVAL_WEIGHT");
    // LCOV_EXCL_STOP
  }
  CeedCall(CeedQFunctionFieldSet(&qf->output_fields[qf->num_output_fields], field_name, size, eval_mode));
  qf->num_output_fields++;
  return CEED_ERROR_SUCCESS;
}

/**
  @brief Get the CeedQFunctionFields of a CeedQFunction

  Note: Calling this function asserts that setup is complete
          and sets the CeedQFunction as immutable.

  @param qf                      CeedQFunction
  @param[out] num_input_fields   Variable to store number of input fields
  @param[out] input_fields       Variable to store input fields
  @param[out] num_output_fields  Variable to store number of output fields
  @param[out] output_fields      Variable to store output fields

  @return An error code: 0 - success, otherwise - failure

  @ref Advanced
**/
int CeedQFunctionGetFields(CeedQFunction qf, CeedInt *num_input_fields, CeedQFunctionField **input_fields, CeedInt *num_output_fields,
                           CeedQFunctionField **output_fields) {
  qf->is_immutable = true;
  if (num_input_fields) *num_input_fields = qf->num_input_fields;
  if (input_fields) *input_fields = qf->input_fields;
  if (num_output_fields) *num_output_fields = qf->num_output_fields;
  if (output_fields) *output_fields = qf->output_fields;
  return CEED_ERROR_SUCCESS;
}

/**
  @brief Get the name of a CeedQFunctionField

  @param qf_field         CeedQFunctionField
  @param[out] field_name  Variable to store the field name

  @return An error code: 0 - success, otherwise - failure

  @ref Advanced
**/
int CeedQFunctionFieldGetName(CeedQFunctionField qf_field, char **field_name) {
  *field_name = (char *)qf_field->field_name;
  return CEED_ERROR_SUCCESS;
}

/**
  @brief Get the number of components of a CeedQFunctionField

  @param qf_field   CeedQFunctionField
  @param[out] size  Variable to store the size of the field

  @return An error code: 0 - success, otherwise - failure

  @ref Advanced
**/
int CeedQFunctionFieldGetSize(CeedQFunctionField qf_field, CeedInt *size) {
  *size = qf_field->size;
  return CEED_ERROR_SUCCESS;
}

/**
  @brief Get the CeedEvalMode of a CeedQFunctionField

  @param qf_field        CeedQFunctionField
  @param[out] eval_mode  Variable to store the field evaluation mode

  @return An error code: 0 - success, otherwise - failure

  @ref Advanced
**/
int CeedQFunctionFieldGetEvalMode(CeedQFunctionField qf_field, CeedEvalMode *eval_mode) {
  *eval_mode = qf_field->eval_mode;
  return CEED_ERROR_SUCCESS;
}

/**
  @brief Set global context for a CeedQFunction

  @param qf   CeedQFunction
  @param ctx  Context data to set

  @return An error code: 0 - success, otherwise - failure

  @ref User
**/
int CeedQFunctionSetContext(CeedQFunction qf, CeedQFunctionContext ctx) {
  CeedCall(CeedQFunctionContextDestroy(&qf->ctx));
  qf->ctx = ctx;
  if (ctx) {
    CeedCall(CeedQFunctionContextReference(ctx));
  }
  return CEED_ERROR_SUCCESS;
}

/**
  @brief Set writability of CeedQFunctionContext when calling the `CeedQFunctionUser`.
           The default value is 'is_writable == true'.

           Setting `is_writable == true` indicates the `CeedQFunctionUser` writes
           into the CeedQFunctionContextData and requires memory syncronization
           after calling `CeedQFunctionApply()`.

           Setting 'is_writable == false' asserts that `CeedQFunctionUser` does not
           modify the CeedQFunctionContextData. Violating this assertion may lead
           to inconsistent data.

           Setting `is_writable == false` may offer a performance improvement on GPU backends.

  @param qf           CeedQFunction
  @param is_writable  Writability status

  @return An error code: 0 - success, otherwise - failure

  @ref User
**/
int CeedQFunctionSetContextWritable(CeedQFunction qf, bool is_writable) {
  qf->is_context_writable = is_writable;
  return CEED_ERROR_SUCCESS;
}

/**
  @brief Set estimated number of FLOPs per quadrature required to apply QFunction

  @param qf    QFunction to estimate FLOPs for
  @param flops FLOPs per quadrature point estimate

  @ref Backend
**/
int CeedQFunctionSetUserFlopsEstimate(CeedQFunction qf, CeedSize flops) {
  if (flops < 0) {
    // LCOV_EXCL_START
    return CeedError(qf->ceed, CEED_ERROR_INCOMPATIBLE, "Must set non-negative FLOPs estimate");
    // LCOV_EXCL_STOP
  }
  qf->user_flop_estimate = flops;
  return CEED_ERROR_SUCCESS;
}

/**
  @brief View a CeedQFunction

  @param[in] qf      CeedQFunction to view
  @param[in] stream  Stream to write; typically stdout/stderr or a file

  @return Error code: 0 - success, otherwise - failure

  @ref User
**/
int CeedQFunctionView(CeedQFunction qf, FILE *stream) {
<<<<<<< HEAD
  fprintf(stream, "%sCeedQFunction - %s\n", qf->is_gallery ? "Gallery " : "User ", qf->is_gallery ? qf->gallery_name : qf->kernel_name);

  fprintf(stream, "  %" CeedInt_FMT " input field%s:\n", qf->num_input_fields, qf->num_input_fields > 1 ? "s" : "");
  for (CeedInt i = 0; i < qf->num_input_fields; i++) {
    CeedCall(CeedQFunctionFieldView(qf->input_fields[i], i, 1, stream));
=======
  int ierr;
  char *kernel_name;

  ierr = CeedQFunctionGetKernelName(qf, &kernel_name); CeedChk(ierr);
  fprintf(stream, "%sCeedQFunction - %s\n",
          qf->is_gallery ? "Gallery " : "User ",
          qf->is_gallery ? qf->gallery_name : kernel_name);

  fprintf(stream, "  %" CeedInt_FMT " input field%s:\n", qf->num_input_fields,
          qf->num_input_fields>1 ? "s" : "");
  for (CeedInt i=0; i<qf->num_input_fields; i++) {
    ierr = CeedQFunctionFieldView(qf->input_fields[i], i, 1, stream);
    CeedChk(ierr);
>>>>>>> a0b0bf66
  }

  fprintf(stream, "  %" CeedInt_FMT " output field%s:\n", qf->num_output_fields, qf->num_output_fields > 1 ? "s" : "");
  for (CeedInt i = 0; i < qf->num_output_fields; i++) {
    CeedCall(CeedQFunctionFieldView(qf->output_fields[i], i, 0, stream));
  }
  return CEED_ERROR_SUCCESS;
}

/**
  @brief Get the Ceed associated with a CeedQFunction

  @param qf              CeedQFunction
  @param[out] ceed       Variable to store Ceed

  @return An error code: 0 - success, otherwise - failure

  @ref Advanced
**/
int CeedQFunctionGetCeed(CeedQFunction qf, Ceed *ceed) {
  *ceed = qf->ceed;
  return CEED_ERROR_SUCCESS;
}

/**
  @brief Apply the action of a CeedQFunction

  Note: Calling this function asserts that setup is complete
          and sets the CeedQFunction as immutable.

  @param qf      CeedQFunction
  @param Q       Number of quadrature points
  @param[in] u   Array of input CeedVectors
  @param[out] v  Array of output CeedVectors

  @return An error code: 0 - success, otherwise - failure

  @ref User
**/
int CeedQFunctionApply(CeedQFunction qf, CeedInt Q, CeedVector *u, CeedVector *v) {
  if (!qf->Apply) {
    // LCOV_EXCL_START
    return CeedError(qf->ceed, CEED_ERROR_UNSUPPORTED, "Backend does not support QFunctionApply");
    // LCOV_EXCL_STOP
  }
  if (Q % qf->vec_length) {
    // LCOV_EXCL_START
    return CeedError(qf->ceed, CEED_ERROR_DIMENSION, "Number of quadrature points %" CeedInt_FMT " must be a multiple of %" CeedInt_FMT, Q,
                     qf->vec_length);
    // LCOV_EXCL_STOP
  }
  qf->is_immutable = true;
  CeedCall(qf->Apply(qf, Q, u, v));
  return CEED_ERROR_SUCCESS;
}

/**
  @brief Destroy a CeedQFunction

  @param qf  CeedQFunction to destroy

  @return An error code: 0 - success, otherwise - failure

  @ref User
**/
int CeedQFunctionDestroy(CeedQFunction *qf) {
  if (!*qf || --(*qf)->ref_count > 0) return CEED_ERROR_SUCCESS;
  // Backend destroy
  if ((*qf)->Destroy) {
    CeedCall((*qf)->Destroy(*qf));
  }
  // Free fields
  for (CeedInt i = 0; i < (*qf)->num_input_fields; i++) {
    CeedCall(CeedFree(&(*(*qf)->input_fields[i]).field_name));
    CeedCall(CeedFree(&(*qf)->input_fields[i]));
  }
  for (CeedInt i = 0; i < (*qf)->num_output_fields; i++) {
    CeedCall(CeedFree(&(*(*qf)->output_fields[i]).field_name));
    CeedCall(CeedFree(&(*qf)->output_fields[i]));
  }
  CeedCall(CeedFree(&(*qf)->input_fields));
  CeedCall(CeedFree(&(*qf)->output_fields));

  // User context data object
  CeedCall(CeedQFunctionContextDestroy(&(*qf)->ctx));

<<<<<<< HEAD
  CeedCall(CeedFree(&(*qf)->source_path));
  CeedCall(CeedFree(&(*qf)->gallery_name));
  CeedCall(CeedFree(&(*qf)->kernel_name));
  CeedCall(CeedDestroy(&(*qf)->ceed));
  CeedCall(CeedFree(qf));
=======
  ierr = CeedFree(&(*qf)->user_source); CeedChk(ierr);
  ierr = CeedFree(&(*qf)->source_path); CeedChk(ierr);
  ierr = CeedFree(&(*qf)->gallery_name); CeedChk(ierr);
  ierr = CeedFree(&(*qf)->kernel_name); CeedChk(ierr);
  ierr = CeedDestroy(&(*qf)->ceed); CeedChk(ierr);
  ierr = CeedFree(qf); CeedChk(ierr);
>>>>>>> a0b0bf66
  return CEED_ERROR_SUCCESS;
}

/// @}<|MERGE_RESOLUTION|>--- conflicted
+++ resolved
@@ -209,30 +209,24 @@
   @ref Backend
 **/
 int CeedQFunctionGetKernelName(CeedQFunction qf, char **kernel_name) {
-<<<<<<< HEAD
-  *kernel_name = (char *)qf->kernel_name;
-=======
-  int ierr;
-
-  if (!qf->kernel_name ) {
-    Ceed ceed;
+  if (!qf->kernel_name) {
+    Ceed  ceed;
     char *kernel_name_copy;
-    ierr = CeedQFunctionGetCeed(qf, &ceed); CeedChk(ierr);
+    CeedCall(CeedQFunctionGetCeed(qf, &ceed));
 
     if (qf->user_source) {
-      const char *kernel_name = strrchr(qf->user_source, ':') + 1;
-      size_t kernel_name_len = strlen(kernel_name);
-
-      ierr = CeedCalloc(kernel_name_len + 1, &kernel_name_copy); CeedChk(ierr);
+      const char *kernel_name     = strrchr(qf->user_source, ':') + 1;
+      size_t      kernel_name_len = strlen(kernel_name);
+
+      CeedCall(CeedCalloc(kernel_name_len + 1, &kernel_name_copy));
       memcpy(kernel_name_copy, kernel_name, kernel_name_len);
     } else {
-      ierr = CeedCalloc(1, &kernel_name_copy); CeedChk(ierr);
+      CeedCall(CeedCalloc(1, &kernel_name_copy));
     }
     qf->kernel_name = kernel_name_copy;
   }
 
-  *kernel_name = (char *) qf->kernel_name;
->>>>>>> a0b0bf66
+  *kernel_name = (char *)qf->kernel_name;
   return CEED_ERROR_SUCCESS;
 }
 
@@ -247,41 +241,31 @@
   @ref Backend
 **/
 int CeedQFunctionGetSourcePath(CeedQFunction qf, char **source_path) {
-<<<<<<< HEAD
-  *source_path = (char *)qf->source_path;
-=======
-  int ierr;
-
   if (!qf->source_path && qf->user_source) {
-    Ceed ceed;
-    bool is_absolute_path;
-    char *absolute_path, *source_path_copy;
-    const char *kernel_name = strrchr(qf->user_source, ':') + 1;
-    size_t kernel_name_len = strlen(kernel_name);
-
-    ierr = CeedQFunctionGetCeed(qf, &ceed); CeedChk(ierr);
-
-    ierr = CeedCheckFilePath(ceed, qf->user_source, &is_absolute_path);
-    CeedChk(ierr);
+    Ceed        ceed;
+    bool        is_absolute_path;
+    char       *absolute_path, *source_path_copy;
+    const char *kernel_name     = strrchr(qf->user_source, ':') + 1;
+    size_t      kernel_name_len = strlen(kernel_name);
+
+    CeedCall(CeedQFunctionGetCeed(qf, &ceed));
+
+    CeedCall(CeedCheckFilePath(ceed, qf->user_source, &is_absolute_path));
     if (is_absolute_path) {
       absolute_path = (char *)qf->user_source;
     } else {
-      ierr = CeedGetJitAbsolutePath(ceed, qf->user_source, &absolute_path);
-      CeedChk(ierr);
+      CeedCall(CeedGetJitAbsolutePath(ceed, qf->user_source, &absolute_path));
     }
 
     size_t source_len = strlen(absolute_path) - kernel_name_len - 1;
-    ierr = CeedCalloc(source_len + 1, &source_path_copy); CeedChk(ierr);
+    CeedCall(CeedCalloc(source_len + 1, &source_path_copy));
     memcpy(source_path_copy, absolute_path, source_len);
     qf->source_path = source_path_copy;
 
-    if (!is_absolute_path) {
-      ierr = CeedFree(&absolute_path); CeedChk(ierr);
-    }
-  }
-
-  *source_path = (char *) qf->source_path;
->>>>>>> a0b0bf66
+    if (!is_absolute_path) CeedCall(CeedFree(&absolute_path));
+  }
+
+  *source_path = (char *)qf->source_path;
   return CEED_ERROR_SUCCESS;
 }
 
@@ -601,16 +585,8 @@
 
   @ref User
 **/
-<<<<<<< HEAD
 int CeedQFunctionCreateInterior(Ceed ceed, CeedInt vec_length, CeedQFunctionUser f, const char *source, CeedQFunction *qf) {
-  char *source_copy, *kernel_name_copy;
-=======
-int CeedQFunctionCreateInterior(Ceed ceed, CeedInt vec_length,
-                                CeedQFunctionUser f,
-                                const char *source, CeedQFunction *qf) {
-  int ierr;
   char *user_source_copy;
->>>>>>> a0b0bf66
 
   if (!ceed->QFunctionCreate) {
     Ceed delegate;
@@ -644,38 +620,11 @@
   (*qf)->function            = f;
   (*qf)->user_flop_estimate  = -1;
   if (strlen(source)) {
-<<<<<<< HEAD
-    bool  is_absolute_path;
-    char *absolute_path;
-
-    CeedCall(CeedCheckFilePath(ceed, source, &is_absolute_path));
-    if (is_absolute_path) {
-      absolute_path = (char *)source;
-    } else {
-      CeedCall(CeedGetJitAbsolutePath(ceed, source, &absolute_path));
-    }
-
-    const char *kernel_name     = strrchr(absolute_path, ':') + 1;
-    size_t      kernel_name_len = strlen(kernel_name);
-    CeedCall(CeedCalloc(kernel_name_len + 1, &kernel_name_copy));
-    memcpy(kernel_name_copy, kernel_name, kernel_name_len);
-    (*qf)->kernel_name = kernel_name_copy;
-
-    size_t source_len = strlen(absolute_path) - kernel_name_len - 1;
-    CeedCall(CeedCalloc(source_len + 1, &source_copy));
-    memcpy(source_copy, absolute_path, source_len);
-    (*qf)->source_path = source_copy;
-
-    if (!is_absolute_path) {
-      CeedCall(CeedFree(&absolute_path));
-    }
-=======
     size_t user_source_len = strlen(source);
 
-    ierr = CeedCalloc(user_source_len + 1, &user_source_copy); CeedChk(ierr);
+    CeedCall(CeedCalloc(user_source_len + 1, &user_source_copy));
     memcpy(user_source_copy, source, user_source_len);
     (*qf)->user_source = user_source_copy;
->>>>>>> a0b0bf66
   }
   CeedCall(CeedCalloc(CEED_FIELD_MAX, &(*qf)->input_fields));
   CeedCall(CeedCalloc(CEED_FIELD_MAX, &(*qf)->output_fields));
@@ -995,27 +944,14 @@
   @ref User
 **/
 int CeedQFunctionView(CeedQFunction qf, FILE *stream) {
-<<<<<<< HEAD
-  fprintf(stream, "%sCeedQFunction - %s\n", qf->is_gallery ? "Gallery " : "User ", qf->is_gallery ? qf->gallery_name : qf->kernel_name);
+  char *kernel_name;
+
+  CeedCall(CeedQFunctionGetKernelName(qf, &kernel_name));
+  fprintf(stream, "%sCeedQFunction - %s\n", qf->is_gallery ? "Gallery " : "User ", qf->is_gallery ? qf->gallery_name : kernel_name);
 
   fprintf(stream, "  %" CeedInt_FMT " input field%s:\n", qf->num_input_fields, qf->num_input_fields > 1 ? "s" : "");
   for (CeedInt i = 0; i < qf->num_input_fields; i++) {
     CeedCall(CeedQFunctionFieldView(qf->input_fields[i], i, 1, stream));
-=======
-  int ierr;
-  char *kernel_name;
-
-  ierr = CeedQFunctionGetKernelName(qf, &kernel_name); CeedChk(ierr);
-  fprintf(stream, "%sCeedQFunction - %s\n",
-          qf->is_gallery ? "Gallery " : "User ",
-          qf->is_gallery ? qf->gallery_name : kernel_name);
-
-  fprintf(stream, "  %" CeedInt_FMT " input field%s:\n", qf->num_input_fields,
-          qf->num_input_fields>1 ? "s" : "");
-  for (CeedInt i=0; i<qf->num_input_fields; i++) {
-    ierr = CeedQFunctionFieldView(qf->input_fields[i], i, 1, stream);
-    CeedChk(ierr);
->>>>>>> a0b0bf66
   }
 
   fprintf(stream, "  %" CeedInt_FMT " output field%s:\n", qf->num_output_fields, qf->num_output_fields > 1 ? "s" : "");
@@ -1102,20 +1038,12 @@
   // User context data object
   CeedCall(CeedQFunctionContextDestroy(&(*qf)->ctx));
 
-<<<<<<< HEAD
+  CeedCall(CeedFree(&(*qf)->user_source));
   CeedCall(CeedFree(&(*qf)->source_path));
   CeedCall(CeedFree(&(*qf)->gallery_name));
   CeedCall(CeedFree(&(*qf)->kernel_name));
   CeedCall(CeedDestroy(&(*qf)->ceed));
   CeedCall(CeedFree(qf));
-=======
-  ierr = CeedFree(&(*qf)->user_source); CeedChk(ierr);
-  ierr = CeedFree(&(*qf)->source_path); CeedChk(ierr);
-  ierr = CeedFree(&(*qf)->gallery_name); CeedChk(ierr);
-  ierr = CeedFree(&(*qf)->kernel_name); CeedChk(ierr);
-  ierr = CeedDestroy(&(*qf)->ceed); CeedChk(ierr);
-  ierr = CeedFree(qf); CeedChk(ierr);
->>>>>>> a0b0bf66
   return CEED_ERROR_SUCCESS;
 }
 
