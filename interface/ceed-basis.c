// Copyright (c) 2017, Lawrence Livermore National Security, LLC. Produced at
// the Lawrence Livermore National Laboratory. LLNL-CODE-734707. All Rights
// reserved. See files LICENSE and NOTICE for details.
//
// This file is part of CEED, a collection of benchmarks, miniapps, software
// libraries and APIs for efficient high-order finite element and spectral
// element discretizations for exascale applications. For more information and
// source code availability see http://github.com/ceed.
//
// The CEED research is supported by the Exascale Computing Project 17-SC-20-SC,
// a collaborative effort of two U.S. Department of Energy organizations (Office
// of Science and the National Nuclear Security Administration) responsible for
// the planning and preparation of a capable exascale ecosystem, including
// software, applications, hardware, advanced system engineering and early
// testbed platforms, in support of the nation's exascale computing imperative.

#include <ceed-impl.h>
#include <ceed-backend.h>
#include <math.h>
#include <stdio.h>
#include <stdlib.h>
#include <string.h>

/// @cond DOXYGEN_SKIP
static struct CeedBasis_private ceed_basis_collocated;
/// @endcond

/// @file
/// Implementation of public CeedBasis interfaces
///
/// @addtogroup CeedBasis
/// @{

/**
  @brief Create a tensor product basis for H^1 discretizations

  @param ceed       A Ceed object where the CeedBasis will be created
  @param dim        Topological dimension
  @param ncomp      Number of field components (1 for scalar fields)
  @param P1d        Number of nodes in one dimension
  @param Q1d        Number of quadrature points in one dimension
  @param interp1d   Row-major Q1d × P1d matrix expressing the values of nodal
                      basis functions at quadrature points
  @param grad1d     Row-major Q1d × P1d matrix expressing derivatives of nodal
                      basis functions at quadrature points
  @param qref1d     Array of length Q1d holding the locations of quadrature points
                      on the 1D reference element [-1, 1]
  @param qweight1d  Array of length Q1d holding the quadrature weights on the
                      reference element
  @param[out] basis Address of the variable where the newly created
                      CeedBasis will be stored.

  @return An error code: 0 - success, otherwise - failure

  @ref Basic
**/
int CeedBasisCreateTensorH1(Ceed ceed, CeedInt dim, CeedInt ncomp, CeedInt P1d,
                            CeedInt Q1d, const CeedScalar *interp1d,
                            const CeedScalar *grad1d, const CeedScalar *qref1d,
                            const CeedScalar *qweight1d, CeedBasis *basis) {
  int ierr;

  if (dim<1)
    // LCOV_EXCL_START
    return CeedError(ceed, 1, "Basis dimension must be a positive value");
  // LCOV_EXCL_STOP

  if (!ceed->BasisCreateTensorH1) {
    Ceed delegate;
    ierr = CeedGetObjectDelegate(ceed, &delegate, "Basis"); CeedChk(ierr);

    if (!delegate)
      // LCOV_EXCL_START
      return CeedError(ceed, 1, "Backend does not support BasisCreateTensorH1");
    // LCOV_EXCL_STOP

    ierr = CeedBasisCreateTensorH1(delegate, dim, ncomp, P1d,
                                   Q1d, interp1d, grad1d, qref1d,
                                   qweight1d, basis); CeedChk(ierr);
    return 0;
  }
  ierr = CeedCalloc(1,basis); CeedChk(ierr);
  (*basis)->ceed = ceed;
  ceed->refcount++;
  (*basis)->refcount = 1;
  (*basis)->tensorbasis = 1;
  (*basis)->dim = dim;
  (*basis)->ncomp = ncomp;
  (*basis)->P1d = P1d;
  (*basis)->Q1d = Q1d;
  (*basis)->P = CeedIntPow(P1d, dim);
  (*basis)->Q = CeedIntPow(Q1d, dim);
  ierr = CeedMalloc(Q1d,&(*basis)->qref1d); CeedChk(ierr);
  ierr = CeedMalloc(Q1d,&(*basis)->qweight1d); CeedChk(ierr);
  memcpy((*basis)->qref1d, qref1d, Q1d*sizeof(qref1d[0]));
  memcpy((*basis)->qweight1d, qweight1d, Q1d*sizeof(qweight1d[0]));
  ierr = CeedMalloc(Q1d*P1d,&(*basis)->interp1d); CeedChk(ierr);
  ierr = CeedMalloc(Q1d*P1d,&(*basis)->grad1d); CeedChk(ierr);
  memcpy((*basis)->interp1d, interp1d, Q1d*P1d*sizeof(interp1d[0]));
  memcpy((*basis)->grad1d, grad1d, Q1d*P1d*sizeof(grad1d[0]));
  ierr = ceed->BasisCreateTensorH1(dim, P1d, Q1d, interp1d, grad1d, qref1d,
                                   qweight1d, *basis); CeedChk(ierr);
  return 0;
}

/**
  @brief Create a tensor product Lagrange basis

  @param ceed       A Ceed object where the CeedBasis will be created
  @param dim        Topological dimension of element
  @param ncomp      Number of field components
  @param P          Number of Gauss-Lobatto nodes in one dimension.  The
                      polynomial degree of the resulting Q_k element is k=P-1.
  @param Q          Number of quadrature points in one dimension.
  @param qmode      Distribution of the Q quadrature points (affects order of
                      accuracy for the quadrature)
  @param[out] basis Address of the variable where the newly created
                      CeedBasis will be stored.

  @return An error code: 0 - success, otherwise - failure

  @ref Basic
**/
int CeedBasisCreateTensorH1Lagrange(Ceed ceed, CeedInt dim, CeedInt ncomp,
                                    CeedInt P, CeedInt Q,
                                    CeedQuadMode qmode, CeedBasis *basis) {
  // Allocate
  int ierr, i, j, k;
  CeedScalar c1, c2, c3, c4, dx, *nodes, *interp1d, *grad1d, *qref1d, *qweight1d;

  if (dim<1)
    // LCOV_EXCL_START
    return CeedError(ceed, 1, "Basis dimension must be a positive value");
  // LCOV_EXCL_STOP

  ierr = CeedCalloc(P*Q, &interp1d); CeedChk(ierr);
  ierr = CeedCalloc(P*Q, &grad1d); CeedChk(ierr);
  ierr = CeedCalloc(P, &nodes); CeedChk(ierr);
  ierr = CeedCalloc(Q, &qref1d); CeedChk(ierr);
  ierr = CeedCalloc(Q, &qweight1d); CeedChk(ierr);
  // Get Nodes and Weights
  ierr = CeedLobattoQuadrature(P, nodes, NULL); CeedChk(ierr);
  switch (qmode) {
  case CEED_GAUSS:
    ierr = CeedGaussQuadrature(Q, qref1d, qweight1d); CeedChk(ierr);
    break;
  case CEED_GAUSS_LOBATTO:
    ierr = CeedLobattoQuadrature(Q, qref1d, qweight1d); CeedChk(ierr);
    break;
  }
  // Build B, D matrix
  // Fornberg, 1998
  for (i = 0; i  < Q; i++) {
    c1 = 1.0;
    c3 = nodes[0] - qref1d[i];
    interp1d[i*P+0] = 1.0;
    for (j = 1; j < P; j++) {
      c2 = 1.0;
      c4 = c3;
      c3 = nodes[j] - qref1d[i];
      for (k = 0; k < j; k++) {
        dx = nodes[j] - nodes[k];
        c2 *= dx;
        if (k == j - 1) {
          grad1d[i*P + j] = c1*(interp1d[i*P + k] - c4*grad1d[i*P + k]) / c2;
          interp1d[i*P + j] = - c1*c4*interp1d[i*P + k] / c2;
        }
        grad1d[i*P + k] = (c3*grad1d[i*P + k] - interp1d[i*P + k]) / dx;
        interp1d[i*P + k] = c3*interp1d[i*P + k] / dx;
      }
      c1 = c2;
    }
  }
  //  // Pass to CeedBasisCreateTensorH1
  ierr = CeedBasisCreateTensorH1(ceed, dim, ncomp, P, Q, interp1d, grad1d, qref1d,
                                 qweight1d, basis); CeedChk(ierr);
  ierr = CeedFree(&interp1d); CeedChk(ierr);
  ierr = CeedFree(&grad1d); CeedChk(ierr);
  ierr = CeedFree(&nodes); CeedChk(ierr);
  ierr = CeedFree(&qref1d); CeedChk(ierr);
  ierr = CeedFree(&qweight1d); CeedChk(ierr);
  return 0;
}

/**
  @brief Create a non tensor product basis for H^1 discretizations

  @param ceed       A Ceed object where the CeedBasis will be created
  @param topo       Topology of element, e.g. hypercube, simplex, ect
  @param ncomp      Number of field components (1 for scalar fields)
  @param nnodes       Total number of nodes
  @param nqpts      Total number of quadrature points
  @param interp     Row-major nqpts × nnodes matrix expressing the values of
                      nodal basis functions at quadrature points
  @param grad       Row-major (nqpts x dim) × nnodes matrix expressing
                      derivatives of nodal basis functions at quadrature points
  @param qref       Array of length nqpts holding the locations of quadrature
                      points on the reference element [-1, 1]
  @param qweight    Array of length nqpts holding the quadrature weights on the
                      reference element
  @param[out] basis Address of the variable where the newly created
                      CeedBasis will be stored.

  @return An error code: 0 - success, otherwise - failure

  @ref Basic
**/
int CeedBasisCreateH1(Ceed ceed, CeedElemTopology topo, CeedInt ncomp,
                      CeedInt nnodes, CeedInt nqpts,
                      const CeedScalar *interp,
                      const CeedScalar *grad, const CeedScalar *qref,
                      const CeedScalar *qweight, CeedBasis *basis) {
  int ierr;
  CeedInt P = nnodes, Q = nqpts, dim = 0;

  if (!ceed->BasisCreateH1) {
    Ceed delegate;
    ierr = CeedGetObjectDelegate(ceed, &delegate, "Basis"); CeedChk(ierr);

    if (!delegate)
      // LCOV_EXCL_START
      return CeedError(ceed, 1, "Backend does not support BasisCreateH1");
    // LCOV_EXCL_STOP

    ierr = CeedBasisCreateH1(delegate, topo, ncomp, nnodes,
                             nqpts, interp, grad, qref,
                             qweight, basis); CeedChk(ierr);
    return 0;
  }

  ierr = CeedCalloc(1,basis); CeedChk(ierr);

  ierr = CeedBasisGetTopologyDimension(topo, &dim); CeedChk(ierr);

  (*basis)->ceed = ceed;
  ceed->refcount++;
  (*basis)->refcount = 1;
  (*basis)->tensorbasis = 0;
  (*basis)->dim = dim;
  (*basis)->ncomp = ncomp;
  (*basis)->P = P;
  (*basis)->Q = Q;
  ierr = CeedMalloc(Q*dim,&(*basis)->qref1d); CeedChk(ierr);
  ierr = CeedMalloc(Q,&(*basis)->qweight1d); CeedChk(ierr);
  memcpy((*basis)->qref1d, qref, Q*dim*sizeof(qref[0]));
  memcpy((*basis)->qweight1d, qweight, Q*sizeof(qweight[0]));
  ierr = CeedMalloc(Q*P,&(*basis)->interp1d); CeedChk(ierr);
  ierr = CeedMalloc(dim*Q*P,&(*basis)->grad1d); CeedChk(ierr);
  memcpy((*basis)->interp1d, interp, Q*P*sizeof(interp[0]));
  memcpy((*basis)->grad1d, grad, dim*Q*P*sizeof(grad[0]));
  ierr = ceed->BasisCreateH1(topo, dim, P, Q, interp, grad, qref,
                             qweight, *basis); CeedChk(ierr);
  return 0;
}

/**
  @brief Construct a Gauss-Legendre quadrature

  @param Q              Number of quadrature points (integrates polynomials of
                          degree 2*Q-1 exactly)
  @param[out] qref1d    Array of length Q to hold the abscissa on [-1, 1]
  @param[out] qweight1d Array of length Q to hold the weights

  @return An error code: 0 - success, otherwise - failure

  @ref Utility
**/
int CeedGaussQuadrature(CeedInt Q, CeedScalar *qref1d, CeedScalar *qweight1d) {
  // Allocate
  CeedScalar P0, P1, P2, dP2, xi, wi, PI = 4.0*atan(1.0);
  // Build qref1d, qweight1d
  for (int i = 0; i <= Q/2; i++) {
    // Guess
    xi = cos(PI*(CeedScalar)(2*i+1)/((CeedScalar)(2*Q)));
    // Pn(xi)
    P0 = 1.0;
    P1 = xi;
    P2 = 0.0;
    for (int j = 2; j <= Q; j++) {
      P2 = (((CeedScalar)(2*j-1))*xi*P1-((CeedScalar)(j-1))*P0)/((CeedScalar)(j));
      P0 = P1;
      P1 = P2;
    }
    // First Newton Step
    dP2 = (xi*P2 - P0)*(CeedScalar)Q/(xi*xi-1.0);
    xi = xi-P2/dP2;
    // Newton to convergence
    for (int k=0; k<100 && fabs(P2)>1e-15; k++) {
      P0 = 1.0;
      P1 = xi;
      for (int j = 2; j <= Q; j++) {
        P2 = (((CeedScalar)(2*j-1))*xi*P1-((CeedScalar)(j-1))*P0)/((CeedScalar)(j));
        P0 = P1;
        P1 = P2;
      }
      dP2 = (xi*P2 - P0)*(CeedScalar)Q/(xi*xi-1.0);
      xi = xi-P2/dP2;
    }
    // Save xi, wi
    wi = 2.0/((1.0-xi*xi)*dP2*dP2);
    qweight1d[i] = wi;
    qweight1d[Q-1-i] = wi;
    qref1d[i] = -xi;
    qref1d[Q-1-i]= xi;
  }
  return 0;
}

/**
  @brief Construct a Gauss-Legendre-Lobatto quadrature

  @param Q              Number of quadrature points (integrates polynomials of
                          degree 2*Q-3 exactly)
  @param[out] qref1d    Array of length Q to hold the abscissa on [-1, 1]
  @param[out] qweight1d Array of length Q to hold the weights

  @return An error code: 0 - success, otherwise - failure

  @ref Utility
**/
int CeedLobattoQuadrature(CeedInt Q, CeedScalar *qref1d,
                          CeedScalar *qweight1d) {
  // Allocate
  CeedScalar P0, P1, P2, dP2, d2P2, xi, wi, PI = 4.0*atan(1.0);
  // Build qref1d, qweight1d
  // Set endpoints
  wi = 2.0/((CeedScalar)(Q*(Q-1)));
  if (qweight1d) {
    qweight1d[0] = wi;
    qweight1d[Q-1] = wi;
  }
  qref1d[0] = -1.0;
  qref1d[Q-1] = 1.0;
  // Interior
  for (int i = 1; i <= (Q-1)/2; i++) {
    // Guess
    xi = cos(PI*(CeedScalar)(i)/(CeedScalar)(Q-1));
    // Pn(xi)
    P0 = 1.0;
    P1 = xi;
    P2 = 0.0;
    for (int j = 2; j < Q; j++) {
      P2 = (((CeedScalar)(2*j-1))*xi*P1-((CeedScalar)(j-1))*P0)/((CeedScalar)(j));
      P0 = P1;
      P1 = P2;
    }
    // First Newton step
    dP2 = (xi*P2 - P0)*(CeedScalar)Q/(xi*xi-1.0);
    d2P2 = (2*xi*dP2 - (CeedScalar)(Q*(Q-1))*P2)/(1.0-xi*xi);
    xi = xi-dP2/d2P2;
    // Newton to convergence
    for (int k=0; k<100 && fabs(dP2)>1e-15; k++) {
      P0 = 1.0;
      P1 = xi;
      for (int j = 2; j < Q; j++) {
        P2 = (((CeedScalar)(2*j-1))*xi*P1-((CeedScalar)(j-1))*P0)/((CeedScalar)(j));
        P0 = P1;
        P1 = P2;
      }
      dP2 = (xi*P2 - P0)*(CeedScalar)Q/(xi*xi-1.0);
      d2P2 = (2*xi*dP2 - (CeedScalar)(Q*(Q-1))*P2)/(1.0-xi*xi);
      xi = xi-dP2/d2P2;
    }
    // Save xi, wi
    wi = 2.0/(((CeedScalar)(Q*(Q-1)))*P2*P2);
    if (qweight1d) {
      qweight1d[i] = wi;
      qweight1d[Q-1-i] = wi;
    }
    qref1d[i] = -xi;
    qref1d[Q-1-i]= xi;
  }
  return 0;
}

/**
  @brief View an array stored in a CeedBasis

  @param name      Name of array
  @param fpformat  Printing format
  @param m         Number of rows in array
  @param n         Number of columns in array
  @param a         Array to be viewed
  @param stream    Stream to view to, e.g., stdout

  @return An error code: 0 - success, otherwise - failure

  @ref Utility
**/
static int CeedScalarView(const char *name, const char *fpformat, CeedInt m,
                          CeedInt n, const CeedScalar *a, FILE *stream) {
  for (int i=0; i<m; i++) {
    if (m > 1)
      fprintf(stream, "%12s[%d]:", name, i);
    else
      fprintf(stream, "%12s:", name);
    for (int j=0; j<n; j++)
      fprintf(stream, fpformat, fabs(a[i*n+j]) > 1E-14 ? a[i*n+j] : 0);
    fputs("\n", stream);
  }
  return 0;
}

/**
  @brief View a CeedBasis

  @param basis  CeedBasis to view
  @param stream Stream to view to, e.g., stdout

  @return An error code: 0 - success, otherwise - failure

  @ref Utility
**/
int CeedBasisView(CeedBasis basis, FILE *stream) {
  int ierr;

  if (basis->tensorbasis) {
    fprintf(stream, "CeedBasis: dim=%d P=%d Q=%d\n", basis->dim, basis->P1d,
            basis->Q1d);
    ierr = CeedScalarView("qref1d", "\t% 12.8f", 1, basis->Q1d, basis->qref1d,
                          stream); CeedChk(ierr);
    ierr = CeedScalarView("qweight1d", "\t% 12.8f", 1, basis->Q1d,
                          basis->qweight1d, stream); CeedChk(ierr);
    ierr = CeedScalarView("interp1d", "\t% 12.8f", basis->Q1d, basis->P1d,
                          basis->interp1d, stream); CeedChk(ierr);
    ierr = CeedScalarView("grad1d", "\t% 12.8f", basis->Q1d, basis->P1d,
                          basis->grad1d, stream); CeedChk(ierr);
  } else {
    fprintf(stream, "CeedBasis: dim=%d P=%d Q=%d\n", basis->dim, basis->P,
            basis->Q);
    ierr = CeedScalarView("qref", "\t% 12.8f", 1, basis->Q*basis->dim,
                          basis->qref1d,
                          stream); CeedChk(ierr);
    ierr = CeedScalarView("qweight", "\t% 12.8f", 1, basis->Q, basis->qweight1d,
                          stream); CeedChk(ierr);
    ierr = CeedScalarView("interp", "\t% 12.8f", basis->Q, basis->P,
                          basis->interp1d, stream); CeedChk(ierr);
    ierr = CeedScalarView("grad", "\t% 12.8f", basis->dim*basis->Q, basis->P,
                          basis->grad1d, stream); CeedChk(ierr);
  }
  return 0;
}

/**
  @brief Compute Householder reflection

    Computes A = (I - b v v^T) A
    where A is an mxn matrix indexed as A[i*row + j*col]

  @param[in,out] A  Matrix to apply Householder reflection to, in place
  @param v          Householder vector
  @param b          Scaling factor
  @param m          Number of rows in A
  @param n          Number of columns in A
  @param row        Row stride
  @param col        Col stride

  @return An error code: 0 - success, otherwise - failure

  @ref Developer
**/
static int CeedHouseholderReflect(CeedScalar *A, const CeedScalar *v,
                                  CeedScalar b, CeedInt m, CeedInt n,
                                  CeedInt row, CeedInt col) {
  for (CeedInt j=0; j<n; j++) {
    CeedScalar w = A[0*row + j*col];
    for (CeedInt i=1; i<m; i++)
      w += v[i] * A[i*row + j*col];
    A[0*row + j*col] -= b * w;
    for (CeedInt i=1; i<m; i++)
      A[i*row + j*col] -= b * w * v[i];
  }
  return 0;
}

/**
  @brief Apply Householder Q matrix

    Compute A = Q A where Q is mxm and A is mxn.

  @param[in,out] A  Matrix to apply Householder Q to, in place
  @param Q          Householder Q matrix
  @param tau        Householder scaling factors
  @param tmode      Transpose mode for application
  @param m          Number of rows in A
  @param n          Number of columns in A
  @param k          Number of elementary reflectors in Q, k<m
  @param row        Row stride in A
  @param col        Col stride in A

  @return An error code: 0 - success, otherwise - failure

  @ref Developer
**/
static int CeedHouseholderApplyQ(CeedScalar *A, const CeedScalar *Q,
                                 const CeedScalar *tau, CeedTransposeMode tmode,
                                 CeedInt m, CeedInt n, CeedInt k,
                                 CeedInt row, CeedInt col) {
  CeedScalar v[m];
  for (CeedInt ii=0; ii<k; ii++) {
    CeedInt i = tmode == CEED_TRANSPOSE ? ii : k-1-ii;
    for (CeedInt j=i+1; j<m; j++)
      v[j] = Q[j*k+i];
    // Apply Householder reflector (I - tau v v^T) colograd1d^T
    CeedHouseholderReflect(&A[i*row], &v[i], tau[i], m-i, n, row, col);
  }
  return 0;
}

/**
  @brief Compute Givens rotation

    Computes A = G A (or G^T A in transpose mode)
    where A is an mxn matrix indexed as A[i*n + j*m]

  @param[in,out] A  Row major matrix to apply Givens rotation to, in place
  @param c          Cosine factor
  @param s          Sine factor
  @param i          First row/column to apply rotation
  @param k          Second row/column to apply rotation
  @param m          Number of rows in A
  @param n          Number of columns in A

  @return An error code: 0 - success, otherwise - failure

  @ref Developer
**/
static int CeedGivensRotation(CeedScalar *A, CeedScalar c, CeedScalar s,
                              CeedTransposeMode tmode, CeedInt i, CeedInt k,
                              CeedInt m, CeedInt n) {
  CeedInt stridej = 1, strideik = m, numits = n;
  if (tmode == CEED_NOTRANSPOSE) {
    stridej = n; strideik = 1; numits = m;
  }

  // Apply rotation
  for (CeedInt j=0; j<numits; j++) {
    CeedScalar tau1 = A[i*strideik+j*stridej], tau2 = A[k*strideik+j*stridej];
    A[i*strideik+j*stridej] = c*tau1 - s*tau2;
    A[k*strideik+j*stridej] = s*tau1 + c*tau2;
  }

  return 0;
}

/**
  @brief Return QR Factorization of matrix

  @param ceed         A Ceed object currently in use
  @param[in,out] mat  Row-major matrix to be factorized in place
  @param[in,out] tau  Vector of length m of scaling factors
  @param m            Number of rows
  @param n            Number of columns

  @return An error code: 0 - success, otherwise - failure

  @ref Utility
**/
int CeedQRFactorization(Ceed ceed, CeedScalar *mat, CeedScalar *tau,
                        CeedInt m, CeedInt n) {
  CeedScalar v[m];

  // Check m >= n
  if (n > m)
    // LCOV_EXCL_START
    return CeedError(ceed, 1, "Cannot compute QR factorization with n > m");
  // LCOV_EXCL_STOP

  for (CeedInt i=0; i<n; i++) {
    // Calculate Householder vector, magnitude
    CeedScalar sigma = 0.0;
    v[i] = mat[i+n*i];
    for (CeedInt j=i+1; j<m; j++) {
      v[j] = mat[i+n*j];
      sigma += v[j] * v[j];
    }
    CeedScalar norm = sqrt(v[i]*v[i] + sigma); // norm of v[i:m]
    CeedScalar Rii = -copysign(norm, v[i]);
    v[i] -= Rii;
    // norm of v[i:m] after modification above and scaling below
    //   norm = sqrt(v[i]*v[i] + sigma) / v[i];
    //   tau = 2 / (norm*norm)
    tau[i] = 2 * v[i]*v[i] / (v[i]*v[i] + sigma);
    for (CeedInt j=i+1; j<m; j++)
      v[j] /= v[i];

    // Apply Householder reflector to lower right panel
    CeedHouseholderReflect(&mat[i*n+i+1], &v[i], tau[i], m-i, n-i-1, n, 1);
    // Save v
    mat[i+n*i] = Rii;
    for (CeedInt j=i+1; j<m; j++)
      mat[i+n*j] = v[j];
  }

  return 0;
}

/**
  @brief Return symmetric Schur decomposition of the symmetric matrix mat via
           symmetric QR factorization

  @param[in,out] mat  Row-major matrix to be factorized in place
  @param[out] lambda  Vector of length m of eigenvalues
  @param n            Number of rows/columns

  @return An error code: 0 - success, otherwise - failure

  @ref Utility
**/
int CeedSymmetricSchurDecomposition(Ceed ceed, CeedScalar *mat,
                                    CeedScalar *lambda, CeedInt n) {
  // Check bounds for clang-tidy
  if (n<2)
    // LCOV_EXCL_START
    return CeedError(ceed, 1,
                     "Cannot compute symmetric Schur decomposition of scalars");
  // LCOV_EXCL_STOP

  CeedScalar v[n-1], tau[n-1], matT[n*n];

  // Copy mat to matT and set mat to I
  memcpy(matT, mat, n*n*sizeof(mat[0]));
  for (CeedInt i=0; i<n; i++)
    for (CeedInt j=0; j<n; j++)
      mat[j+n*i] = (i==j) ? 1 : 0;

  // Reduce to tridiagonal
  for (CeedInt i=0; i<n-1; i++) {
    // Calculate Householder vector, magnitude
    CeedScalar sigma = 0.0;
    v[i] = matT[i+n*(i+1)];
    for (CeedInt j=i+1; j<n-1; j++) {
      v[j] = matT[i+n*(j+1)];
      sigma += v[j] * v[j];
    }
    CeedScalar norm = sqrt(v[i]*v[i] + sigma); // norm of v[i:n-1]
    CeedScalar Rii = -copysign(norm, v[i]);
    v[i] -= Rii;
    // norm of v[i:m] after modification above and scaling below
    //   norm = sqrt(v[i]*v[i] + sigma) / v[i];
    //   tau = 2 / (norm*norm)
    tau[i] = 2 * v[i]*v[i] / (v[i]*v[i] + sigma);
    for (CeedInt j=i+1; j<n-1; j++) v[j] /= v[i];

    // Update sub and super diagonal
    matT[i+n*(i+1)] = Rii;
    matT[(i+1)+n*i] = Rii;
    for (CeedInt j=i+2; j<n; j++) {
      matT[i+n*j] = 0; matT[j+n*i] = 0;
    }
    // Apply symmetric Householder reflector to lower right panel
    CeedHouseholderReflect(&matT[(i+1)+n*(i+1)], &v[i], tau[i],
                           n-(i+1), n-(i+1), n, 1);
    CeedHouseholderReflect(&matT[(i+1)+n*(i+1)], &v[i], tau[i],
                           n-(i+1), n-(i+1), 1, n);
    // Save v
    for (CeedInt j=i+1; j<n-1; j++) {
      matT[i+n*(j+1)] = v[j];
    }
  }
  // Backwards accumulation of Q
  for (CeedInt i=n-2; i>=0; i--) {
    v[i] = 1;
    for (CeedInt j=i+1; j<n-1; j++) {
      v[j] = matT[i+n*(j+1)];
      matT[i+n*(j+1)] = 0;
    }
    CeedHouseholderReflect(&mat[(i+1)+n*(i+1)], &v[i], tau[i],
                           n-(i+1), n-(i+1), n, 1);
  }

  // Reduce sub and super diagonal
  CeedInt p = 0, q = 0, itr = 0, maxitr = n*n*n;
  CeedScalar tol = 1e-15;

  while (q < n && itr < maxitr) {
    // Update p, q, size of reduced portions of diagonal
    p = 0; q = 0;
    for (CeedInt i=n-2; i>=0; i--) {
      if (fabs(matT[i+n*(i+1)]) < tol)
        q += 1;
      else
         break;
    }
    for (CeedInt i=0; i<n-1-q; i++) {
      if (fabs(matT[i+n*(i+1)]) < tol)
        p += 1;
      else
        break;
    }
    if (q == n-1) break; // Finished reducing

    // Reduce tridiagonal portion
    CeedScalar tnn = matT[(n-1-q)+n*(n-1-q)],
               tnnm1 = matT[(n-2-q)+n*(n-1-q)];
    CeedScalar d = (matT[(n-2-q)+n*(n-2-q)] - tnn)/2;
    CeedScalar mu = tnn - tnnm1*tnnm1 /
                      (d + copysign(sqrt(d*d + tnnm1*tnnm1), d));
    CeedScalar x = matT[p+n*p] - mu;
    CeedScalar z = matT[p+n*(p+1)];
    for (CeedInt k=p; k<n-1-q; k++) {
      // Compute Givens rotation
      CeedScalar c = 1, s = 0;
      if (fabs(z) > tol) {
        if (fabs(z) > fabs(x)) {
          CeedScalar tau = -x/z;
          s = 1/sqrt(1+tau*tau), c = s*tau;
        } else {
          CeedScalar tau = -z/x;
          c = 1/sqrt(1+tau*tau), s = c*tau;
        }
      }

      // Apply Givens rotation to T
      CeedGivensRotation(matT, c, s, CEED_NOTRANSPOSE, k, k+1, n, n);
      CeedGivensRotation(matT, c, s, CEED_TRANSPOSE, k, k+1, n, n);

      // Apply Givens rotation to Q
      CeedGivensRotation(mat, c, s, CEED_NOTRANSPOSE, k, k+1, n, n);

      // Update x, z
      if (k < n-q-2) {
        x = matT[k+n*(k+1)];
        z = matT[k+n*(k+2)];
      }
    }
    itr++;
  }
  // Save eigenvalues
  for (CeedInt i=0; i<n; i++)
    lambda[i] = matT[i+n*i];

  // Check convergence
  if (itr == maxitr && q < n-1)
    // LCOV_EXCL_START
    return CeedError(ceed, 1, "Symmetric QR failed to converge");
  // LCOV_EXCL_STOP

  return 0;
}

/**
  @brief Return C = A B

  @param[in] matA     Row-major matrix A
  @param[in] matB     Row-major matrix B
  @param[out] matC    Row-major output matrix C
  @param m            Number of rows of C
  @param n            Number of columns of C
  @param kk           Number of columns of A/rows of B

  @return An error code: 0 - success, otherwise - failure

  @ref Utility
**/
static int CeedMatrixMultiply(Ceed ceed, CeedScalar *matA, CeedScalar *matB,
                              CeedScalar *matC, CeedInt m, CeedInt n,
                              CeedInt kk) {
  for (CeedInt i=0; i<m; i++)
    for (CeedInt j=0; j<n; j++) {
      CeedScalar sum = 0;
      for (CeedInt k=0; k<kk; k++)
        sum += matA[k+i*kk]*matB[j+k*n];
      matC[j+i*n] = sum;
    }
  return 0;
}

/**
  @brief Return Simultaneous Diagonalization of two matrices. This solves the
           generalized eigenvalue problem A x = lambda B x, where A and B
           are symmetric and B is positive definite. We generate the matrix X
           and vector Lambda such that X^T A X = Lambda and X^T B X = I. This
           is equivalent to the LAPACK routine 'sygv' with TYPE = 1.

  @param[in] matA     Row-major matrix to be factorized with eigenvalues
  @param[in] matB     Row-major matrix to be factorized to identity
  @param[out] x       Row-major orthogonal matrix
  @param[out] lambda  Vector of length m of generalized eigenvalues
  @param n            Number of rows/columns

  @return An error code: 0 - success, otherwise - failure

  @ref Utility
**/
int CeedSimultaneousDiagonalization(Ceed ceed, CeedScalar *matA,
                                    CeedScalar *matB, CeedScalar *x,
                                    CeedScalar *lambda, CeedInt n) {
  int ierr;
  CeedScalar matC[n*n], matG[n*n], vecD[n];

  // Compute B = G D G^T
  memcpy(matG, matB, n*n*sizeof(matB[0]));
  ierr = CeedSymmetricSchurDecomposition(ceed, matG, vecD, n); CeedChk(ierr);
  for (CeedInt i=0; i<n; i++) vecD[i] = sqrt(vecD[i]);

  // Compute C = (G D^-1/2)^-1 A (G D^-1/2)^-T
  //           = D^1/2 G^T A D^1/2 G 
  for (CeedInt i=0; i<n; i++)
    for (CeedInt j=0; j<n; j++)
      matC[j+i*n] = vecD[i] * matG[i+j*n];
  CeedMatrixMultiply(ceed, matC, matA, x, n, n, n);
  for (CeedInt i=0; i<n; i++)
    for (CeedInt j=0; j<n; j++)
      matG[j+i*n] = vecD[i] * matG[j+i*n];
  CeedMatrixMultiply(ceed, x, matG, matC, n, n, n);

  // Compute Q^T C Q = lambda
  ierr = CeedSymmetricSchurDecomposition(ceed, matC, lambda, n); CeedChk(ierr);

  // Set x = (G D^-1/2)^-T Q
  //       = D^1/2 G Q
  CeedMatrixMultiply(ceed, matG, matC, x, n, n, n);

  return 0;
}

/**
  @brief Return collocated grad matrix

  @param basis           CeedBasis
  @param[out] colograd1d Row-major Q1d × Q1d matrix expressing derivatives of
                           basis functions at quadrature points

  @return An error code: 0 - success, otherwise - failure

  @ref Advanced
**/
int CeedBasisGetCollocatedGrad(CeedBasis basis, CeedScalar *colograd1d) {
  int i, j, k;
  Ceed ceed;
  CeedInt ierr, P1d=(basis)->P1d, Q1d=(basis)->Q1d;
  CeedScalar *interp1d, *grad1d, tau[Q1d];

  ierr = CeedMalloc(Q1d*P1d, &interp1d); CeedChk(ierr);
  ierr = CeedMalloc(Q1d*P1d, &grad1d); CeedChk(ierr);
  memcpy(interp1d, (basis)->interp1d, Q1d*P1d*sizeof(basis)->interp1d[0]);
  memcpy(grad1d, (basis)->grad1d, Q1d*P1d*sizeof(basis)->interp1d[0]);

  // QR Factorization, interp1d = Q R
  ierr = CeedBasisGetCeed(basis, &ceed); CeedChk(ierr);
  ierr = CeedQRFactorization(ceed, interp1d, tau, Q1d, P1d); CeedChk(ierr);

  // Apply Rinv, colograd1d = grad1d Rinv
  for (i=0; i<Q1d; i++) { // Row i
    colograd1d[Q1d*i] = grad1d[P1d*i]/interp1d[0];
    for (j=1; j<P1d; j++) { // Column j
      colograd1d[j+Q1d*i] = grad1d[j+P1d*i];
      for (k=0; k<j; k++)
        colograd1d[j+Q1d*i] -= interp1d[j+P1d*k]*colograd1d[k+Q1d*i];
      colograd1d[j+Q1d*i] /= interp1d[j+P1d*j];
    }
    for (j=P1d; j<Q1d; j++)
      colograd1d[j+Q1d*i] = 0;
  }

  // Apply Qtranspose, colograd = colograd Qtranspose
  CeedHouseholderApplyQ(colograd1d, interp1d, tau, CEED_NOTRANSPOSE,
                        Q1d, Q1d, P1d, 1, Q1d);

  ierr = CeedFree(&interp1d); CeedChk(ierr);
  ierr = CeedFree(&grad1d); CeedChk(ierr);

  return 0;
}

/**
  @brief Apply basis evaluation from nodes to quadrature points or vice-versa

  @param basis  CeedBasis to evaluate
  @param nelem  The number of elements to apply the basis evaluation to;
                  the backend will specify the ordering in
                  ElemRestrictionCreateBlocked
  @param tmode  \ref CEED_NOTRANSPOSE to evaluate from nodes to quadrature
                  points, \ref CEED_TRANSPOSE to apply the transpose, mapping
                  from quadrature points to nodes
  @param emode  \ref CEED_EVAL_INTERP to obtain interpolated values,
                  \ref CEED_EVAL_GRAD to obtain gradients.
  @param[in] u  Input array
  @param[out] v Output array

  @return An error code: 0 - success, otherwise - failure

  @ref Advanced
**/
int CeedBasisApply(CeedBasis basis, CeedInt nelem, CeedTransposeMode tmode,
                   CeedEvalMode emode, CeedVector u, CeedVector v) {
  int ierr;
  CeedInt ulength = 0, vlength, nnodes, nqpt;
  if (!basis->Apply)
<<<<<<< HEAD
    return CeedError(basis->ceed, 1, "Backend does not support BasisApply");
  // check compatibility of topological and geometrical dimensions
=======
    // LCOV_EXCL_START
    return CeedError(basis->ceed, 1, "Backend does not support BasisApply");
  // LCOV_EXCL_STOP

  // Check compatibility of topological and geometrical dimensions
>>>>>>> 52b619d8
  ierr = CeedBasisGetNumNodes(basis, &nnodes); CeedChk(ierr);
  ierr = CeedBasisGetNumQuadraturePoints(basis, &nqpt); CeedChk(ierr);
  ierr = CeedVectorGetLength(v, &vlength); CeedChk(ierr);

  if (u) {
    ierr = CeedVectorGetLength(u, &ulength); CeedChk(ierr);
  }

  if ((tmode == CEED_TRANSPOSE && (vlength%nnodes != 0 || ulength%nqpt != 0)) ||
      (tmode == CEED_NOTRANSPOSE && (ulength%nnodes != 0 || vlength%nqpt != 0)))
    return CeedError(basis->ceed, 1, "Length of input/output vectors "
                     "incompatible with basis dimensions");

  ierr = basis->Apply(basis, nelem, tmode, emode, u, v); CeedChk(ierr);
  return 0;
}

/**
  @brief Get Ceed associated with a CeedBasis

  @param basis      CeedBasis
  @param[out] ceed  Variable to store Ceed

  @return An error code: 0 - success, otherwise - failure

  @ref Advanced
**/
int CeedBasisGetCeed(CeedBasis basis, Ceed *ceed) {
  *ceed = basis->ceed;

  return 0;
};

/**
  @brief Get dimension for given CeedBasis

  @param basis     CeedBasis
  @param[out] dim  Variable to store dimension of basis

  @return An error code: 0 - success, otherwise - failure

  @ref Advanced
**/
int CeedBasisGetDimension(CeedBasis basis, CeedInt *dim) {
  *dim = basis->dim;
  return 0;
};

/**
  @brief Get tensor status for given CeedBasis

  @param basis        CeedBasis
  @param[out] tensor  Variable to store tensor status

  @return An error code: 0 - success, otherwise - failure

  @ref Advanced
**/
int CeedBasisGetTensorStatus(CeedBasis basis, bool *tensor) {
  *tensor = basis->tensorbasis;
  return 0;
};

/**
  @brief Get number of components for given CeedBasis

  @param basis        CeedBasis
  @param[out] numcomp Variable to store number of components of basis

  @return An error code: 0 - success, otherwise - failure

  @ref Advanced
**/
int CeedBasisGetNumComponents(CeedBasis basis, CeedInt *numcomp) {
  *numcomp = basis->ncomp;
  return 0;
};

/**
  @brief Get total number of nodes (in 1 dimension) of a CeedBasis

  @param basis     CeedBasis
  @param[out] P1d  Variable to store number of nodes

  @return An error code: 0 - success, otherwise - failure

  @ref Advanced
**/
int CeedBasisGetNumNodes1D(CeedBasis basis, CeedInt *P1d) {
  if (!basis->tensorbasis)
<<<<<<< HEAD
    return CeedError(basis->ceed, 1, "Cannot supply P1d for non-tensor basis");
=======
    // LCOV_EXCL_START
    return CeedError(basis->ceed, 1, "Cannot supply P1d for non-tensor basis");
  // LCOV_EXCL_STOP
>>>>>>> 52b619d8

  *P1d = basis->P1d;
  return 0;
}

/**
  @brief Get total number of quadrature points (in 1 dimension) of a CeedBasis

  @param basis     CeedBasis
  @param[out] Q1d  Variable to store number of quadrature points

  @return An error code: 0 - success, otherwise - failure

  @ref Advanced
**/
int CeedBasisGetNumQuadraturePoints1D(CeedBasis basis, CeedInt *Q1d) {
  if (!basis->tensorbasis)
<<<<<<< HEAD
    return CeedError(basis->ceed, 1, "Cannot supply Q1d for non-tensor basis");
=======
    // LCOV_EXCL_START
    return CeedError(basis->ceed, 1, "Cannot supply Q1d for non-tensor basis");
  // LCOV_EXCL_STOP
>>>>>>> 52b619d8

  *Q1d = basis->Q1d;
  return 0;
}

/**
  @brief Get total number of nodes (in dim dimensions) of a CeedBasis

  @param basis   CeedBasis
  @param[out] P  Variable to store number of nodes

  @return An error code: 0 - success, otherwise - failure

  @ref Utility
**/
int CeedBasisGetNumNodes(CeedBasis basis, CeedInt *P) {
  *P = basis->P;
  return 0;
}

/**
  @brief Get total number of quadrature points (in dim dimensions) of a CeedBasis

  @param basis   CeedBasis
  @param[out] Q  Variable to store number of quadrature points

  @return An error code: 0 - success, otherwise - failure

  @ref Utility
**/
int CeedBasisGetNumQuadraturePoints(CeedBasis basis, CeedInt *Q) {
  *Q = basis->Q;
  return 0;
}

/**
  @brief Get reference coordinates of quadrature points (in dim dimensions)
         of a CeedBasis

  @param basis      CeedBasis
  @param[out] qref  Variable to store reference coordinates of quadrature points

  @return An error code: 0 - success, otherwise - failure

  @ref Advanced
**/
int CeedBasisGetQRef(CeedBasis basis, CeedScalar* *qref) {
  *qref = basis->qref1d;
  return 0;
}

/**
  @brief Get quadrature weights of quadrature points (in dim dimensions)
         of a CeedBasis

  @param basis         CeedBasis
  @param[out] qweight  Variable to store quadrature weights

  @return An error code: 0 - success, otherwise - failure

  @ref Advanced
**/
int CeedBasisGetQWeights(CeedBasis basis, CeedScalar* *qweight) {
  *qweight = basis->qweight1d;
  return 0;
}

/**
  @brief Get interpolation matrix of a CeedBasis

  @param basis       CeedBasis
  @param[out] interp Variable to store interpolation matrix

  @return An error code: 0 - success, otherwise - failure

  @ref Advanced
**/
int CeedBasisGetInterp(CeedBasis basis, CeedScalar* *interp) {
  *interp = basis->interp1d;
  return 0;
}

/**
  @brief Get gradient matrix of a CeedBasis

  @param basis      CeedBasis
  @param[out] grad  Variable to store gradient matrix

  @return An error code: 0 - success, otherwise - failure

  @ref Advanced
**/
int CeedBasisGetGrad(CeedBasis basis, CeedScalar* *grad) {
  *grad = basis->grad1d;
  return 0;
}

/**
  @brief Get backend data of a CeedBasis

  @param basis      CeedBasis
  @param[out] data  Variable to store data

  @return An error code: 0 - success, otherwise - failure

  @ref Advanced
**/
int CeedBasisGetData(CeedBasis basis, void* *data) {
  *data = basis->data;
  return 0;
}

/**
  @brief Set backend data of a CeedBasis

  @param[out] basis CeedBasis
  @param data       Data to set

  @return An error code: 0 - success, otherwise - failure

  @ref Advanced
**/
int CeedBasisSetData(CeedBasis basis, void* *data) {
  basis->data = *data;
  return 0;
}

/**
  @brief Get CeedTensorContract of a CeedBasis

  @param basis          CeedBasis
  @param[out] contract  Variable to store CeedTensorContract

  @return An error code: 0 - success, otherwise - failure

  @ref Advanced
**/
int CeedBasisGetTensorContract(CeedBasis basis, CeedTensorContract *contract) {
  *contract = basis->contract;
  return 0;
}

/**
  @brief Set CeedTensorContract of a CeedBasis

  @param[out] basis     CeedBasis
  @param contract       CeedTensorContract to set

  @return An error code: 0 - success, otherwise - failure

  @ref Advanced
**/
int CeedBasisSetTensorContract(CeedBasis basis, CeedTensorContract *contract) {
  basis->contract = *contract;
  return 0;
}

/**
  @brief Get dimension for given CeedElemTopology

  @param topo      CeedElemTopology
  @param[out] dim  Variable to store dimension of topology

  @return An error code: 0 - success, otherwise - failure

  @ref Advanced
**/
int CeedBasisGetTopologyDimension(CeedElemTopology topo, CeedInt *dim) {
  *dim = (CeedInt) topo >> 16;
  return 0;
};

/**
  @brief Destroy a CeedBasis

  @param basis CeedBasis to destroy

  @return An error code: 0 - success, otherwise - failure

  @ref Basic
**/
int CeedBasisDestroy(CeedBasis *basis) {
  int ierr;

  if (!*basis || --(*basis)->refcount > 0)
    return 0;
  if ((*basis)->Destroy) {
    ierr = (*basis)->Destroy(*basis); CeedChk(ierr);
  }
  ierr = CeedFree(&(*basis)->interp1d); CeedChk(ierr);
  ierr = CeedFree(&(*basis)->grad1d); CeedChk(ierr);
  ierr = CeedFree(&(*basis)->qref1d); CeedChk(ierr);
  ierr = CeedFree(&(*basis)->qweight1d); CeedChk(ierr);
  ierr = CeedDestroy(&(*basis)->ceed); CeedChk(ierr);
  ierr = CeedFree(basis); CeedChk(ierr);
  return 0;
}

/// @cond DOXYGEN_SKIP
// Indicate that the quadrature points are collocated with the nodes
CeedBasis CEED_BASIS_COLLOCATED = &ceed_basis_collocated;
/// @endcond
/// @}<|MERGE_RESOLUTION|>--- conflicted
+++ resolved
@@ -888,16 +888,11 @@
   int ierr;
   CeedInt ulength = 0, vlength, nnodes, nqpt;
   if (!basis->Apply)
-<<<<<<< HEAD
-    return CeedError(basis->ceed, 1, "Backend does not support BasisApply");
-  // check compatibility of topological and geometrical dimensions
-=======
     // LCOV_EXCL_START
     return CeedError(basis->ceed, 1, "Backend does not support BasisApply");
   // LCOV_EXCL_STOP
 
-  // Check compatibility of topological and geometrical dimensions
->>>>>>> 52b619d8
+  // check compatibility of topological and geometrical dimensions
   ierr = CeedBasisGetNumNodes(basis, &nnodes); CeedChk(ierr);
   ierr = CeedBasisGetNumQuadraturePoints(basis, &nqpt); CeedChk(ierr);
   ierr = CeedVectorGetLength(v, &vlength); CeedChk(ierr);
@@ -988,13 +983,9 @@
 **/
 int CeedBasisGetNumNodes1D(CeedBasis basis, CeedInt *P1d) {
   if (!basis->tensorbasis)
-<<<<<<< HEAD
-    return CeedError(basis->ceed, 1, "Cannot supply P1d for non-tensor basis");
-=======
     // LCOV_EXCL_START
     return CeedError(basis->ceed, 1, "Cannot supply P1d for non-tensor basis");
   // LCOV_EXCL_STOP
->>>>>>> 52b619d8
 
   *P1d = basis->P1d;
   return 0;
@@ -1012,13 +1003,9 @@
 **/
 int CeedBasisGetNumQuadraturePoints1D(CeedBasis basis, CeedInt *Q1d) {
   if (!basis->tensorbasis)
-<<<<<<< HEAD
-    return CeedError(basis->ceed, 1, "Cannot supply Q1d for non-tensor basis");
-=======
     // LCOV_EXCL_START
     return CeedError(basis->ceed, 1, "Cannot supply Q1d for non-tensor basis");
   // LCOV_EXCL_STOP
->>>>>>> 52b619d8
 
   *Q1d = basis->Q1d;
   return 0;
