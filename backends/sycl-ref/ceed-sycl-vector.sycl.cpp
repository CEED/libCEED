// Copyright (c) 2017-2022, Lawrence Livermore National Security, LLC and other CEED contributors.
// All Rights Reserved. See the top-level LICENSE and NOTICE files for details.
//
// SPDX-License-Identifier: BSD-2-Clause
//
// This file is part of CEED:  http://github.com/ceed

#include <ceed/backend.h>
#include <ceed/ceed.h>

#include <cmath>
#include <string>
#include <sycl/sycl.hpp>

#include "ceed-sycl-ref.hpp"

//------------------------------------------------------------------------------
// Check if host/device sync is needed
//------------------------------------------------------------------------------
static inline int CeedVectorNeedSync_Sycl(const CeedVector vec, CeedMemType mem_type, bool *need_sync) {
  CeedVector_Sycl *impl;
  CeedCallBackend(CeedVectorGetData(vec, &impl));

  bool has_valid_array = false;
  CeedCallBackend(CeedVectorHasValidArray(vec, &has_valid_array));
  switch (mem_type) {
    case CEED_MEM_HOST:
      *need_sync = has_valid_array && !impl->h_array;
      break;
    case CEED_MEM_DEVICE:
      *need_sync = has_valid_array && !impl->d_array;
      break;
  }

  return CEED_ERROR_SUCCESS;
}

//------------------------------------------------------------------------------
// Sync host to device
//------------------------------------------------------------------------------
static inline int CeedVectorSyncH2D_Sycl(const CeedVector vec) {
  Ceed ceed;
  CeedCallBackend(CeedVectorGetCeed(vec, &ceed));
  CeedVector_Sycl *impl;
  CeedCallBackend(CeedVectorGetData(vec, &impl));
  Ceed_Sycl *data;
  CeedCallBackend(CeedGetData(ceed, &data));

  if (!impl->h_array) {
    // LCOV_EXCL_START
    return CeedError(ceed, CEED_ERROR_BACKEND, "No valid host data to sync to device");
    // LCOV_EXCL_STOP
  }

  CeedSize length;
  CeedCallBackend(CeedVectorGetLength(vec, &length));

  if (impl->d_array_borrowed) {
    impl->d_array = impl->d_array_borrowed;
  } else if (impl->d_array_owned) {
    impl->d_array = impl->d_array_owned;
  } else {
    CeedCallSycl(ceed, impl->d_array_owned = sycl::malloc_device<CeedScalar>(length, data->sycl_device, data->sycl_context));
    impl->d_array = impl->d_array_owned;
  }

  sycl::event e = data->sycl_queue.ext_oneapi_submit_barrier();
  // Copy from host to device
  sycl::event copy_event = data->sycl_queue.copy<CeedScalar>(impl->h_array, impl->d_array, length, {e});
  // Wait for copy to finish and handle exceptions.
  CeedCallSycl(ceed, copy_event.wait_and_throw());

  return CEED_ERROR_SUCCESS;
}

//------------------------------------------------------------------------------
// Sync device to host
//------------------------------------------------------------------------------
static inline int CeedVectorSyncD2H_Sycl(const CeedVector vec) {
  Ceed ceed;
  CeedCallBackend(CeedVectorGetCeed(vec, &ceed));
  CeedVector_Sycl *impl;
  CeedCallBackend(CeedVectorGetData(vec, &impl));
  Ceed_Sycl *data;
  CeedCallBackend(CeedGetData(ceed, &data));

      if (!impl->d_array) {
    // LCOV_EXCL_START
    return CeedError(ceed, CEED_ERROR_BACKEND, "No valid device data to sync to host");
    // LCOV_EXCL_STOP
  }

  CeedSize length;
  CeedCallBackend(CeedVectorGetLength(vec, &length));

  if (impl->h_array_borrowed) {
    impl->h_array = impl->h_array_borrowed;
  } else if (impl->h_array_owned) {
    impl->h_array = impl->h_array_owned;
  } else {
    CeedCallBackend(CeedCalloc(length, &impl->h_array_owned));
    impl->h_array = impl->h_array_owned;
  }

  // Order queue
  sycl::event e = data->sycl_queue.ext_oneapi_submit_barrier();
  // Copy from device to host
  sycl::event copy_event = data->sycl_queue.copy<CeedScalar>(impl->d_array, impl->h_array, length, {e});

  // Wait for copy to finish and handle exceptions.
  CeedCallSycl(ceed, copy_event.wait_and_throw());

  return CEED_ERROR_SUCCESS;
}

//------------------------------------------------------------------------------
// Sync arrays
//------------------------------------------------------------------------------
static int CeedVectorSyncArray_Sycl(const CeedVector vec, CeedMemType mem_type) {
  // Check whether device/host sync is needed
  bool need_sync = false;
  CeedCallBackend(CeedVectorNeedSync_Sycl(vec, mem_type, &need_sync));
  if (!need_sync) return CEED_ERROR_SUCCESS;

  switch (mem_type) {
    case CEED_MEM_HOST:
      return CeedVectorSyncD2H_Sycl(vec);
    case CEED_MEM_DEVICE:
      return CeedVectorSyncH2D_Sycl(vec);
  }
  return CEED_ERROR_UNSUPPORTED;
}

//------------------------------------------------------------------------------
// Set all pointers as invalid
//------------------------------------------------------------------------------
static inline int CeedVectorSetAllInvalid_Sycl(const CeedVector vec) {
  CeedVector_Sycl *impl;
  CeedCallBackend(CeedVectorGetData(vec, &impl));

  impl->h_array = NULL;
  impl->d_array = NULL;

  return CEED_ERROR_SUCCESS;
}

//------------------------------------------------------------------------------
// Check if CeedVector has any valid pointer
//------------------------------------------------------------------------------
static inline int CeedVectorHasValidArray_Sycl(const CeedVector vec, bool *has_valid_array) {
  CeedVector_Sycl *impl;
  CeedCallBackend(CeedVectorGetData(vec, &impl));

  *has_valid_array = !!impl->h_array || !!impl->d_array;

  return CEED_ERROR_SUCCESS;
}

//------------------------------------------------------------------------------
// Check if has array of given type
//------------------------------------------------------------------------------
static inline int CeedVectorHasArrayOfType_Sycl(const CeedVector vec, CeedMemType mem_type, bool *has_array_of_type) {
  CeedVector_Sycl *impl;
  CeedCallBackend(CeedVectorGetData(vec, &impl));

  switch (mem_type) {
    case CEED_MEM_HOST:
      *has_array_of_type = !!impl->h_array_borrowed || !!impl->h_array_owned;
      break;
    case CEED_MEM_DEVICE:
      *has_array_of_type = !!impl->d_array_borrowed || !!impl->d_array_owned;
      break;
  }

  return CEED_ERROR_SUCCESS;
}

//------------------------------------------------------------------------------
// Check if has borrowed array of given type
//------------------------------------------------------------------------------
static inline int CeedVectorHasBorrowedArrayOfType_Sycl(const CeedVector vec, CeedMemType mem_type, bool *has_borrowed_array_of_type) {
  CeedVector_Sycl *impl;
  CeedCallBackend(CeedVectorGetData(vec, &impl));

  switch (mem_type) {
    case CEED_MEM_HOST:
      *has_borrowed_array_of_type = !!impl->h_array_borrowed;
      break;
    case CEED_MEM_DEVICE:
      *has_borrowed_array_of_type = !!impl->d_array_borrowed;
      break;
  }

  return CEED_ERROR_SUCCESS;
}

//------------------------------------------------------------------------------
// Set array from host
//------------------------------------------------------------------------------
static int CeedVectorSetArrayHost_Sycl(const CeedVector vec, const CeedCopyMode copy_mode, CeedScalar *array) {
  CeedVector_Sycl *impl;
  CeedCallBackend(CeedVectorGetData(vec, &impl));

  switch (copy_mode) {
    case CEED_COPY_VALUES: {
      if (!impl->h_array_owned) {
        CeedSize length;
        CeedCallBackend(CeedVectorGetLength(vec, &length));
        CeedCallBackend(CeedMalloc(length, &impl->h_array_owned));
      }
      impl->h_array_borrowed = NULL;
      impl->h_array          = impl->h_array_owned;
      if (array) {
        CeedSize length;
        CeedCallBackend(CeedVectorGetLength(vec, &length));
        size_t bytes = length * sizeof(CeedScalar);
        memcpy(impl->h_array, array, bytes);
      }
    } break;
    case CEED_OWN_POINTER:
      CeedCallBackend(CeedFree(&impl->h_array_owned));
      impl->h_array_owned    = array;
      impl->h_array_borrowed = NULL;
      impl->h_array          = array;
      break;
    case CEED_USE_POINTER:
      CeedCallBackend(CeedFree(&impl->h_array_owned));
      impl->h_array_borrowed = array;
      impl->h_array          = array;
      break;
  }

  return CEED_ERROR_SUCCESS;
}

//------------------------------------------------------------------------------
// Set array from device
//------------------------------------------------------------------------------
static int CeedVectorSetArrayDevice_Sycl(const CeedVector vec, const CeedCopyMode copy_mode, CeedScalar *array) {
  Ceed ceed;
  CeedCallBackend(CeedVectorGetCeed(vec, &ceed));
  CeedVector_Sycl *impl;
  CeedCallBackend(CeedVectorGetData(vec, &impl));
  Ceed_Sycl *data;
  CeedCallBackend(CeedGetData(ceed, &data));

  // Order queue
  sycl::event e = data->sycl_queue.ext_oneapi_submit_barrier();

  switch (copy_mode) {
    case CEED_COPY_VALUES: {
      CeedSize length;
      CeedCallBackend(CeedVectorGetLength(vec, &length));
      if (!impl->d_array_owned) {
        CeedCallSycl(ceed, impl->d_array_owned = sycl::malloc_device<CeedScalar>(length, data->sycl_device, data->sycl_context));
        impl->d_array = impl->d_array_owned;
      }
      if (array) {
        sycl::event copy_event = data->sycl_queue.copy<CeedScalar>(array, impl->d_array, length, {e});
        // Wait for copy to finish and handle exceptions.
        CeedCallSycl(ceed, copy_event.wait_and_throw());
      }
    } break;
    case CEED_OWN_POINTER:
      if (impl->d_array_owned) {
        // Wait for all work to finish before freeing memory
        CeedCallSycl(ceed, data->sycl_queue.wait_and_throw());
        CeedCallSycl(ceed, sycl::free(impl->d_array_owned, data->sycl_context));
      }
      impl->d_array_owned    = array;
      impl->d_array_borrowed = NULL;
      impl->d_array          = array;
      break;
    case CEED_USE_POINTER:
      if (impl->d_array_owned) {
        // Wait for all work to finish before freeing memory
        CeedCallSycl(ceed, data->sycl_queue.wait_and_throw());
        CeedCallSycl(ceed, sycl::free(impl->d_array_owned, data->sycl_context));
      }
      impl->d_array_owned    = NULL;
      impl->d_array_borrowed = array;
      impl->d_array          = array;
      break;
  }

  return CEED_ERROR_SUCCESS;
}

//------------------------------------------------------------------------------
// Set the array used by a vector,
//   freeing any previously allocated array if applicable
//------------------------------------------------------------------------------
static int CeedVectorSetArray_Sycl(const CeedVector vec, const CeedMemType mem_type, const CeedCopyMode copy_mode, CeedScalar *array) {
  Ceed ceed;
  CeedCallBackend(CeedVectorGetCeed(vec, &ceed));
  CeedVector_Sycl *impl;
  CeedCallBackend(CeedVectorGetData(vec, &impl));

  CeedCallBackend(CeedVectorSetAllInvalid_Sycl(vec));
  switch (mem_type) {
    case CEED_MEM_HOST:
      return CeedVectorSetArrayHost_Sycl(vec, copy_mode, array);
    case CEED_MEM_DEVICE:
      return CeedVectorSetArrayDevice_Sycl(vec, copy_mode, array);
  }

  return CEED_ERROR_UNSUPPORTED;
}

//------------------------------------------------------------------------------
// Set host array to value
//------------------------------------------------------------------------------
static int CeedHostSetValue_Sycl(CeedScalar *h_array, CeedInt length, CeedScalar val) {
  for (int i = 0; i < length; i++) h_array[i] = val;
  return CEED_ERROR_SUCCESS;
}

//------------------------------------------------------------------------------
// Set device array to value
//------------------------------------------------------------------------------
static int CeedDeviceSetValue_Sycl(sycl::queue &sycl_queue, CeedScalar *d_array, CeedInt length, CeedScalar val) {
  // Order queue
  sycl::event e = sycl_queue.ext_oneapi_submit_barrier();
  sycl_queue.fill(d_array, val, length, {e});
  return CEED_ERROR_SUCCESS;
}

//------------------------------------------------------------------------------
// Set a vector to a value,
//------------------------------------------------------------------------------
static int CeedVectorSetValue_Sycl(CeedVector vec, CeedScalar val) {
  Ceed ceed;
  CeedCallBackend(CeedVectorGetCeed(vec, &ceed));
  CeedVector_Sycl *impl;
  CeedCallBackend(CeedVectorGetData(vec, &impl));
  CeedSize length;
  CeedCallBackend(CeedVectorGetLength(vec, &length));
  Ceed_Sycl *data;
  CeedCallBackend(CeedGetData(ceed, &data));

  // Set value for synced device/host array
  if (!impl->d_array && !impl->h_array) {
    if (impl->d_array_borrowed) {
      impl->d_array = impl->d_array_borrowed;
    } else if (impl->h_array_borrowed) {
      impl->h_array = impl->h_array_borrowed;
    } else if (impl->d_array_owned) {
      impl->d_array = impl->d_array_owned;
    } else if (impl->h_array_owned) {
      impl->h_array = impl->h_array_owned;
    } else {
      CeedCallBackend(CeedVectorSetArray(vec, CEED_MEM_DEVICE, CEED_COPY_VALUES, NULL));
    }
  }
  if (impl->d_array) {
    CeedCallBackend(CeedDeviceSetValue_Sycl(data->sycl_queue, impl->d_array, length, val));
    impl->h_array = NULL;
  }
  if (impl->h_array) {
    CeedCallBackend(CeedHostSetValue_Sycl(impl->h_array, length, val));
    impl->d_array = NULL;
  }

  return CEED_ERROR_SUCCESS;
}

//------------------------------------------------------------------------------
// Vector Take Array
//------------------------------------------------------------------------------
static int CeedVectorTakeArray_Sycl(CeedVector vec, CeedMemType mem_type, CeedScalar **array) {
  Ceed ceed;
  CeedCallBackend(CeedVectorGetCeed(vec, &ceed));
  CeedVector_Sycl *impl;
  CeedCallBackend(CeedVectorGetData(vec, &impl));

  Ceed_Sycl *data;
  CeedCallBackend(CeedGetData(ceed, &data));

  // Order queue
  data->sycl_queue.ext_oneapi_submit_barrier();

  // Sync array to requested mem_type
  CeedCallBackend(CeedVectorSyncArray(vec, mem_type));

  // Update pointer
  switch (mem_type) {
    case CEED_MEM_HOST:
      (*array)               = impl->h_array_borrowed;
      impl->h_array_borrowed = NULL;
      impl->h_array          = NULL;
      break;
    case CEED_MEM_DEVICE:
      (*array)               = impl->d_array_borrowed;
      impl->d_array_borrowed = NULL;
      impl->d_array          = NULL;
      break;
  }

  return CEED_ERROR_SUCCESS;
}

//------------------------------------------------------------------------------
// Core logic for array syncronization for GetArray.
//   If a different memory type is most up to date, this will perform a copy
//------------------------------------------------------------------------------
static int CeedVectorGetArrayCore_Sycl(const CeedVector vec, const CeedMemType mem_type, CeedScalar **array) {
  Ceed ceed;
  CeedCallBackend(CeedVectorGetCeed(vec, &ceed));
  CeedVector_Sycl *impl;
  CeedCallBackend(CeedVectorGetData(vec, &impl));

  // Sync array to requested mem_type
  CeedCallBackend(CeedVectorSyncArray(vec, mem_type));

  // Update pointer
  switch (mem_type) {
    case CEED_MEM_HOST:
      *array = impl->h_array;
      break;
    case CEED_MEM_DEVICE:
      *array = impl->d_array;
      break;
  }

  return CEED_ERROR_SUCCESS;
}
//------------------------------------------------------------------------------
// Get read-only access to a vector via the specified mem_type
//------------------------------------------------------------------------------
static int CeedVectorGetArrayRead_Sycl(const CeedVector vec, const CeedMemType mem_type, const CeedScalar **array) {
  return CeedVectorGetArrayCore_Sycl(vec, mem_type, (CeedScalar **)array);
}

//------------------------------------------------------------------------------
// Get read/write access to a vector via the specified mem_type
//------------------------------------------------------------------------------
static int CeedVectorGetArray_Sycl(const CeedVector vec, const CeedMemType mem_type, CeedScalar **array) {
  CeedVector_Sycl *impl;
  CeedCallBackend(CeedVectorGetData(vec, &impl));

  CeedCallBackend(CeedVectorGetArrayCore_Sycl(vec, mem_type, array));

  CeedCallBackend(CeedVectorSetAllInvalid_Sycl(vec));
  switch (mem_type) {
    case CEED_MEM_HOST:
      impl->h_array = *array;
      break;
    case CEED_MEM_DEVICE:
      impl->d_array = *array;
      break;
  }

  return CEED_ERROR_SUCCESS;
}

//------------------------------------------------------------------------------
// Get write access to a vector via the specified mem_type
//------------------------------------------------------------------------------
static int CeedVectorGetArrayWrite_Sycl(const CeedVector vec, const CeedMemType mem_type, CeedScalar **array) {
  CeedVector_Sycl *impl;
  CeedCallBackend(CeedVectorGetData(vec, &impl));

  bool has_array_of_type = true;
  CeedCallBackend(CeedVectorHasArrayOfType_Sycl(vec, mem_type, &has_array_of_type));
  if (!has_array_of_type) {
    // Allocate if array is not yet allocated
    CeedCallBackend(CeedVectorSetArray(vec, mem_type, CEED_COPY_VALUES, NULL));
  } else {
    // Select dirty array
    switch (mem_type) {
      case CEED_MEM_HOST:
        if (impl->h_array_borrowed) impl->h_array = impl->h_array_borrowed;
        else impl->h_array = impl->h_array_owned;
        break;
      case CEED_MEM_DEVICE:
        if (impl->d_array_borrowed) impl->d_array = impl->d_array_borrowed;
        else impl->d_array = impl->d_array_owned;
    }
  }

  return CeedVectorGetArray_Sycl(vec, mem_type, array);
}

//------------------------------------------------------------------------------
// Get the norm of a CeedVector
//------------------------------------------------------------------------------
static int CeedVectorNorm_Sycl(CeedVector vec, CeedNormType type, CeedScalar *norm) {
  Ceed ceed;
  CeedCallBackend(CeedVectorGetCeed(vec, &ceed));
  CeedVector_Sycl *impl;
  CeedCallBackend(CeedVectorGetData(vec, &impl));
  CeedSize length;
  CeedCallBackend(CeedVectorGetLength(vec, &length));
  Ceed_Sycl *data;
  CeedCallBackend(CeedGetData(ceed, &data));

  // Compute norm
  const CeedScalar *d_array;
  CeedCallBackend(CeedVectorGetArrayRead(vec, CEED_MEM_DEVICE, &d_array));

  switch (type) {
    case CEED_NORM_1: {
      // Order queue
      sycl::event e            = data->sycl_queue.ext_oneapi_submit_barrier();
<<<<<<< HEAD
      auto        sumReduction = sycl::reduction(impl->reduction_norm, sycl::plus<>(), sycl::property::reduction::initialize_to_identity{});
=======
      auto        sumReduction = sycl::reduction(impl->reduction_norm, sycl::plus<>(), {sycl::property::reduction::initialize_to_identity{}});
>>>>>>> f9e8b2f9
      data->sycl_queue.parallel_for(length, {e}, sumReduction, [=](sycl::id<1> i, auto &sum) { sum += abs(d_array[i]); }).wait_and_throw();
    } break;
    case CEED_NORM_2: {
      // Order queue
      sycl::event e            = data->sycl_queue.ext_oneapi_submit_barrier();
<<<<<<< HEAD
      auto        sumReduction = sycl::reduction(impl->reduction_norm, sycl::plus<>(), sycl::property::reduction::initialize_to_identity{});
=======
      auto        sumReduction = sycl::reduction(impl->reduction_norm, sycl::plus<>(),
      {sycl::property::reduction::initialize_to_identity{}});
>>>>>>> f9e8b2f9
      data->sycl_queue.parallel_for(length, {e}, sumReduction, [=](sycl::id<1> i, auto &sum) { sum += (d_array[i] * d_array[i]); }).wait_and_throw();
    } break;
    case CEED_NORM_MAX: {
      // Order queue
      sycl::event e            = data->sycl_queue.ext_oneapi_submit_barrier();
<<<<<<< HEAD
      auto        maxReduction = sycl::reduction(impl->reduction_norm, sycl::maximum<>(), sycl::property::reduction::initialize_to_identity{});
=======
      auto        maxReduction = sycl::reduction(impl->reduction_norm, sycl::maximum<>(),
      {sycl::property::reduction::initialize_to_identity{}});
>>>>>>> f9e8b2f9
      data->sycl_queue.parallel_for(length, {e}, maxReduction, [=](sycl::id<1> i, auto &max) { max.combine(abs(d_array[i])); }).wait_and_throw();
    } break;
  }
  // L2 norm - square root over reduced value
  if (type == CEED_NORM_2) *norm = sqrt(*impl->reduction_norm);
  else *norm = *impl->reduction_norm;

  CeedCallBackend(CeedVectorRestoreArrayRead(vec, &d_array));

  return CEED_ERROR_SUCCESS;
}

//------------------------------------------------------------------------------
// Take reciprocal of a vector on host
//------------------------------------------------------------------------------
static int CeedHostReciprocal_Sycl(CeedScalar *h_array, CeedInt length) {
  for (int i = 0; i < length; i++) {
    if (std::fabs(h_array[i]) > CEED_EPSILON) h_array[i] = 1. / h_array[i];
  }
  return CEED_ERROR_SUCCESS;
}

//------------------------------------------------------------------------------
// Take reciprocal of a vector on device
//------------------------------------------------------------------------------
static int CeedDeviceReciprocal_Sycl(sycl::queue &sycl_queue, CeedScalar *d_array, CeedInt length) {
  // Order queue
  sycl::event e = sycl_queue.ext_oneapi_submit_barrier();
  sycl_queue.parallel_for(length, {e}, [=](sycl::id<1> i) {
    if (std::fabs(d_array[i]) > CEED_EPSILON) d_array[i] = 1. / d_array[i];
  });
  return CEED_ERROR_SUCCESS;
}

//------------------------------------------------------------------------------
// Take reciprocal of a vector
//------------------------------------------------------------------------------
static int CeedVectorReciprocal_Sycl(CeedVector vec) {
  Ceed ceed;
  CeedCallBackend(CeedVectorGetCeed(vec, &ceed));
  CeedVector_Sycl *impl;
  CeedCallBackend(CeedVectorGetData(vec, &impl));
  CeedSize length;
  CeedCallBackend(CeedVectorGetLength(vec, &length));
  Ceed_Sycl *data;
  CeedCallBackend(CeedGetData(ceed, &data));

  // Set value for synced device/host array
  if (impl->d_array) CeedCallBackend(CeedDeviceReciprocal_Sycl(data->sycl_queue, impl->d_array, length));
  if (impl->h_array) CeedCallBackend(CeedHostReciprocal_Sycl(impl->h_array, length));

  return CEED_ERROR_SUCCESS;
}

//------------------------------------------------------------------------------
// Compute x = alpha x on the host
//------------------------------------------------------------------------------
static int CeedHostScale_Sycl(CeedScalar *x_array, CeedScalar alpha, CeedInt length) {
  for (int i = 0; i < length; i++) x_array[i] *= alpha;
  return CEED_ERROR_SUCCESS;
}

//------------------------------------------------------------------------------
// Compute x = alpha x on device
//------------------------------------------------------------------------------
static int CeedDeviceScale_Sycl(sycl::queue &sycl_queue, CeedScalar *x_array, CeedScalar alpha, CeedInt length) {
  // Order queue
  sycl::event e = sycl_queue.ext_oneapi_submit_barrier();
  sycl_queue.parallel_for(length, {e}, [=](sycl::id<1> i) { x_array[i] *= alpha; });
  return CEED_ERROR_SUCCESS;
}

//------------------------------------------------------------------------------
// Compute x = alpha x
//------------------------------------------------------------------------------
static int CeedVectorScale_Sycl(CeedVector x, CeedScalar alpha) {
  Ceed ceed;
  CeedCallBackend(CeedVectorGetCeed(x, &ceed));
  CeedVector_Sycl *x_impl;
  CeedCallBackend(CeedVectorGetData(x, &x_impl));
  CeedSize length;
  CeedCallBackend(CeedVectorGetLength(x, &length));
  Ceed_Sycl *data;
  CeedCallBackend(CeedGetData(ceed, &data));

  // Set value for synced device/host array
  if (x_impl->d_array) CeedCallBackend(CeedDeviceScale_Sycl(data->sycl_queue, x_impl->d_array, alpha, length));
  if (x_impl->h_array) CeedCallBackend(CeedHostScale_Sycl(x_impl->h_array, alpha, length));

  return CEED_ERROR_SUCCESS;
}

//------------------------------------------------------------------------------
// Compute y = alpha x + y on the host
//------------------------------------------------------------------------------
static int CeedHostAXPY_Sycl(CeedScalar *y_array, CeedScalar alpha, CeedScalar *x_array, CeedInt length) {
  for (int i = 0; i < length; i++) y_array[i] += alpha * x_array[i];
  return CEED_ERROR_SUCCESS;
}

//------------------------------------------------------------------------------
// Compute y = alpha x + y on device
//------------------------------------------------------------------------------
static int CeedDeviceAXPY_Sycl(sycl::queue &sycl_queue, CeedScalar *y_array, CeedScalar alpha, CeedScalar *x_array, CeedInt length) {
  // Order queue
  sycl::event e = sycl_queue.ext_oneapi_submit_barrier();
  sycl_queue.parallel_for(length, {e}, [=](sycl::id<1> i) { y_array[i] += alpha * x_array[i]; });
  return CEED_ERROR_SUCCESS;
}

//------------------------------------------------------------------------------
// Compute y = alpha x + y
//------------------------------------------------------------------------------
static int CeedVectorAXPY_Sycl(CeedVector y, CeedScalar alpha, CeedVector x) {
  Ceed ceed;
  CeedCallBackend(CeedVectorGetCeed(y, &ceed));
  CeedVector_Sycl *y_impl, *x_impl;
  CeedCallBackend(CeedVectorGetData(y, &y_impl));
  CeedCallBackend(CeedVectorGetData(x, &x_impl));
  CeedSize length;
  CeedCallBackend(CeedVectorGetLength(y, &length));
  Ceed_Sycl *data;
  CeedCallBackend(CeedGetData(ceed, &data));

  // Set value for synced device/host array
  if (y_impl->d_array) {
    CeedCallBackend(CeedVectorSyncArray(x, CEED_MEM_DEVICE));
    CeedCallBackend(CeedDeviceAXPY_Sycl(data->sycl_queue, y_impl->d_array, alpha, x_impl->d_array, length));
  }
  if (y_impl->h_array) {
    CeedCallBackend(CeedVectorSyncArray(x, CEED_MEM_HOST));
    CeedCallBackend(CeedHostAXPY_Sycl(y_impl->h_array, alpha, x_impl->h_array, length));
  }

  return CEED_ERROR_SUCCESS;
}

//------------------------------------------------------------------------------
// Compute the pointwise multiplication w = x .* y on the host
//------------------------------------------------------------------------------
static int CeedHostPointwiseMult_Sycl(CeedScalar *w_array, CeedScalar *x_array, CeedScalar *y_array, CeedInt length) {
  for (int i = 0; i < length; i++) w_array[i] = x_array[i] * y_array[i];
  return CEED_ERROR_SUCCESS;
}

//------------------------------------------------------------------------------
// Compute the pointwise multiplication w = x .* y on device (impl in .cu file)
//------------------------------------------------------------------------------
static int CeedDevicePointwiseMult_Sycl(sycl::queue &sycl_queue, CeedScalar *w_array, CeedScalar *x_array, CeedScalar *y_array, CeedInt length) {
  // Order queue
  sycl::event e = sycl_queue.ext_oneapi_submit_barrier();
  sycl_queue.parallel_for(length, {e}, [=](sycl::id<1> i) { w_array[i] = x_array[i] * y_array[i]; });
  return CEED_ERROR_SUCCESS;
}

//------------------------------------------------------------------------------
// Compute the pointwise multiplication w = x .* y
//------------------------------------------------------------------------------
static int CeedVectorPointwiseMult_Sycl(CeedVector w, CeedVector x, CeedVector y) {
  Ceed ceed;
  CeedCallBackend(CeedVectorGetCeed(w, &ceed));
  CeedVector_Sycl *w_impl, *x_impl, *y_impl;
  CeedCallBackend(CeedVectorGetData(w, &w_impl));
  CeedCallBackend(CeedVectorGetData(x, &x_impl));
  CeedCallBackend(CeedVectorGetData(y, &y_impl));
  CeedSize length;
  CeedCallBackend(CeedVectorGetLength(w, &length));
  Ceed_Sycl *data;
  CeedCallBackend(CeedGetData(ceed, &data));

  // Set value for synced device/host array
  if (!w_impl->d_array && !w_impl->h_array) {
    CeedCallBackend(CeedVectorSetValue(w, 0.0));
  }
  if (w_impl->d_array) {
    CeedCallBackend(CeedVectorSyncArray(x, CEED_MEM_DEVICE));
    CeedCallBackend(CeedVectorSyncArray(y, CEED_MEM_DEVICE));
    CeedCallBackend(CeedDevicePointwiseMult_Sycl(data->sycl_queue, w_impl->d_array, x_impl->d_array, y_impl->d_array, length));
  }
  if (w_impl->h_array) {
    CeedCallBackend(CeedVectorSyncArray(x, CEED_MEM_HOST));
    CeedCallBackend(CeedVectorSyncArray(y, CEED_MEM_HOST));
    CeedCallBackend(CeedHostPointwiseMult_Sycl(w_impl->h_array, x_impl->h_array, y_impl->h_array, length));
  }

  return CEED_ERROR_SUCCESS;
}

//------------------------------------------------------------------------------
// Destroy the vector
//------------------------------------------------------------------------------
static int CeedVectorDestroy_Sycl(const CeedVector vec) {
  Ceed ceed;
  CeedCallBackend(CeedVectorGetCeed(vec, &ceed));
  CeedVector_Sycl *impl;
  CeedCallBackend(CeedVectorGetData(vec, &impl));
  Ceed_Sycl *data;
  CeedCallBackend(CeedGetData(ceed, &data));

  // Wait for all work to finish before freeing memory
  CeedCallSycl(ceed, data->sycl_queue.wait_and_throw());
  CeedCallSycl(ceed, sycl::free(impl->d_array_owned, data->sycl_context));
  CeedCallSycl(ceed, sycl::free(impl->reduction_norm, data->sycl_context));

  CeedCallBackend(CeedFree(&impl->h_array_owned));
  CeedCallBackend(CeedFree(&impl));

  return CEED_ERROR_SUCCESS;
}

//------------------------------------------------------------------------------
// Create a vector of the specified length (does not allocate memory)
//------------------------------------------------------------------------------
int CeedVectorCreate_Sycl(CeedSize n, CeedVector vec) {
  CeedVector_Sycl *impl;
  Ceed             ceed;
  CeedCallBackend(CeedVectorGetCeed(vec, &ceed));
  Ceed_Sycl *data;
  CeedCallBackend(CeedGetData(ceed, &data));

  CeedCallBackend(CeedCalloc(1, &impl));
  CeedCallSycl(ceed, impl->reduction_norm = sycl::malloc_host<CeedScalar>(1, data->sycl_context));

  CeedCallBackend(CeedSetBackendFunctionCpp(ceed, "Vector", vec, "HasValidArray", CeedVectorHasValidArray_Sycl));
  CeedCallBackend(CeedSetBackendFunctionCpp(ceed, "Vector", vec, "HasBorrowedArrayOfType", CeedVectorHasBorrowedArrayOfType_Sycl));
  CeedCallBackend(CeedSetBackendFunctionCpp(ceed, "Vector", vec, "SetArray", CeedVectorSetArray_Sycl));
  CeedCallBackend(CeedSetBackendFunctionCpp(ceed, "Vector", vec, "TakeArray", CeedVectorTakeArray_Sycl));
  CeedCallBackend(CeedSetBackendFunctionCpp(ceed, "Vector", vec, "SetValue", CeedVectorSetValue_Sycl));
  CeedCallBackend(CeedSetBackendFunctionCpp(ceed, "Vector", vec, "SyncArray", CeedVectorSyncArray_Sycl));
  CeedCallBackend(CeedSetBackendFunctionCpp(ceed, "Vector", vec, "GetArray", CeedVectorGetArray_Sycl));
  CeedCallBackend(CeedSetBackendFunctionCpp(ceed, "Vector", vec, "GetArrayRead", CeedVectorGetArrayRead_Sycl));
  CeedCallBackend(CeedSetBackendFunctionCpp(ceed, "Vector", vec, "GetArrayWrite", CeedVectorGetArrayWrite_Sycl));
  CeedCallBackend(CeedSetBackendFunctionCpp(ceed, "Vector", vec, "Norm", CeedVectorNorm_Sycl));
  CeedCallBackend(CeedSetBackendFunctionCpp(ceed, "Vector", vec, "Reciprocal", CeedVectorReciprocal_Sycl));
  CeedCallBackend(CeedSetBackendFunctionCpp(ceed, "Vector", vec, "AXPY", CeedVectorAXPY_Sycl));
  CeedCallBackend(CeedSetBackendFunctionCpp(ceed, "Vector", vec, "Scale", CeedVectorScale_Sycl));
  CeedCallBackend(CeedSetBackendFunctionCpp(ceed, "Vector", vec, "PointwiseMult", CeedVectorPointwiseMult_Sycl));
  CeedCallBackend(CeedSetBackendFunctionCpp(ceed, "Vector", vec, "Destroy", CeedVectorDestroy_Sycl));

  CeedCallBackend(CeedVectorSetData(vec, impl));

  return CEED_ERROR_SUCCESS;
}<|MERGE_RESOLUTION|>--- conflicted
+++ resolved
@@ -502,33 +502,21 @@
     case CEED_NORM_1: {
       // Order queue
       sycl::event e            = data->sycl_queue.ext_oneapi_submit_barrier();
-<<<<<<< HEAD
-      auto        sumReduction = sycl::reduction(impl->reduction_norm, sycl::plus<>(), sycl::property::reduction::initialize_to_identity{});
-=======
       auto        sumReduction = sycl::reduction(impl->reduction_norm, sycl::plus<>(), {sycl::property::reduction::initialize_to_identity{}});
->>>>>>> f9e8b2f9
       data->sycl_queue.parallel_for(length, {e}, sumReduction, [=](sycl::id<1> i, auto &sum) { sum += abs(d_array[i]); }).wait_and_throw();
     } break;
     case CEED_NORM_2: {
       // Order queue
       sycl::event e            = data->sycl_queue.ext_oneapi_submit_barrier();
-<<<<<<< HEAD
-      auto        sumReduction = sycl::reduction(impl->reduction_norm, sycl::plus<>(), sycl::property::reduction::initialize_to_identity{});
-=======
       auto        sumReduction = sycl::reduction(impl->reduction_norm, sycl::plus<>(),
       {sycl::property::reduction::initialize_to_identity{}});
->>>>>>> f9e8b2f9
       data->sycl_queue.parallel_for(length, {e}, sumReduction, [=](sycl::id<1> i, auto &sum) { sum += (d_array[i] * d_array[i]); }).wait_and_throw();
     } break;
     case CEED_NORM_MAX: {
       // Order queue
       sycl::event e            = data->sycl_queue.ext_oneapi_submit_barrier();
-<<<<<<< HEAD
-      auto        maxReduction = sycl::reduction(impl->reduction_norm, sycl::maximum<>(), sycl::property::reduction::initialize_to_identity{});
-=======
       auto        maxReduction = sycl::reduction(impl->reduction_norm, sycl::maximum<>(),
       {sycl::property::reduction::initialize_to_identity{}});
->>>>>>> f9e8b2f9
       data->sycl_queue.parallel_for(length, {e}, maxReduction, [=](sycl::id<1> i, auto &max) { max.combine(abs(d_array[i])); }).wait_and_throw();
     } break;
   }
