// Copyright (c) 2017-2022, Lawrence Livermore National Security, LLC and other
// CEED contributors. All Rights Reserved. See the top-level LICENSE and NOTICE
// files for details.
//
// SPDX-License-Identifier: BSD-2-Clause
//
// This file is part of CEED:  http://github.com/ceed

#include <ceed/backend.h>
#include <ceed/ceed.h>

#include <string>
#include <sycl/sycl.hpp>
#include <vector>

#include "../sycl/ceed-sycl-common.hpp"
#include "../sycl/ceed-sycl-compile.hpp"
#include "ceed-sycl-ref-qfunction-load.hpp"
#include "ceed-sycl-ref.hpp"

#define WG_SIZE_QF 384

//------------------------------------------------------------------------------
// Apply QFunction
//------------------------------------------------------------------------------
static int CeedQFunctionApply_Sycl(CeedQFunction qf, CeedInt Q, CeedVector *U, CeedVector *V) {
  CeedQFunction_Sycl *impl;
  CeedCallBackend(CeedQFunctionGetData(qf, &impl));

  // Build and compile kernel, if not done
  if (!impl->QFunction) CeedCallBackend(CeedSyclBuildQFunction(qf));

  Ceed ceed;
  CeedCallBackend(CeedQFunctionGetCeed(qf, &ceed));
  Ceed_Sycl *ceed_Sycl;
  CeedCallBackend(CeedGetData(ceed, &ceed_Sycl));

  CeedInt num_input_fields, num_output_fields;
  CeedCallBackend(CeedQFunctionGetNumArgs(qf, &num_input_fields, &num_output_fields));

  // Read vectors
  std::vector<const CeedScalar *> inputs(num_input_fields);
  const CeedVector               *U_i = U;
  for (auto &input_i : inputs) {
    CeedCallBackend(CeedVectorGetArrayRead(*U_i, CEED_MEM_DEVICE, &input_i));
    ++U_i;
  }

  std::vector<CeedScalar *> outputs(num_output_fields);
  CeedVector               *V_i = V;
  for (auto &output_i : outputs) {
    CeedCallBackend(CeedVectorGetArrayWrite(*V_i, CEED_MEM_DEVICE, &output_i));
    ++V_i;
  }

  // Get context data
  void *context_data;
  CeedCallBackend(CeedQFunctionGetInnerContextData(qf, CEED_MEM_DEVICE, &context_data));

  // Order queue
  sycl::event e = ceed_Sycl->sycl_queue.ext_oneapi_submit_barrier();

  // Launch as a basic parallel_for over Q quadrature points
  ceed_Sycl->sycl_queue.submit([&](sycl::handler &cgh) {
    cgh.depends_on({e});

    int iarg{};
    cgh.set_arg(iarg, context_data);
    ++iarg;
    cgh.set_arg(iarg, Q);
    ++iarg;
<<<<<<< HEAD
    // // Q: Can we forward the vector as a tuple?
=======
>>>>>>> f9e8b2f9
    for (auto &input_i : inputs) {
      cgh.set_arg(iarg, input_i);
      ++iarg;
    }
    for (auto &output_i : outputs) {
      cgh.set_arg(iarg, output_i);
      ++iarg;
    }
    // Hard-coding the work-group size for now
    // We could use the Level Zero API to query and set an appropriate size in future
    // Equivalent of CUDA Occupancy Calculator
    int wg_size = WG_SIZE_QF;
    sycl::range<1> rounded_Q = ((Q + (wg_size- 1)) / wg_size) * wg_size;
    sycl::nd_range<1> kernel_range(rounded_Q, wg_size);
    cgh.parallel_for(kernel_range, *(impl->QFunction));
  });

  // Restore vectors
  U_i = U;
  for (auto &input_i : inputs) {
    CeedCallBackend(CeedVectorRestoreArrayRead(*U_i, &input_i));
    ++U_i;
  }

  V_i = V;
  for (auto &output_i : outputs) {
    CeedCallBackend(CeedVectorRestoreArray(*V_i, &output_i));
    ++V_i;
  }

  // Restore context
  CeedCallBackend(CeedQFunctionRestoreInnerContextData(qf, &context_data));

  return CEED_ERROR_SUCCESS;
}

//------------------------------------------------------------------------------
// Destroy QFunction
//------------------------------------------------------------------------------
static int CeedQFunctionDestroy_Sycl(CeedQFunction qf) {
  CeedQFunction_Sycl *impl;
  CeedCallBackend(CeedQFunctionGetData(qf, &impl));

  Ceed ceed;
  CeedCallBackend(CeedQFunctionGetCeed(qf, &ceed));

  delete impl->QFunction;
  delete impl->sycl_module;

  CeedCallBackend(CeedFree(&impl));

  return CEED_ERROR_SUCCESS;
}

//------------------------------------------------------------------------------
// Create QFunction
//------------------------------------------------------------------------------
int CeedQFunctionCreate_Sycl(CeedQFunction qf) {
  Ceed ceed;
  CeedQFunctionGetCeed(qf, &ceed);
  CeedQFunction_Sycl *impl;

  CeedCallBackend(CeedCalloc(1, &impl));
  CeedCallBackend(CeedQFunctionSetData(qf, impl));

  // Register backend functions
  CeedCallBackend(CeedSetBackendFunctionCpp(ceed, "QFunction", qf, "Apply", CeedQFunctionApply_Sycl));
  CeedCallBackend(CeedSetBackendFunctionCpp(ceed, "QFunction", qf, "Destroy", CeedQFunctionDestroy_Sycl));
  return CEED_ERROR_SUCCESS;
}
//------------------------------------------------------------------------------<|MERGE_RESOLUTION|>--- conflicted
+++ resolved
@@ -69,10 +69,6 @@
     ++iarg;
     cgh.set_arg(iarg, Q);
     ++iarg;
-<<<<<<< HEAD
-    // // Q: Can we forward the vector as a tuple?
-=======
->>>>>>> f9e8b2f9
     for (auto &input_i : inputs) {
       cgh.set_arg(iarg, input_i);
       ++iarg;
