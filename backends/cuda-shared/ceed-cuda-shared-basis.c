// Copyright (c) 2017-2022, Lawrence Livermore National Security, LLC and other CEED contributors.
// All Rights Reserved. See the top-level LICENSE and NOTICE files for details.
//
// SPDX-License-Identifier: BSD-2-Clause
//
// This file is part of CEED:  http://github.com/ceed

#include <ceed/backend.h>
#include <ceed/ceed.h>
#include <ceed/jit-tools.h>
#include <cuda.h>
#include <cuda_runtime.h>
#include <stddef.h>

#include "../cuda/ceed-cuda-compile.h"
#include "ceed-cuda-shared.h"

//------------------------------------------------------------------------------
// Device initalization
//------------------------------------------------------------------------------
<<<<<<< HEAD
int CeedCudaInitInterp(CeedScalar *d_B, CeedInt P_1d, CeedInt Q_1d, CeedScalar **c_B);
int CeedCudaInitInterpGrad(CeedScalar *d_B, CeedScalar *d_G, CeedInt P_1d, CeedInt Q_1d, CeedScalar **c_B_ptr, CeedScalar **c_G_ptr);
=======
int CeedCudaInitInterp(CeedScalar *d_B, CeedInt P_1d, CeedInt Q_1d,
                       CeedScalar **c_B);
int CeedCudaInitGrad(CeedScalar *d_B, CeedScalar *d_G, CeedInt P_1d,
                     CeedInt Q_1d, CeedScalar **c_B_ptr,
                     CeedScalar **c_G_ptr);
int CeedCudaInitCollocatedGrad(CeedScalar *d_B, CeedScalar *d_G, CeedInt P_1d,
                               CeedInt Q_1d, CeedScalar **c_B_ptr,
                               CeedScalar **c_G_ptr);
>>>>>>> 9e201c85

//------------------------------------------------------------------------------
// Apply basis
//------------------------------------------------------------------------------
int CeedBasisApplyTensor_Cuda_shared(CeedBasis basis, const CeedInt num_elem, CeedTransposeMode t_mode, CeedEvalMode eval_mode, CeedVector u,
                                     CeedVector v) {
  Ceed ceed;
  CeedCallBackend(CeedBasisGetCeed(basis, &ceed));
  Ceed_Cuda *ceed_Cuda;
  CeedCallBackend(CeedGetData(ceed, &ceed_Cuda));
  CeedBasis_Cuda_shared *data;
<<<<<<< HEAD
  CeedCallBackend(CeedBasisGetData(basis, &data));
  const CeedInt transpose = t_mode == CEED_TRANSPOSE;
  CeedInt       dim, num_comp;
  CeedCallBackend(CeedBasisGetDimension(basis, &dim));
  CeedCallBackend(CeedBasisGetNumComponents(basis, &num_comp));
=======
  CeedBasisGetData(basis, &data); CeedChkBackend(ierr);
  CeedInt dim, num_comp;
  ierr = CeedBasisGetDimension(basis, &dim); CeedChkBackend(ierr);
  ierr = CeedBasisGetNumComponents(basis, &num_comp); CeedChkBackend(ierr);
>>>>>>> 9e201c85

  // Read vectors
  const CeedScalar *d_u;
  CeedScalar       *d_v;
  if (eval_mode != CEED_EVAL_WEIGHT) {
    CeedCallBackend(CeedVectorGetArrayRead(u, CEED_MEM_DEVICE, &d_u));
  }
  CeedCallBackend(CeedVectorGetArrayWrite(v, CEED_MEM_DEVICE, &d_v));

<<<<<<< HEAD
  // Clear v for transpose mode
  if (t_mode == CEED_TRANSPOSE) {
    CeedSize length;
    CeedCallBackend(CeedVectorGetLength(v, &length));
    CeedCallBackend(cudaMemset(d_v, 0, length * sizeof(CeedScalar)));
  }

  // Apply basis operation
  switch (eval_mode) {
    case CEED_EVAL_INTERP: {
      CeedInt P_1d, Q_1d;
      CeedCallBackend(CeedBasisGetNumNodes1D(basis, &P_1d));
      CeedCallBackend(CeedBasisGetNumQuadraturePoints1D(basis, &Q_1d));
      CeedInt thread_1d = CeedIntMax(Q_1d, P_1d);
      CeedCallBackend(CeedCudaInitInterp(data->d_interp_1d, P_1d, Q_1d, &data->c_B));
      void *interp_args[] = {(void *)&num_elem, (void *)&transpose, &data->c_B, &d_u, &d_v};
      if (dim == 1) {
        CeedInt elems_per_block = CeedIntMin(ceed_Cuda->device_prop.maxThreadsDim[2], CeedIntMax(512 / thread_1d,
                                                                                                 1));  // avoid >512 total threads
        CeedInt grid            = num_elem / elems_per_block + ((num_elem / elems_per_block * elems_per_block < num_elem) ? 1 : 0);
        CeedInt shared_mem      = elems_per_block * thread_1d * sizeof(CeedScalar);
        CeedCallBackend(CeedRunKernelDimSharedCuda(ceed, data->Interp, grid, thread_1d, 1, elems_per_block, shared_mem, interp_args));
      } else if (dim == 2) {
        const CeedInt opt_elems[7] = {0, 32, 8, 6, 4, 2, 8};
        // elems_per_block must be at least 1
        CeedInt elems_per_block    = CeedIntMax(thread_1d < 7 ? opt_elems[thread_1d] / num_comp : 1, 1);
        CeedInt grid               = num_elem / elems_per_block + ((num_elem / elems_per_block * elems_per_block < num_elem) ? 1 : 0);
        CeedInt shared_mem         = num_comp * elems_per_block * thread_1d * thread_1d * sizeof(CeedScalar);
        CeedCallBackend(
            CeedRunKernelDimSharedCuda(ceed, data->Interp, grid, thread_1d, thread_1d, num_comp * elems_per_block, shared_mem, interp_args));
      } else if (dim == 3) {
        CeedInt elems_per_block = 1;
        CeedInt grid            = num_elem / elems_per_block + ((num_elem / elems_per_block * elems_per_block < num_elem) ? 1 : 0);
        CeedInt shared_mem      = num_comp * elems_per_block * thread_1d * thread_1d * sizeof(CeedScalar);
        CeedCallBackend(
            CeedRunKernelDimSharedCuda(ceed, data->Interp, grid, thread_1d, thread_1d, num_comp * elems_per_block, shared_mem, interp_args));
      }
    } break;
    case CEED_EVAL_GRAD: {
      CeedInt P_1d, Q_1d;
      CeedCallBackend(CeedBasisGetNumNodes1D(basis, &P_1d));
      CeedCallBackend(CeedBasisGetNumQuadraturePoints1D(basis, &Q_1d));
      CeedInt thread_1d = CeedIntMax(Q_1d, P_1d);
      CeedCallBackend(CeedCudaInitInterpGrad(data->d_interp_1d, data->d_grad_1d, P_1d, Q_1d, &data->c_B, &data->c_G));
      void *grad_args[] = {(void *)&num_elem, (void *)&transpose, &data->c_B, &data->c_G, &d_u, &d_v};
      if (dim == 1) {
        CeedInt elems_per_block = CeedIntMin(ceed_Cuda->device_prop.maxThreadsDim[2], CeedIntMax(512 / thread_1d,
                                                                                                 1));  // avoid >512 total threads
        CeedInt grid            = num_elem / elems_per_block + ((num_elem / elems_per_block * elems_per_block < num_elem) ? 1 : 0);
        CeedInt shared_mem      = elems_per_block * thread_1d * sizeof(CeedScalar);
        CeedCallBackend(CeedRunKernelDimSharedCuda(ceed, data->Grad, grid, thread_1d, 1, elems_per_block, shared_mem, grad_args));
      } else if (dim == 2) {
        const CeedInt opt_elems[7] = {0, 32, 8, 6, 4, 2, 8};
        // elems_per_block must be at least 1
        CeedInt elems_per_block    = CeedIntMax(thread_1d < 7 ? opt_elems[thread_1d] / num_comp : 1, 1);
        CeedInt grid               = num_elem / elems_per_block + ((num_elem / elems_per_block * elems_per_block < num_elem) ? 1 : 0);
        CeedInt shared_mem         = num_comp * elems_per_block * thread_1d * thread_1d * sizeof(CeedScalar);
        CeedCallBackend(CeedRunKernelDimSharedCuda(ceed, data->Grad, grid, thread_1d, thread_1d, num_comp * elems_per_block, shared_mem, grad_args));
      } else if (dim == 3) {
        CeedInt elems_per_block = 1;
        CeedInt grid            = num_elem / elems_per_block + ((num_elem / elems_per_block * elems_per_block < num_elem) ? 1 : 0);
        CeedInt shared_mem      = num_comp * elems_per_block * thread_1d * thread_1d * sizeof(CeedScalar);
        CeedCallBackend(CeedRunKernelDimSharedCuda(ceed, data->Grad, grid, thread_1d, thread_1d, num_comp * elems_per_block, shared_mem, grad_args));
      }
    } break;
    case CEED_EVAL_WEIGHT: {
      CeedInt Q_1d;
      CeedCallBackend(CeedBasisGetNumQuadraturePoints1D(basis, &Q_1d));
      void *weight_args[] = {(void *)&num_elem, (void *)&data->d_q_weight_1d, &d_v};
      if (dim == 1) {
        const CeedInt elems_per_block = 32 / Q_1d;
        const CeedInt gridsize        = num_elem / elems_per_block + ((num_elem / elems_per_block * elems_per_block < num_elem) ? 1 : 0);
        CeedCallBackend(CeedRunKernelDimCuda(ceed, data->Weight, gridsize, Q_1d, elems_per_block, 1, weight_args));
      } else if (dim == 2) {
        const CeedInt opt_elems       = 32 / (Q_1d * Q_1d);
        const CeedInt elems_per_block = opt_elems > 0 ? opt_elems : 1;
        const CeedInt gridsize        = num_elem / elems_per_block + ((num_elem / elems_per_block * elems_per_block < num_elem) ? 1 : 0);
        CeedCallBackend(CeedRunKernelDimCuda(ceed, data->Weight, gridsize, Q_1d, Q_1d, elems_per_block, weight_args));
      } else if (dim == 3) {
        const CeedInt gridsize = num_elem;
        CeedCallBackend(CeedRunKernelDimCuda(ceed, data->Weight, gridsize, Q_1d, Q_1d, Q_1d, weight_args));
      }
    } break;
    // LCOV_EXCL_START
    // Evaluate the divergence to/from the quadrature points
    case CEED_EVAL_DIV:
      return CeedError(ceed, CEED_ERROR_BACKEND, "CEED_EVAL_DIV not supported");
    // Evaluate the curl to/from the quadrature points
    case CEED_EVAL_CURL:
      return CeedError(ceed, CEED_ERROR_BACKEND, "CEED_EVAL_CURL not supported");
    // Take no action, BasisApply should not have been called
    case CEED_EVAL_NONE:
      return CeedError(ceed, CEED_ERROR_BACKEND, "CEED_EVAL_NONE does not make sense in this context");
      // LCOV_EXCL_STOP
=======
  // Apply basis operation
  switch (eval_mode) {
  case CEED_EVAL_INTERP: {
    CeedInt P_1d, Q_1d;
    ierr = CeedBasisGetNumNodes1D(basis, &P_1d); CeedChkBackend(ierr);
    ierr = CeedBasisGetNumQuadraturePoints1D(basis, &Q_1d); CeedChkBackend(ierr);
    CeedInt thread_1d = CeedIntMax(Q_1d, P_1d);
    ierr = CeedCudaInitInterp(data->d_interp_1d, P_1d, Q_1d, &data->c_B);
    CeedChkBackend(ierr);
    void *interp_args[] = {(void *) &num_elem, &data->c_B,
                           &d_u, &d_v
                          };
    if (dim == 1) {
      CeedInt elems_per_block = CeedIntMin(ceed_Cuda->device_prop.maxThreadsDim[2],
                                           CeedIntMax(512 / thread_1d,
                                               1)); // avoid >512 total threads
      CeedInt grid = num_elem/elems_per_block +
                     ((num_elem / elems_per_block*elems_per_block < num_elem) ? 1 : 0 );
      CeedInt shared_mem = elems_per_block*thread_1d*sizeof(CeedScalar);
      if (t_mode == CEED_TRANSPOSE) {
        ierr = CeedRunKernelDimSharedCuda(ceed, data->InterpTranspose, grid, thread_1d,
                                          1,
                                          elems_per_block, shared_mem,
                                          interp_args); CeedChkBackend(ierr);
      } else {
        ierr = CeedRunKernelDimSharedCuda(ceed, data->Interp, grid, thread_1d, 1,
                                          elems_per_block, shared_mem,
                                          interp_args); CeedChkBackend(ierr);
      }
    } else if (dim == 2) {
      const CeedInt opt_elems[7] = {0, 32, 8, 6, 4, 2, 8};
      // elems_per_block must be at least 1
      CeedInt elems_per_block = CeedIntMax(thread_1d < 7 ? opt_elems[thread_1d] /
                                           num_comp : 1, 1);
      CeedInt grid = num_elem / elems_per_block +
                     ((num_elem / elems_per_block*elems_per_block < num_elem) ? 1 : 0 );
      CeedInt shared_mem = elems_per_block*thread_1d*thread_1d*sizeof(
                             CeedScalar);
      if (t_mode == CEED_TRANSPOSE) {
        ierr = CeedRunKernelDimSharedCuda(ceed, data->InterpTranspose, grid, thread_1d,
                                          thread_1d,
                                          elems_per_block, shared_mem,
                                          interp_args); CeedChkBackend(ierr);
      } else {
        ierr = CeedRunKernelDimSharedCuda(ceed, data->Interp, grid, thread_1d,
                                          thread_1d,
                                          elems_per_block, shared_mem,
                                          interp_args); CeedChkBackend(ierr);
      }
    } else if (dim == 3) {
      CeedInt elems_per_block = 1;
      CeedInt grid = num_elem / elems_per_block +
                     ((num_elem / elems_per_block*elems_per_block < num_elem) ? 1 : 0 );
      CeedInt shared_mem = elems_per_block*thread_1d*thread_1d*sizeof(
                             CeedScalar);
      if (t_mode == CEED_TRANSPOSE) {
        ierr = CeedRunKernelDimSharedCuda(ceed, data->InterpTranspose, grid, thread_1d,
                                          thread_1d,
                                          elems_per_block, shared_mem,
                                          interp_args); CeedChkBackend(ierr);
      } else {
        ierr = CeedRunKernelDimSharedCuda(ceed, data->Interp, grid, thread_1d,
                                          thread_1d,
                                          elems_per_block, shared_mem,
                                          interp_args); CeedChkBackend(ierr);
      }
    }
  } break;
  case CEED_EVAL_GRAD: {
    CeedInt P_1d, Q_1d;
    ierr = CeedBasisGetNumNodes1D(basis, &P_1d); CeedChkBackend(ierr);
    ierr = CeedBasisGetNumQuadraturePoints1D(basis, &Q_1d); CeedChkBackend(ierr);
    CeedInt thread_1d = CeedIntMax(Q_1d, P_1d);
    if (data->d_collo_grad_1d) {
      ierr = CeedCudaInitCollocatedGrad(data->d_interp_1d, data->d_collo_grad_1d,
                                        P_1d,
                                        Q_1d, &data->c_B, &data->c_G);
      CeedChkBackend(ierr);
    } else {
      ierr = CeedCudaInitGrad(data->d_interp_1d, data->d_grad_1d, P_1d,
                              Q_1d, &data->c_B, &data->c_G);
      CeedChkBackend(ierr);
    }
    void *grad_args[] = {(void *) &num_elem, &data->c_B,
                         &data->c_G, &d_u, &d_v
                        };
    if (dim == 1) {
      CeedInt elems_per_block = CeedIntMin(ceed_Cuda->device_prop.maxThreadsDim[2],
                                           CeedIntMax(512 / thread_1d,
                                               1)); // avoid >512 total threads
      CeedInt grid = num_elem / elems_per_block +
                     ((num_elem / elems_per_block*elems_per_block<num_elem) ? 1 : 0 );
      CeedInt shared_mem = elems_per_block*thread_1d*sizeof(CeedScalar);
      if (t_mode == CEED_TRANSPOSE) {
        ierr = CeedRunKernelDimSharedCuda(ceed, data->GradTranspose, grid, thread_1d, 1,
                                          elems_per_block, shared_mem, grad_args);
        CeedChkBackend(ierr);
      } else {
        ierr = CeedRunKernelDimSharedCuda(ceed, data->Grad, grid, thread_1d, 1,
                                          elems_per_block, shared_mem, grad_args);
        CeedChkBackend(ierr);
      }
    } else if (dim == 2) {
      const CeedInt opt_elems[7] = {0, 32, 8, 6, 4, 2, 8};
      // elems_per_block must be at least 1
      CeedInt elems_per_block = CeedIntMax(thread_1d < 7 ? opt_elems[thread_1d] /
                                           num_comp : 1, 1);
      CeedInt grid = num_elem / elems_per_block +
                     ((num_elem / elems_per_block*elems_per_block < num_elem) ? 1 : 0 );
      CeedInt shared_mem = elems_per_block*thread_1d*thread_1d*sizeof(
                             CeedScalar);
      if (t_mode == CEED_TRANSPOSE) {
        ierr = CeedRunKernelDimSharedCuda(ceed, data->GradTranspose, grid, thread_1d,
                                          thread_1d,
                                          elems_per_block, shared_mem,
                                          grad_args); CeedChkBackend(ierr);
      } else {
        ierr = CeedRunKernelDimSharedCuda(ceed, data->Grad, grid, thread_1d, thread_1d,
                                          elems_per_block, shared_mem,
                                          grad_args); CeedChkBackend(ierr);
      }
    } else if (dim == 3) {
      CeedInt elems_per_block = 1;
      CeedInt grid = num_elem / elems_per_block +
                     ((num_elem / elems_per_block*elems_per_block < num_elem) ? 1 : 0 );
      CeedInt shared_mem = elems_per_block*thread_1d*thread_1d*sizeof(
                             CeedScalar);
      if (t_mode == CEED_TRANSPOSE) {
        ierr = CeedRunKernelDimSharedCuda(ceed, data->GradTranspose, grid, thread_1d,
                                          thread_1d,
                                          elems_per_block, shared_mem,
                                          grad_args); CeedChkBackend(ierr);
      } else {
        ierr = CeedRunKernelDimSharedCuda(ceed, data->Grad, grid, thread_1d, thread_1d,
                                          elems_per_block, shared_mem,
                                          grad_args); CeedChkBackend(ierr);
      }
    }
  } break;
  case CEED_EVAL_WEIGHT: {
    CeedInt Q_1d;
    ierr = CeedBasisGetNumQuadraturePoints1D(basis, &Q_1d); CeedChkBackend(ierr);
    void *weight_args[] = {(void *) &num_elem, (void *) &data->d_q_weight_1d, &d_v};
    if (dim == 1) {
      const CeedInt elems_per_block = 32 / Q_1d;
      const CeedInt gridsize = num_elem / elems_per_block +
                               ((num_elem / elems_per_block*elems_per_block < num_elem) ? 1 : 0 );
      ierr = CeedRunKernelDimCuda(ceed, data->Weight, gridsize, Q_1d,
                                  elems_per_block, 1, weight_args);
      CeedChkBackend(ierr);
    } else if (dim == 2) {
      const CeedInt opt_elems = 32 / (Q_1d * Q_1d);
      const CeedInt elems_per_block = opt_elems > 0 ? opt_elems : 1;
      const CeedInt gridsize = num_elem / elems_per_block +
                               ((num_elem / elems_per_block*elems_per_block < num_elem) ? 1 : 0 );
      ierr = CeedRunKernelDimCuda(ceed, data->Weight, gridsize, Q_1d, Q_1d,
                                  elems_per_block, weight_args);
      CeedChkBackend(ierr);
    } else if (dim == 3) {
      const CeedInt opt_elems = 32 / (Q_1d * Q_1d);
      const CeedInt elems_per_block = opt_elems > 0 ? opt_elems : 1;
      const CeedInt gridsize = num_elem / elems_per_block +
                               ((num_elem / elems_per_block*elems_per_block < num_elem) ? 1 : 0 );
      ierr = CeedRunKernelDimCuda(ceed, data->Weight, gridsize, Q_1d, Q_1d,
                                  elems_per_block, weight_args);
      CeedChkBackend(ierr);
    }
  } break;
  // LCOV_EXCL_START
  // Evaluate the divergence to/from the quadrature points
  case CEED_EVAL_DIV:
    return CeedError(ceed, CEED_ERROR_BACKEND, "CEED_EVAL_DIV not supported");
  // Evaluate the curl to/from the quadrature points
  case CEED_EVAL_CURL:
    return CeedError(ceed, CEED_ERROR_BACKEND, "CEED_EVAL_CURL not supported");
  // Take no action, BasisApply should not have been called
  case CEED_EVAL_NONE:
    return CeedError(ceed, CEED_ERROR_BACKEND,
                     "CEED_EVAL_NONE does not make sense in this context");
    // LCOV_EXCL_STOP
>>>>>>> 9e201c85
  }

  // Restore vectors
  if (eval_mode != CEED_EVAL_WEIGHT) {
    CeedCallBackend(CeedVectorRestoreArrayRead(u, &d_u));
  }
  CeedCallBackend(CeedVectorRestoreArray(v, &d_v));
  return CEED_ERROR_SUCCESS;
}

//------------------------------------------------------------------------------
// Destroy basis
//------------------------------------------------------------------------------
static int CeedBasisDestroy_Cuda_shared(CeedBasis basis) {
  Ceed ceed;
  CeedCallBackend(CeedBasisGetCeed(basis, &ceed));

  CeedBasis_Cuda_shared *data;
  CeedCallBackend(CeedBasisGetData(basis, &data));

  CeedChk_Cu(ceed, cuModuleUnload(data->module));

  CeedCallCuda(ceed, cudaFree(data->d_q_weight_1d));
  CeedCallCuda(ceed, cudaFree(data->d_interp_1d));
  CeedCallCuda(ceed, cudaFree(data->d_grad_1d));
  CeedCallCuda(ceed, cudaFree(data->d_collo_grad_1d));

  CeedCallBackend(CeedFree(&data));

  return CEED_ERROR_SUCCESS;
}

//------------------------------------------------------------------------------
// Create tensor basis
//------------------------------------------------------------------------------
int CeedBasisCreateTensorH1_Cuda_shared(CeedInt dim, CeedInt P_1d, CeedInt Q_1d, const CeedScalar *interp_1d, const CeedScalar *grad_1d,
                                        const CeedScalar *q_ref_1d, const CeedScalar *q_weight_1d, CeedBasis basis) {
  Ceed ceed;
  CeedCallBackend(CeedBasisGetCeed(basis, &ceed));
  CeedBasis_Cuda_shared *data;
  CeedCallBackend(CeedCalloc(1, &data));

  // Copy basis data to GPU
  const CeedInt q_bytes = Q_1d * sizeof(CeedScalar);
  CeedCallCuda(ceed, cudaMalloc((void **)&data->d_q_weight_1d, q_bytes));
  CeedCallCuda(ceed, cudaMemcpy(data->d_q_weight_1d, q_weight_1d, q_bytes, cudaMemcpyHostToDevice));

  const CeedInt interp_bytes = q_bytes * P_1d;
  CeedCallCuda(ceed, cudaMalloc((void **)&data->d_interp_1d, interp_bytes));
  CeedCallCuda(ceed, cudaMemcpy(data->d_interp_1d, interp_1d, interp_bytes, cudaMemcpyHostToDevice));

  CeedCallCuda(ceed, cudaMalloc((void **)&data->d_grad_1d, interp_bytes));
  CeedCallCuda(ceed, cudaMemcpy(data->d_grad_1d, grad_1d, interp_bytes, cudaMemcpyHostToDevice));

  // Compute collocated gradient and copy to GPU
  data->d_collo_grad_1d = NULL;
  bool has_collocated_grad = dim == 3 && Q_1d >= P_1d;
  if (has_collocated_grad) {
    CeedScalar *collo_grad_1d;
    CeedCallBackend(CeedMalloc(Q_1d * Q_1d, &collo_grad_1d));
    CeedCallBackend(CeedBasisGetCollocatedGrad(basis, collo_grad_1d));
    CeedCallCuda(ceed, cudaMalloc((void **)&data->d_collo_grad_1d, q_bytes * Q_1d));
    CeedCallCuda(ceed, cudaMemcpy(data->d_collo_grad_1d, collo_grad_1d, q_bytes * Q_1d, cudaMemcpyHostToDevice));
    CeedCallBackend(CeedFree(&collo_grad_1d));
  }

  // Compile basis kernels
  CeedInt num_comp;
  CeedCallBackend(CeedBasisGetNumComponents(basis, &num_comp));
  char *basis_kernel_path, *basis_kernel_source;
<<<<<<< HEAD
  CeedCallBackend(CeedGetJitAbsolutePath(ceed, "ceed/jit-source/cuda/cuda-shared-basis.h", &basis_kernel_path));
=======
  ierr = CeedGetJitAbsolutePath(ceed,
                                "ceed/jit-source/cuda/cuda-shared-basis-tensor.h",
                                &basis_kernel_path); CeedChkBackend(ierr);
>>>>>>> 9e201c85
  CeedDebug256(ceed, 2, "----- Loading Basis Kernel Source -----\n");
  CeedCallBackend(CeedLoadSourceToBuffer(ceed, basis_kernel_path, &basis_kernel_source));
  CeedDebug256(ceed, 2, "----- Loading Basis Kernel Source Complete -----\n");
<<<<<<< HEAD
  CeedCallBackend(CeedCompileCuda(ceed, basis_kernel_source, &data->module, 8, "BASIS_Q_1D", Q_1d, "BASIS_P_1D", P_1d, "BASIS_T_1D",
                                  CeedIntMax(Q_1d, P_1d), "BASIS_BUF_LEN", num_comp * CeedIntPow(Q_1d > P_1d ? Q_1d : P_1d, dim), "BASIS_DIM", dim,
                                  "BASIS_NUM_COMP", num_comp, "BASIS_NUM_NODES", CeedIntPow(P_1d, dim), "BASIS_NUM_QPTS", CeedIntPow(Q_1d, dim)));
  CeedCallBackend(CeedGetKernelCuda(ceed, data->module, "Interp", &data->Interp));
  CeedCallBackend(CeedGetKernelCuda(ceed, data->module, "Grad", &data->Grad));
  CeedCallBackend(CeedGetKernelCuda(ceed, data->module, "Weight", &data->Weight));
  CeedCallBackend(CeedFree(&basis_kernel_path));
  CeedCallBackend(CeedFree(&basis_kernel_source));
=======
  ierr = CeedCompileCuda(ceed, basis_kernel_source, &data->module, 8,
                         "BASIS_Q_1D", Q_1d,
                         "BASIS_P_1D", P_1d,
                         "T_1D", CeedIntMax(Q_1d, P_1d),
                         "BASIS_DIM", dim,
                         "BASIS_NUM_COMP", num_comp,
                         "BASIS_NUM_NODES", CeedIntPow(P_1d, dim),
                         "BASIS_NUM_QPTS", CeedIntPow(Q_1d, dim),
                         "BASIS_HAS_COLLOCATED_GRAD", has_collocated_grad
                        ); CeedChkBackend(ierr);
  ierr = CeedGetKernelCuda(ceed, data->module, "Interp", &data->Interp);
  CeedChkBackend(ierr);
  ierr = CeedGetKernelCuda(ceed, data->module, "InterpTranspose",
                           &data->InterpTranspose);
  CeedChkBackend(ierr);
  ierr = CeedGetKernelCuda(ceed, data->module, "Grad", &data->Grad);
  CeedChkBackend(ierr);
  ierr = CeedGetKernelCuda(ceed, data->module, "GradTranspose",
                           &data->GradTranspose);
  CeedChkBackend(ierr);
  ierr = CeedGetKernelCuda(ceed, data->module, "Weight", &data->Weight);
  CeedChkBackend(ierr);
  ierr = CeedFree(&basis_kernel_path); CeedChkBackend(ierr);
  ierr = CeedFree(&basis_kernel_source); CeedChkBackend(ierr);
>>>>>>> 9e201c85

  CeedCallBackend(CeedBasisSetData(basis, data));

  // Register backend functions
  CeedCallBackend(CeedSetBackendFunction(ceed, "Basis", basis, "Apply", CeedBasisApplyTensor_Cuda_shared));
  CeedCallBackend(CeedSetBackendFunction(ceed, "Basis", basis, "Destroy", CeedBasisDestroy_Cuda_shared));
  return CEED_ERROR_SUCCESS;
}
//------------------------------------------------------------------------------<|MERGE_RESOLUTION|>--- conflicted
+++ resolved
@@ -18,19 +18,9 @@
 //------------------------------------------------------------------------------
 // Device initalization
 //------------------------------------------------------------------------------
-<<<<<<< HEAD
 int CeedCudaInitInterp(CeedScalar *d_B, CeedInt P_1d, CeedInt Q_1d, CeedScalar **c_B);
-int CeedCudaInitInterpGrad(CeedScalar *d_B, CeedScalar *d_G, CeedInt P_1d, CeedInt Q_1d, CeedScalar **c_B_ptr, CeedScalar **c_G_ptr);
-=======
-int CeedCudaInitInterp(CeedScalar *d_B, CeedInt P_1d, CeedInt Q_1d,
-                       CeedScalar **c_B);
-int CeedCudaInitGrad(CeedScalar *d_B, CeedScalar *d_G, CeedInt P_1d,
-                     CeedInt Q_1d, CeedScalar **c_B_ptr,
-                     CeedScalar **c_G_ptr);
-int CeedCudaInitCollocatedGrad(CeedScalar *d_B, CeedScalar *d_G, CeedInt P_1d,
-                               CeedInt Q_1d, CeedScalar **c_B_ptr,
-                               CeedScalar **c_G_ptr);
->>>>>>> 9e201c85
+int CeedCudaInitGrad(CeedScalar *d_B, CeedScalar *d_G, CeedInt P_1d, CeedInt Q_1d, CeedScalar **c_B_ptr, CeedScalar **c_G_ptr);
+int CeedCudaInitCollocatedGrad(CeedScalar *d_B, CeedScalar *d_G, CeedInt P_1d, CeedInt Q_1d, CeedScalar **c_B_ptr, CeedScalar **c_G_ptr);
 
 //------------------------------------------------------------------------------
 // Apply basis
@@ -40,20 +30,12 @@
   Ceed ceed;
   CeedCallBackend(CeedBasisGetCeed(basis, &ceed));
   Ceed_Cuda *ceed_Cuda;
-  CeedCallBackend(CeedGetData(ceed, &ceed_Cuda));
+  CeedGetData(ceed, &ceed_Cuda));
   CeedBasis_Cuda_shared *data;
-<<<<<<< HEAD
-  CeedCallBackend(CeedBasisGetData(basis, &data));
-  const CeedInt transpose = t_mode == CEED_TRANSPOSE;
-  CeedInt       dim, num_comp;
+  CeedBasisGetData(basis, &data));
+  CeedInt dim, num_comp;
   CeedCallBackend(CeedBasisGetDimension(basis, &dim));
   CeedCallBackend(CeedBasisGetNumComponents(basis, &num_comp));
-=======
-  CeedBasisGetData(basis, &data); CeedChkBackend(ierr);
-  CeedInt dim, num_comp;
-  ierr = CeedBasisGetDimension(basis, &dim); CeedChkBackend(ierr);
-  ierr = CeedBasisGetNumComponents(basis, &num_comp); CeedChkBackend(ierr);
->>>>>>> 9e201c85
 
   // Read vectors
   const CeedScalar *d_u;
@@ -62,14 +44,6 @@
     CeedCallBackend(CeedVectorGetArrayRead(u, CEED_MEM_DEVICE, &d_u));
   }
   CeedCallBackend(CeedVectorGetArrayWrite(v, CEED_MEM_DEVICE, &d_v));
-
-<<<<<<< HEAD
-  // Clear v for transpose mode
-  if (t_mode == CEED_TRANSPOSE) {
-    CeedSize length;
-    CeedCallBackend(CeedVectorGetLength(v, &length));
-    CeedCallBackend(cudaMemset(d_v, 0, length * sizeof(CeedScalar)));
-  }
 
   // Apply basis operation
   switch (eval_mode) {
@@ -79,27 +53,39 @@
       CeedCallBackend(CeedBasisGetNumQuadraturePoints1D(basis, &Q_1d));
       CeedInt thread_1d = CeedIntMax(Q_1d, P_1d);
       CeedCallBackend(CeedCudaInitInterp(data->d_interp_1d, P_1d, Q_1d, &data->c_B));
-      void *interp_args[] = {(void *)&num_elem, (void *)&transpose, &data->c_B, &d_u, &d_v};
+      void *interp_args[] = {(void *)&num_elem, &data->c_B, &d_u, &d_v};
       if (dim == 1) {
         CeedInt elems_per_block = CeedIntMin(ceed_Cuda->device_prop.maxThreadsDim[2], CeedIntMax(512 / thread_1d,
                                                                                                  1));  // avoid >512 total threads
         CeedInt grid            = num_elem / elems_per_block + ((num_elem / elems_per_block * elems_per_block < num_elem) ? 1 : 0);
         CeedInt shared_mem      = elems_per_block * thread_1d * sizeof(CeedScalar);
-        CeedCallBackend(CeedRunKernelDimSharedCuda(ceed, data->Interp, grid, thread_1d, 1, elems_per_block, shared_mem, interp_args));
+        if (t_mode == CEED_TRANSPOSE) {
+          CeedCallBackend(CeedRunKernelDimSharedCuda(ceed, data->InterpTranspose, grid, thread_1d, 1, elems_per_block, shared_mem, interp_args));
+        } else {
+          CeedCallBackend(CeedRunKernelDimSharedCuda(ceed, data->Interp, grid, thread_1d, 1, elems_per_block, shared_mem, interp_args));
+        }
       } else if (dim == 2) {
         const CeedInt opt_elems[7] = {0, 32, 8, 6, 4, 2, 8};
         // elems_per_block must be at least 1
         CeedInt elems_per_block    = CeedIntMax(thread_1d < 7 ? opt_elems[thread_1d] / num_comp : 1, 1);
         CeedInt grid               = num_elem / elems_per_block + ((num_elem / elems_per_block * elems_per_block < num_elem) ? 1 : 0);
-        CeedInt shared_mem         = num_comp * elems_per_block * thread_1d * thread_1d * sizeof(CeedScalar);
-        CeedCallBackend(
-            CeedRunKernelDimSharedCuda(ceed, data->Interp, grid, thread_1d, thread_1d, num_comp * elems_per_block, shared_mem, interp_args));
+        CeedInt shared_mem         = elems_per_block * thread_1d * thread_1d * sizeof(CeedScalar);
+        if (t_mode == CEED_TRANSPOSE) {
+          CeedCallBackend(
+              CeedRunKernelDimSharedCuda(ceed, data->InterpTranspose, grid, thread_1d, thread_1d, elems_per_block, shared_mem, interp_args));
+        } else {
+          CeedCallBackend(CeedRunKernelDimSharedCuda(ceed, data->Interp, grid, thread_1d, thread_1d, elems_per_block, shared_mem, interp_args));
+        }
       } else if (dim == 3) {
         CeedInt elems_per_block = 1;
         CeedInt grid            = num_elem / elems_per_block + ((num_elem / elems_per_block * elems_per_block < num_elem) ? 1 : 0);
-        CeedInt shared_mem      = num_comp * elems_per_block * thread_1d * thread_1d * sizeof(CeedScalar);
-        CeedCallBackend(
-            CeedRunKernelDimSharedCuda(ceed, data->Interp, grid, thread_1d, thread_1d, num_comp * elems_per_block, shared_mem, interp_args));
+        CeedInt shared_mem      = elems_per_block * thread_1d * thread_1d * sizeof(CeedScalar);
+        if (t_mode == CEED_TRANSPOSE) {
+          CeedCallBackend(
+              CeedRunKernelDimSharedCuda(ceed, data->InterpTranspose, grid, thread_1d, thread_1d, elems_per_block, shared_mem, interp_args));
+        } else {
+          CeedCallBackend(CeedRunKernelDimSharedCuda(ceed, data->Interp, grid, thread_1d, thread_1d, elems_per_block, shared_mem, interp_args));
+        }
       }
     } break;
     case CEED_EVAL_GRAD: {
@@ -107,26 +93,42 @@
       CeedCallBackend(CeedBasisGetNumNodes1D(basis, &P_1d));
       CeedCallBackend(CeedBasisGetNumQuadraturePoints1D(basis, &Q_1d));
       CeedInt thread_1d = CeedIntMax(Q_1d, P_1d);
-      CeedCallBackend(CeedCudaInitInterpGrad(data->d_interp_1d, data->d_grad_1d, P_1d, Q_1d, &data->c_B, &data->c_G));
-      void *grad_args[] = {(void *)&num_elem, (void *)&transpose, &data->c_B, &data->c_G, &d_u, &d_v};
+      if (data->d_collo_grad_1d) {
+        CeedCallBackend(CeedCudaInitCollocatedGrad(data->d_interp_1d, data->d_collo_grad_1d, P_1d, Q_1d, &data->c_B, &data->c_G));
+      } else {
+        CeedCallBackend(CeedCudaInitGrad(data->d_interp_1d, data->d_grad_1d, P_1d, Q_1d, &data->c_B, &data->c_G));
+      }
+      void *grad_args[] = {(void *)&num_elem, &data->c_B, &data->c_G, &d_u, &d_v};
       if (dim == 1) {
         CeedInt elems_per_block = CeedIntMin(ceed_Cuda->device_prop.maxThreadsDim[2], CeedIntMax(512 / thread_1d,
                                                                                                  1));  // avoid >512 total threads
         CeedInt grid            = num_elem / elems_per_block + ((num_elem / elems_per_block * elems_per_block < num_elem) ? 1 : 0);
         CeedInt shared_mem      = elems_per_block * thread_1d * sizeof(CeedScalar);
-        CeedCallBackend(CeedRunKernelDimSharedCuda(ceed, data->Grad, grid, thread_1d, 1, elems_per_block, shared_mem, grad_args));
+        if (t_mode == CEED_TRANSPOSE) {
+          CeedCallBackend(CeedRunKernelDimSharedCuda(ceed, data->GradTranspose, grid, thread_1d, 1, elems_per_block, shared_mem, grad_args));
+        } else {
+          CeedCallBackend(CeedRunKernelDimSharedCuda(ceed, data->Grad, grid, thread_1d, 1, elems_per_block, shared_mem, grad_args));
+        }
       } else if (dim == 2) {
         const CeedInt opt_elems[7] = {0, 32, 8, 6, 4, 2, 8};
         // elems_per_block must be at least 1
         CeedInt elems_per_block    = CeedIntMax(thread_1d < 7 ? opt_elems[thread_1d] / num_comp : 1, 1);
         CeedInt grid               = num_elem / elems_per_block + ((num_elem / elems_per_block * elems_per_block < num_elem) ? 1 : 0);
-        CeedInt shared_mem         = num_comp * elems_per_block * thread_1d * thread_1d * sizeof(CeedScalar);
-        CeedCallBackend(CeedRunKernelDimSharedCuda(ceed, data->Grad, grid, thread_1d, thread_1d, num_comp * elems_per_block, shared_mem, grad_args));
+        CeedInt shared_mem         = elems_per_block * thread_1d * thread_1d * sizeof(CeedScalar);
+        if (t_mode == CEED_TRANSPOSE) {
+          CeedCallBackend(CeedRunKernelDimSharedCuda(ceed, data->GradTranspose, grid, thread_1d, thread_1d, elems_per_block, shared_mem, grad_args));
+        } else {
+          CeedCallBackend(CeedRunKernelDimSharedCuda(ceed, data->Grad, grid, thread_1d, thread_1d, elems_per_block, shared_mem, grad_args));
+        }
       } else if (dim == 3) {
         CeedInt elems_per_block = 1;
         CeedInt grid            = num_elem / elems_per_block + ((num_elem / elems_per_block * elems_per_block < num_elem) ? 1 : 0);
-        CeedInt shared_mem      = num_comp * elems_per_block * thread_1d * thread_1d * sizeof(CeedScalar);
-        CeedCallBackend(CeedRunKernelDimSharedCuda(ceed, data->Grad, grid, thread_1d, thread_1d, num_comp * elems_per_block, shared_mem, grad_args));
+        CeedInt shared_mem      = elems_per_block * thread_1d * thread_1d * sizeof(CeedScalar);
+        if (t_mode == CEED_TRANSPOSE) {
+          CeedCallBackend(CeedRunKernelDimSharedCuda(ceed, data->GradTranspose, grid, thread_1d, thread_1d, elems_per_block, shared_mem, grad_args));
+        } else {
+          CeedCallBackend(CeedRunKernelDimSharedCuda(ceed, data->Grad, grid, thread_1d, thread_1d, elems_per_block, shared_mem, grad_args));
+        }
       }
     } break;
     case CEED_EVAL_WEIGHT: {
@@ -143,8 +145,10 @@
         const CeedInt gridsize        = num_elem / elems_per_block + ((num_elem / elems_per_block * elems_per_block < num_elem) ? 1 : 0);
         CeedCallBackend(CeedRunKernelDimCuda(ceed, data->Weight, gridsize, Q_1d, Q_1d, elems_per_block, weight_args));
       } else if (dim == 3) {
-        const CeedInt gridsize = num_elem;
-        CeedCallBackend(CeedRunKernelDimCuda(ceed, data->Weight, gridsize, Q_1d, Q_1d, Q_1d, weight_args));
+        const CeedInt opt_elems       = 32 / (Q_1d * Q_1d);
+        const CeedInt elems_per_block = opt_elems > 0 ? opt_elems : 1;
+        const CeedInt gridsize        = num_elem / elems_per_block + ((num_elem / elems_per_block * elems_per_block < num_elem) ? 1 : 0);
+        CeedCallBackend(CeedRunKernelDimCuda(ceed, data->Weight, gridsize, Q_1d, Q_1d, elems_per_block, weight_args));
       }
     } break;
     // LCOV_EXCL_START
@@ -158,188 +162,6 @@
     case CEED_EVAL_NONE:
       return CeedError(ceed, CEED_ERROR_BACKEND, "CEED_EVAL_NONE does not make sense in this context");
       // LCOV_EXCL_STOP
-=======
-  // Apply basis operation
-  switch (eval_mode) {
-  case CEED_EVAL_INTERP: {
-    CeedInt P_1d, Q_1d;
-    ierr = CeedBasisGetNumNodes1D(basis, &P_1d); CeedChkBackend(ierr);
-    ierr = CeedBasisGetNumQuadraturePoints1D(basis, &Q_1d); CeedChkBackend(ierr);
-    CeedInt thread_1d = CeedIntMax(Q_1d, P_1d);
-    ierr = CeedCudaInitInterp(data->d_interp_1d, P_1d, Q_1d, &data->c_B);
-    CeedChkBackend(ierr);
-    void *interp_args[] = {(void *) &num_elem, &data->c_B,
-                           &d_u, &d_v
-                          };
-    if (dim == 1) {
-      CeedInt elems_per_block = CeedIntMin(ceed_Cuda->device_prop.maxThreadsDim[2],
-                                           CeedIntMax(512 / thread_1d,
-                                               1)); // avoid >512 total threads
-      CeedInt grid = num_elem/elems_per_block +
-                     ((num_elem / elems_per_block*elems_per_block < num_elem) ? 1 : 0 );
-      CeedInt shared_mem = elems_per_block*thread_1d*sizeof(CeedScalar);
-      if (t_mode == CEED_TRANSPOSE) {
-        ierr = CeedRunKernelDimSharedCuda(ceed, data->InterpTranspose, grid, thread_1d,
-                                          1,
-                                          elems_per_block, shared_mem,
-                                          interp_args); CeedChkBackend(ierr);
-      } else {
-        ierr = CeedRunKernelDimSharedCuda(ceed, data->Interp, grid, thread_1d, 1,
-                                          elems_per_block, shared_mem,
-                                          interp_args); CeedChkBackend(ierr);
-      }
-    } else if (dim == 2) {
-      const CeedInt opt_elems[7] = {0, 32, 8, 6, 4, 2, 8};
-      // elems_per_block must be at least 1
-      CeedInt elems_per_block = CeedIntMax(thread_1d < 7 ? opt_elems[thread_1d] /
-                                           num_comp : 1, 1);
-      CeedInt grid = num_elem / elems_per_block +
-                     ((num_elem / elems_per_block*elems_per_block < num_elem) ? 1 : 0 );
-      CeedInt shared_mem = elems_per_block*thread_1d*thread_1d*sizeof(
-                             CeedScalar);
-      if (t_mode == CEED_TRANSPOSE) {
-        ierr = CeedRunKernelDimSharedCuda(ceed, data->InterpTranspose, grid, thread_1d,
-                                          thread_1d,
-                                          elems_per_block, shared_mem,
-                                          interp_args); CeedChkBackend(ierr);
-      } else {
-        ierr = CeedRunKernelDimSharedCuda(ceed, data->Interp, grid, thread_1d,
-                                          thread_1d,
-                                          elems_per_block, shared_mem,
-                                          interp_args); CeedChkBackend(ierr);
-      }
-    } else if (dim == 3) {
-      CeedInt elems_per_block = 1;
-      CeedInt grid = num_elem / elems_per_block +
-                     ((num_elem / elems_per_block*elems_per_block < num_elem) ? 1 : 0 );
-      CeedInt shared_mem = elems_per_block*thread_1d*thread_1d*sizeof(
-                             CeedScalar);
-      if (t_mode == CEED_TRANSPOSE) {
-        ierr = CeedRunKernelDimSharedCuda(ceed, data->InterpTranspose, grid, thread_1d,
-                                          thread_1d,
-                                          elems_per_block, shared_mem,
-                                          interp_args); CeedChkBackend(ierr);
-      } else {
-        ierr = CeedRunKernelDimSharedCuda(ceed, data->Interp, grid, thread_1d,
-                                          thread_1d,
-                                          elems_per_block, shared_mem,
-                                          interp_args); CeedChkBackend(ierr);
-      }
-    }
-  } break;
-  case CEED_EVAL_GRAD: {
-    CeedInt P_1d, Q_1d;
-    ierr = CeedBasisGetNumNodes1D(basis, &P_1d); CeedChkBackend(ierr);
-    ierr = CeedBasisGetNumQuadraturePoints1D(basis, &Q_1d); CeedChkBackend(ierr);
-    CeedInt thread_1d = CeedIntMax(Q_1d, P_1d);
-    if (data->d_collo_grad_1d) {
-      ierr = CeedCudaInitCollocatedGrad(data->d_interp_1d, data->d_collo_grad_1d,
-                                        P_1d,
-                                        Q_1d, &data->c_B, &data->c_G);
-      CeedChkBackend(ierr);
-    } else {
-      ierr = CeedCudaInitGrad(data->d_interp_1d, data->d_grad_1d, P_1d,
-                              Q_1d, &data->c_B, &data->c_G);
-      CeedChkBackend(ierr);
-    }
-    void *grad_args[] = {(void *) &num_elem, &data->c_B,
-                         &data->c_G, &d_u, &d_v
-                        };
-    if (dim == 1) {
-      CeedInt elems_per_block = CeedIntMin(ceed_Cuda->device_prop.maxThreadsDim[2],
-                                           CeedIntMax(512 / thread_1d,
-                                               1)); // avoid >512 total threads
-      CeedInt grid = num_elem / elems_per_block +
-                     ((num_elem / elems_per_block*elems_per_block<num_elem) ? 1 : 0 );
-      CeedInt shared_mem = elems_per_block*thread_1d*sizeof(CeedScalar);
-      if (t_mode == CEED_TRANSPOSE) {
-        ierr = CeedRunKernelDimSharedCuda(ceed, data->GradTranspose, grid, thread_1d, 1,
-                                          elems_per_block, shared_mem, grad_args);
-        CeedChkBackend(ierr);
-      } else {
-        ierr = CeedRunKernelDimSharedCuda(ceed, data->Grad, grid, thread_1d, 1,
-                                          elems_per_block, shared_mem, grad_args);
-        CeedChkBackend(ierr);
-      }
-    } else if (dim == 2) {
-      const CeedInt opt_elems[7] = {0, 32, 8, 6, 4, 2, 8};
-      // elems_per_block must be at least 1
-      CeedInt elems_per_block = CeedIntMax(thread_1d < 7 ? opt_elems[thread_1d] /
-                                           num_comp : 1, 1);
-      CeedInt grid = num_elem / elems_per_block +
-                     ((num_elem / elems_per_block*elems_per_block < num_elem) ? 1 : 0 );
-      CeedInt shared_mem = elems_per_block*thread_1d*thread_1d*sizeof(
-                             CeedScalar);
-      if (t_mode == CEED_TRANSPOSE) {
-        ierr = CeedRunKernelDimSharedCuda(ceed, data->GradTranspose, grid, thread_1d,
-                                          thread_1d,
-                                          elems_per_block, shared_mem,
-                                          grad_args); CeedChkBackend(ierr);
-      } else {
-        ierr = CeedRunKernelDimSharedCuda(ceed, data->Grad, grid, thread_1d, thread_1d,
-                                          elems_per_block, shared_mem,
-                                          grad_args); CeedChkBackend(ierr);
-      }
-    } else if (dim == 3) {
-      CeedInt elems_per_block = 1;
-      CeedInt grid = num_elem / elems_per_block +
-                     ((num_elem / elems_per_block*elems_per_block < num_elem) ? 1 : 0 );
-      CeedInt shared_mem = elems_per_block*thread_1d*thread_1d*sizeof(
-                             CeedScalar);
-      if (t_mode == CEED_TRANSPOSE) {
-        ierr = CeedRunKernelDimSharedCuda(ceed, data->GradTranspose, grid, thread_1d,
-                                          thread_1d,
-                                          elems_per_block, shared_mem,
-                                          grad_args); CeedChkBackend(ierr);
-      } else {
-        ierr = CeedRunKernelDimSharedCuda(ceed, data->Grad, grid, thread_1d, thread_1d,
-                                          elems_per_block, shared_mem,
-                                          grad_args); CeedChkBackend(ierr);
-      }
-    }
-  } break;
-  case CEED_EVAL_WEIGHT: {
-    CeedInt Q_1d;
-    ierr = CeedBasisGetNumQuadraturePoints1D(basis, &Q_1d); CeedChkBackend(ierr);
-    void *weight_args[] = {(void *) &num_elem, (void *) &data->d_q_weight_1d, &d_v};
-    if (dim == 1) {
-      const CeedInt elems_per_block = 32 / Q_1d;
-      const CeedInt gridsize = num_elem / elems_per_block +
-                               ((num_elem / elems_per_block*elems_per_block < num_elem) ? 1 : 0 );
-      ierr = CeedRunKernelDimCuda(ceed, data->Weight, gridsize, Q_1d,
-                                  elems_per_block, 1, weight_args);
-      CeedChkBackend(ierr);
-    } else if (dim == 2) {
-      const CeedInt opt_elems = 32 / (Q_1d * Q_1d);
-      const CeedInt elems_per_block = opt_elems > 0 ? opt_elems : 1;
-      const CeedInt gridsize = num_elem / elems_per_block +
-                               ((num_elem / elems_per_block*elems_per_block < num_elem) ? 1 : 0 );
-      ierr = CeedRunKernelDimCuda(ceed, data->Weight, gridsize, Q_1d, Q_1d,
-                                  elems_per_block, weight_args);
-      CeedChkBackend(ierr);
-    } else if (dim == 3) {
-      const CeedInt opt_elems = 32 / (Q_1d * Q_1d);
-      const CeedInt elems_per_block = opt_elems > 0 ? opt_elems : 1;
-      const CeedInt gridsize = num_elem / elems_per_block +
-                               ((num_elem / elems_per_block*elems_per_block < num_elem) ? 1 : 0 );
-      ierr = CeedRunKernelDimCuda(ceed, data->Weight, gridsize, Q_1d, Q_1d,
-                                  elems_per_block, weight_args);
-      CeedChkBackend(ierr);
-    }
-  } break;
-  // LCOV_EXCL_START
-  // Evaluate the divergence to/from the quadrature points
-  case CEED_EVAL_DIV:
-    return CeedError(ceed, CEED_ERROR_BACKEND, "CEED_EVAL_DIV not supported");
-  // Evaluate the curl to/from the quadrature points
-  case CEED_EVAL_CURL:
-    return CeedError(ceed, CEED_ERROR_BACKEND, "CEED_EVAL_CURL not supported");
-  // Take no action, BasisApply should not have been called
-  case CEED_EVAL_NONE:
-    return CeedError(ceed, CEED_ERROR_BACKEND,
-                     "CEED_EVAL_NONE does not make sense in this context");
-    // LCOV_EXCL_STOP
->>>>>>> 9e201c85
   }
 
   // Restore vectors
@@ -360,12 +182,12 @@
   CeedBasis_Cuda_shared *data;
   CeedCallBackend(CeedBasisGetData(basis, &data));
 
-  CeedChk_Cu(ceed, cuModuleUnload(data->module));
-
-  CeedCallCuda(ceed, cudaFree(data->d_q_weight_1d));
-  CeedCallCuda(ceed, cudaFree(data->d_interp_1d));
-  CeedCallCuda(ceed, cudaFree(data->d_grad_1d));
-  CeedCallCuda(ceed, cudaFree(data->d_collo_grad_1d));
+  CeedCallCuda(ceed, cuModuleUnload(data->module));
+
+  CeedCallCuda(cudaFree(data->d_q_weight_1d));
+  CeedCallCuda(cudaFree(data->d_interp_1d));
+  CeedCallCuda(cudaFree(data->d_grad_1d));
+  CeedCallCuda(cudaFree(data->d_collo_grad_1d));
 
   CeedCallBackend(CeedFree(&data));
 
@@ -384,25 +206,25 @@
 
   // Copy basis data to GPU
   const CeedInt q_bytes = Q_1d * sizeof(CeedScalar);
-  CeedCallCuda(ceed, cudaMalloc((void **)&data->d_q_weight_1d, q_bytes));
-  CeedCallCuda(ceed, cudaMemcpy(data->d_q_weight_1d, q_weight_1d, q_bytes, cudaMemcpyHostToDevice));
+  CeedCallCuda(cudaMalloc((void **)&data->d_q_weight_1d, q_bytes));
+  CeedCallCuda(cudaMemcpy(data->d_q_weight_1d, q_weight_1d, q_bytes, cudaMemcpyHostToDevice));
 
   const CeedInt interp_bytes = q_bytes * P_1d;
-  CeedCallCuda(ceed, cudaMalloc((void **)&data->d_interp_1d, interp_bytes));
-  CeedCallCuda(ceed, cudaMemcpy(data->d_interp_1d, interp_1d, interp_bytes, cudaMemcpyHostToDevice));
-
-  CeedCallCuda(ceed, cudaMalloc((void **)&data->d_grad_1d, interp_bytes));
-  CeedCallCuda(ceed, cudaMemcpy(data->d_grad_1d, grad_1d, interp_bytes, cudaMemcpyHostToDevice));
+  CeedCallCuda(cudaMalloc((void **)&data->d_interp_1d, interp_bytes));
+  CeedCallCuda(cudaMemcpy(data->d_interp_1d, interp_1d, interp_bytes, cudaMemcpyHostToDevice));
+
+  CeedCallCuda(cudaMalloc((void **)&data->d_grad_1d, interp_bytes));
+  CeedCallCuda(cudaMemcpy(data->d_grad_1d, grad_1d, interp_bytes, cudaMemcpyHostToDevice));
 
   // Compute collocated gradient and copy to GPU
-  data->d_collo_grad_1d = NULL;
+  data->d_collo_grad_1d    = NULL;
   bool has_collocated_grad = dim == 3 && Q_1d >= P_1d;
   if (has_collocated_grad) {
     CeedScalar *collo_grad_1d;
     CeedCallBackend(CeedMalloc(Q_1d * Q_1d, &collo_grad_1d));
     CeedCallBackend(CeedBasisGetCollocatedGrad(basis, collo_grad_1d));
-    CeedCallCuda(ceed, cudaMalloc((void **)&data->d_collo_grad_1d, q_bytes * Q_1d));
-    CeedCallCuda(ceed, cudaMemcpy(data->d_collo_grad_1d, collo_grad_1d, q_bytes * Q_1d, cudaMemcpyHostToDevice));
+    CeedCallCuda(cudaMalloc((void **)&data->d_collo_grad_1d, q_bytes * Q_1d));
+    CeedCallCuda(cudaMemcpy(data->d_collo_grad_1d, collo_grad_1d, q_bytes * Q_1d, cudaMemcpyHostToDevice));
     CeedCallBackend(CeedFree(&collo_grad_1d));
   }
 
@@ -410,51 +232,20 @@
   CeedInt num_comp;
   CeedCallBackend(CeedBasisGetNumComponents(basis, &num_comp));
   char *basis_kernel_path, *basis_kernel_source;
-<<<<<<< HEAD
-  CeedCallBackend(CeedGetJitAbsolutePath(ceed, "ceed/jit-source/cuda/cuda-shared-basis.h", &basis_kernel_path));
-=======
-  ierr = CeedGetJitAbsolutePath(ceed,
-                                "ceed/jit-source/cuda/cuda-shared-basis-tensor.h",
-                                &basis_kernel_path); CeedChkBackend(ierr);
->>>>>>> 9e201c85
+  CeedCallBackend(CeedGetJitAbsolutePath(ceed, "ceed/jit-source/cuda/cuda-shared-basis-tensor.h", &basis_kernel_path));
   CeedDebug256(ceed, 2, "----- Loading Basis Kernel Source -----\n");
   CeedCallBackend(CeedLoadSourceToBuffer(ceed, basis_kernel_path, &basis_kernel_source));
   CeedDebug256(ceed, 2, "----- Loading Basis Kernel Source Complete -----\n");
-<<<<<<< HEAD
-  CeedCallBackend(CeedCompileCuda(ceed, basis_kernel_source, &data->module, 8, "BASIS_Q_1D", Q_1d, "BASIS_P_1D", P_1d, "BASIS_T_1D",
-                                  CeedIntMax(Q_1d, P_1d), "BASIS_BUF_LEN", num_comp * CeedIntPow(Q_1d > P_1d ? Q_1d : P_1d, dim), "BASIS_DIM", dim,
-                                  "BASIS_NUM_COMP", num_comp, "BASIS_NUM_NODES", CeedIntPow(P_1d, dim), "BASIS_NUM_QPTS", CeedIntPow(Q_1d, dim)));
+  CeedCallBackend(CeedCompileCuda(ceed, basis_kernel_source, &data->module, 8, "BASIS_Q_1D", Q_1d, "BASIS_P_1D", P_1d, "T_1D", CeedIntMax(Q_1d, P_1d),
+                                  "BASIS_DIM", dim, "BASIS_NUM_COMP", num_comp, "BASIS_NUM_NODES", CeedIntPow(P_1d, dim), "BASIS_NUM_QPTS",
+                                  CeedIntPow(Q_1d, dim), "BASIS_HAS_COLLOCATED_GRAD", has_collocated_grad));
   CeedCallBackend(CeedGetKernelCuda(ceed, data->module, "Interp", &data->Interp));
+  CeedCallBackend(CeedGetKernelCuda(ceed, data->module, "InterpTranspose", &data->InterpTranspose));
   CeedCallBackend(CeedGetKernelCuda(ceed, data->module, "Grad", &data->Grad));
+  CeedCallBackend(CeedGetKernelCuda(ceed, data->module, "GradTranspose", &data->GradTranspose));
   CeedCallBackend(CeedGetKernelCuda(ceed, data->module, "Weight", &data->Weight));
   CeedCallBackend(CeedFree(&basis_kernel_path));
   CeedCallBackend(CeedFree(&basis_kernel_source));
-=======
-  ierr = CeedCompileCuda(ceed, basis_kernel_source, &data->module, 8,
-                         "BASIS_Q_1D", Q_1d,
-                         "BASIS_P_1D", P_1d,
-                         "T_1D", CeedIntMax(Q_1d, P_1d),
-                         "BASIS_DIM", dim,
-                         "BASIS_NUM_COMP", num_comp,
-                         "BASIS_NUM_NODES", CeedIntPow(P_1d, dim),
-                         "BASIS_NUM_QPTS", CeedIntPow(Q_1d, dim),
-                         "BASIS_HAS_COLLOCATED_GRAD", has_collocated_grad
-                        ); CeedChkBackend(ierr);
-  ierr = CeedGetKernelCuda(ceed, data->module, "Interp", &data->Interp);
-  CeedChkBackend(ierr);
-  ierr = CeedGetKernelCuda(ceed, data->module, "InterpTranspose",
-                           &data->InterpTranspose);
-  CeedChkBackend(ierr);
-  ierr = CeedGetKernelCuda(ceed, data->module, "Grad", &data->Grad);
-  CeedChkBackend(ierr);
-  ierr = CeedGetKernelCuda(ceed, data->module, "GradTranspose",
-                           &data->GradTranspose);
-  CeedChkBackend(ierr);
-  ierr = CeedGetKernelCuda(ceed, data->module, "Weight", &data->Weight);
-  CeedChkBackend(ierr);
-  ierr = CeedFree(&basis_kernel_path); CeedChkBackend(ierr);
-  ierr = CeedFree(&basis_kernel_source); CeedChkBackend(ierr);
->>>>>>> 9e201c85
 
   CeedCallBackend(CeedBasisSetData(basis, data));
 
