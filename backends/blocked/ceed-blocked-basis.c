// Copyright (c) 2017-2018, Lawrence Livermore National Security, LLC.
// Produced at the Lawrence Livermore National Laboratory. LLNL-CODE-734707.
// All Rights reserved. See files LICENSE and NOTICE for details.
//
// This file is part of CEED, a collection of benchmarks, miniapps, software
// libraries and APIs for efficient high-order finite element and spectral
// element discretizations for exascale applications. For more information and
// source code availability see http://github.com/ceed.
//
// The CEED research is supported by the Exascale Computing Project 17-SC-20-SC,
// a collaborative effort of two U.S. Department of Energy organizations (Office
// of Science and the National Nuclear Security Administration) responsible for
// the planning and preparation of a capable exascale ecosystem, including
// software, applications, hardware, advanced system engineering and early
// testbed platforms, in support of the nation's exascale computing imperative.

#include <string.h>
#include "ceed-blocked.h"

// Contracts on the middle index
// NOTRANSPOSE: V_ajc = T_jb U_abc
// TRANSPOSE:   V_ajc = T_bj U_abc
// If Add != 0, "=" is replaced by "+="
static int CeedTensorContract_Blocked(Ceed ceed, CeedInt A, CeedInt B,
                                      CeedInt C, CeedInt J,
                                      const CeedScalar *restrict t,
                                      CeedTransposeMode tmode, const CeedInt Add,
                                      const CeedScalar *restrict u, CeedScalar *restrict v) {
  CeedInt tstride0 = B, tstride1 = 1;
  if (tmode == CEED_TRANSPOSE) {
    tstride0 = 1; tstride1 = J;
  }

  if (!Add)
    for (CeedInt q=0; q<A*J*C; q++)
      v[q] = (CeedScalar) 0.0;

  for (CeedInt a=0; a<A; a++)
    for (CeedInt b=0; b<B; b++)
      for (CeedInt j=0; j<J; j++) {
        CeedScalar tq = t[j*tstride0 + b*tstride1];
        for (CeedInt c=0; c<C; c++)
          v[(a*J+j)*C+c] += tq * u[(a*B+b)*C+c];
      }
  return 0;
}

static int CeedBasisApply_Blocked(CeedBasis basis, CeedInt nelem,
<<<<<<< HEAD
                              CeedTransposeMode tmode, CeedEvalMode emode,
                               CeedVector U, CeedVector V) {
=======
                                  CeedTransposeMode tmode, CeedEvalMode emode,
                                  CeedVector U, CeedVector V) {
>>>>>>> 60772422
  int ierr;
  Ceed ceed;
  ierr = CeedBasisGetCeed(basis, &ceed); CeedChk(ierr);
  CeedInt dim, ncomp, ndof, nqpt;
  ierr = CeedBasisGetDimension(basis, &dim); CeedChk(ierr);
  ierr = CeedBasisGetNumComponents(basis, &ncomp); CeedChk(ierr);
  ierr = CeedBasisGetNumNodes(basis, &ndof); CeedChk(ierr);
  ierr = CeedBasisGetNumQuadraturePoints(basis, &nqpt); CeedChk(ierr);
  const CeedInt add = (tmode == CEED_TRANSPOSE);
  const CeedInt blksize = 8;
  const CeedScalar *u;
  CeedScalar *v;
  if (U) {
    ierr = CeedVectorGetArrayRead(U, CEED_MEM_HOST, &u); CeedChk(ierr);
  } else if (emode != CEED_EVAL_WEIGHT) {
<<<<<<< HEAD
      return CeedError(ceed, 1,
                       "An input vector is required for this CeedEvalMode");
=======
    return CeedError(ceed, 1,
                     "An input vector is required for this CeedEvalMode");
>>>>>>> 60772422
  }
  ierr = CeedVectorGetArray(V, CEED_MEM_HOST, &v); CeedChk(ierr);

  if ((nelem != 1) && (nelem != blksize))
    return CeedError(ceed, 1,
                     "This backend does not support BasisApply for %d elements", nelem);

  if (tmode == CEED_TRANSPOSE) {
    const CeedInt vsize = nelem*ncomp*ndof;
    for (CeedInt i = 0; i < vsize; i++)
      v[i] = (CeedScalar) 0.0;
  }
  bool tensorbasis;
  ierr = CeedBasisGetTensorStatus(basis, &tensorbasis); CeedChk(ierr);
  if (tensorbasis) {
    CeedInt P1d, Q1d;
    ierr = CeedBasisGetNumNodes1D(basis, &P1d); CeedChk(ierr);
    ierr = CeedBasisGetNumQuadraturePoints1D(basis, &Q1d); CeedChk(ierr);
    switch (emode) {
    case CEED_EVAL_INTERP: {
      CeedInt P = P1d, Q = Q1d;
      if (tmode == CEED_TRANSPOSE) {
        P = Q1d; Q = P1d;
      }
      CeedInt pre = ncomp*CeedIntPow(P, dim-1), post = nelem;
      CeedScalar tmp[2][nelem*ncomp*Q*CeedIntPow(P>Q?P:Q, dim-1)];
      CeedScalar *interp1d;
      ierr = CeedBasisGetInterp(basis, &interp1d); CeedChk(ierr);
      for (CeedInt d=0; d<dim; d++) {
        ierr = CeedTensorContract_Blocked(ceed, pre, P, post, Q,
                                          interp1d, tmode, add&&(d==dim-1),
                                          d==0?u:tmp[d%2], d==dim-1?v:tmp[(d+1)%2]);
        CeedChk(ierr);
        pre /= P;
        post *= Q;
      }
    } break;
    case CEED_EVAL_GRAD: {
      // In CEED_NOTRANSPOSE mode:
      // u has shape [dim, ncomp, P^dim, nelem], row-major layout
      // v has shape [dim, ncomp, Q^dim, nelem], row-major layout
      // In CEED_TRANSPOSE mode, the sizes of u and v are switched.
      CeedInt P = P1d, Q = Q1d;
      if (tmode == CEED_TRANSPOSE) {
        P = Q1d, Q = Q1d;
      }
      CeedBasis_Blocked *impl;
      ierr = CeedBasisGetData(basis, (void*)&impl); CeedChk(ierr);
      CeedScalar interp[nelem*ncomp*Q*CeedIntPow(P>Q?P:Q, dim-1)];
      CeedInt pre = ncomp*CeedIntPow(P, dim-1), post = nelem;
      CeedScalar tmp[2][nelem*ncomp*Q*CeedIntPow(P>Q?P:Q, dim-1)];
      CeedScalar *interp1d;
      ierr = CeedBasisGetInterp(basis, &interp1d); CeedChk(ierr);
      // Interpolate to quadrature points (NoTranspose)
      //  or Grad to quadrature points (Transpose)
      for (CeedInt d=0; d<dim; d++) {
        ierr = CeedTensorContract_Blocked(ceed, pre, P, post, Q,
                                          (tmode == CEED_NOTRANSPOSE
                                           ? interp1d
                                           : impl->colograd1d),
                                          tmode, add&&(d>0),
                                          (tmode == CEED_NOTRANSPOSE
                                           ? (d==0?u:tmp[d%2])
                                           : u + d*nqpt*ncomp*nelem),
                                          (tmode == CEED_NOTRANSPOSE
                                           ? (d==dim-1?interp:tmp[(d+1)%2])
                                           : interp));
        CeedChk(ierr);
        pre /= P;
        post *= Q;
      }
      // Grad to quadrature points (NoTranspose)
      //  or Interpolate to dofs (Transpose)
      P = Q1d, Q = Q1d;
      if (tmode == CEED_TRANSPOSE) {
        P = Q1d, Q = P1d;
      }
      pre = ncomp*CeedIntPow(P, dim-1), post = nelem;
      for (CeedInt d=0; d<dim; d++) {
        ierr = CeedTensorContract_Blocked(ceed, pre, P, post, Q,
                                          (tmode == CEED_NOTRANSPOSE
                                           ? impl->colograd1d
                                           : interp1d),
                                          tmode, add&&(d==dim-1),
                                          (tmode == CEED_NOTRANSPOSE
                                           ? interp
                                           : (d==0?interp:tmp[d%2])),
                                          (tmode == CEED_NOTRANSPOSE
                                           ? v + d*nqpt*ncomp*nelem
                                           : (d==dim-1?v:tmp[(d+1)%2])));
        CeedChk(ierr);
        pre /= P;
        post *= Q;
      }
    } break;
    case CEED_EVAL_WEIGHT: {
      if (tmode == CEED_TRANSPOSE)
        return CeedError(ceed, 1,
                         "CEED_EVAL_WEIGHT incompatible with CEED_TRANSPOSE");
      CeedInt Q = Q1d;
      CeedScalar *qweight1d;
      ierr = CeedBasisGetQWeights(basis, &qweight1d); CeedChk(ierr);
      for (CeedInt d=0; d<dim; d++) {
        CeedInt pre = CeedIntPow(Q, dim-d-1), post = CeedIntPow(Q, d);
        for (CeedInt i=0; i<pre; i++)
          for (CeedInt j=0; j<Q; j++)
            for (CeedInt k=0; k<post; k++) {
              CeedScalar w = qweight1d[j]
                             * (d == 0 ? 1 : v[((i*Q + j)*post + k)*nelem]);
              for (CeedInt e=0; e<nelem; e++)
                v[((i*Q + j)*post + k)*nelem + e] = w;
            }
      }
    } break;
    case CEED_EVAL_DIV:
      return CeedError(ceed, 1, "CEED_EVAL_DIV not supported");
    case CEED_EVAL_CURL:
      return CeedError(ceed, 1, "CEED_EVAL_CURL not supported");
    case CEED_EVAL_NONE:
      return CeedError(ceed, 1,
                       "CEED_EVAL_NONE does not make sense in this context");
    }
  } else {
    // Non-tensor basis
    switch (emode) {
    case CEED_EVAL_INTERP: {
      CeedInt P = ndof, Q = nqpt;
      CeedScalar *interp;
      ierr = CeedBasisGetInterp(basis, &interp); CeedChk(ierr);
      if (tmode == CEED_TRANSPOSE) {
        P = nqpt; Q = ndof;
      }
      ierr = CeedTensorContract_Blocked(ceed, ncomp, P, nelem, Q,
                                        interp, tmode, add, u, v);
      CeedChk(ierr);
    }
    break;
    case CEED_EVAL_GRAD: {
      CeedInt P = ndof, Q = dim*nqpt;
      CeedScalar *grad;
      ierr = CeedBasisGetGrad(basis, &grad); CeedChk(ierr);
      if (tmode == CEED_TRANSPOSE) {
        P = dim*nqpt; Q = ndof;
      }
      ierr = CeedTensorContract_Blocked(ceed, ncomp, P, nelem, Q,
                                        grad, tmode, add, u, v);
      CeedChk(ierr);
    }
    break;
    case CEED_EVAL_WEIGHT: {
      if (tmode == CEED_TRANSPOSE)
        return CeedError(ceed, 1,
                         "CEED_EVAL_WEIGHT incompatible with CEED_TRANSPOSE");
      CeedScalar *qweight;
      ierr = CeedBasisGetQWeights(basis, &qweight); CeedChk(ierr);
      for (CeedInt i=0; i<nqpt; i++)
        for (CeedInt e=0; e<nelem; e++)
          v[i*nelem + e] = qweight[i];
    } break;
    case CEED_EVAL_DIV:
      return CeedError(ceed, 1, "CEED_EVAL_DIV not supported");
    case CEED_EVAL_CURL:
      return CeedError(ceed, 1, "CEED_EVAL_CURL not supported");
    case CEED_EVAL_NONE:
      return CeedError(ceed, 1,
                       "CEED_EVAL_NONE does not make sense in this context");
    }
  }
  if (U) {
    ierr = CeedVectorRestoreArrayRead(U, &u); CeedChk(ierr);
  }
  ierr = CeedVectorRestoreArray(V, &v); CeedChk(ierr);
  return 0;
}

static int CeedBasisDestroyNonTensor_Blocked(CeedBasis basis) {
  return 0;
}

static int CeedBasisDestroyTensor_Blocked(CeedBasis basis) {
  int ierr;
  CeedBasis_Blocked *impl;
  ierr = CeedBasisGetData(basis, (void*)&impl); CeedChk(ierr);

  ierr = CeedFree(&impl->colograd1d); CeedChk(ierr);
  ierr = CeedFree(&impl); CeedChk(ierr);

  return 0;
}

int CeedBasisCreateTensorH1_Blocked(CeedInt dim, CeedInt P1d,
                                    CeedInt Q1d, const CeedScalar *interp1d,
                                    const CeedScalar *grad1d,
                                    const CeedScalar *qref1d,
                                    const CeedScalar *qweight1d,
                                    CeedBasis basis) {
  int ierr;
  Ceed ceed;
  ierr = CeedBasisGetCeed(basis, &ceed); CeedChk(ierr);
  CeedBasis_Blocked *impl;
  ierr = CeedCalloc(1, &impl); CeedChk(ierr);
  ierr = CeedMalloc(Q1d*Q1d, &impl->colograd1d); CeedChk(ierr);
  ierr = CeedBasisGetCollocatedGrad(basis, impl->colograd1d); CeedChk(ierr);
  ierr = CeedBasisSetData(basis, (void*)&impl); CeedChk(ierr);

  ierr = CeedSetBackendFunction(ceed, "Basis", basis, "Apply",
                                CeedBasisApply_Blocked); CeedChk(ierr);
  ierr = CeedSetBackendFunction(ceed, "Basis", basis, "Destroy",
                                CeedBasisDestroyTensor_Blocked); CeedChk(ierr);
  return 0;
}



int CeedBasisCreateH1_Blocked(CeedElemTopology topo, CeedInt dim,
<<<<<<< HEAD
                          CeedInt ndof, CeedInt nqpts,
                          const CeedScalar *interp,
                          const CeedScalar *grad,
                          const CeedScalar *qref,
                          const CeedScalar *qweight,
                          CeedBasis basis) {
=======
                              CeedInt ndof, CeedInt nqpts,
                              const CeedScalar *interp,
                              const CeedScalar *grad,
                              const CeedScalar *qref,
                              const CeedScalar *qweight,
                              CeedBasis basis) {
>>>>>>> 60772422
  int ierr;
  Ceed ceed;
  ierr = CeedBasisGetCeed(basis, &ceed); CeedChk(ierr);

  ierr = CeedSetBackendFunction(ceed, "Basis", basis, "Apply",
                                CeedBasisApply_Blocked); CeedChk(ierr);
  ierr = CeedSetBackendFunction(ceed, "Basis", basis, "Destroy",
                                CeedBasisDestroyNonTensor_Blocked); CeedChk(ierr);
  return 0;
}<|MERGE_RESOLUTION|>--- conflicted
+++ resolved
@@ -46,13 +46,8 @@
 }
 
 static int CeedBasisApply_Blocked(CeedBasis basis, CeedInt nelem,
-<<<<<<< HEAD
-                              CeedTransposeMode tmode, CeedEvalMode emode,
-                               CeedVector U, CeedVector V) {
-=======
                                   CeedTransposeMode tmode, CeedEvalMode emode,
                                   CeedVector U, CeedVector V) {
->>>>>>> 60772422
   int ierr;
   Ceed ceed;
   ierr = CeedBasisGetCeed(basis, &ceed); CeedChk(ierr);
@@ -68,13 +63,8 @@
   if (U) {
     ierr = CeedVectorGetArrayRead(U, CEED_MEM_HOST, &u); CeedChk(ierr);
   } else if (emode != CEED_EVAL_WEIGHT) {
-<<<<<<< HEAD
-      return CeedError(ceed, 1,
-                       "An input vector is required for this CeedEvalMode");
-=======
     return CeedError(ceed, 1,
                      "An input vector is required for this CeedEvalMode");
->>>>>>> 60772422
   }
   ierr = CeedVectorGetArray(V, CEED_MEM_HOST, &v); CeedChk(ierr);
 
@@ -290,21 +280,12 @@
 
 
 int CeedBasisCreateH1_Blocked(CeedElemTopology topo, CeedInt dim,
-<<<<<<< HEAD
-                          CeedInt ndof, CeedInt nqpts,
-                          const CeedScalar *interp,
-                          const CeedScalar *grad,
-                          const CeedScalar *qref,
-                          const CeedScalar *qweight,
-                          CeedBasis basis) {
-=======
                               CeedInt ndof, CeedInt nqpts,
                               const CeedScalar *interp,
                               const CeedScalar *grad,
                               const CeedScalar *qref,
                               const CeedScalar *qweight,
                               CeedBasis basis) {
->>>>>>> 60772422
   int ierr;
   Ceed ceed;
   ierr = CeedBasisGetCeed(basis, &ceed); CeedChk(ierr);
