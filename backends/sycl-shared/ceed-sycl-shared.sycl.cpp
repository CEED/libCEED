// Copyright (c) 2017-2022, Lawrence Livermore National Security, LLC and other CEED contributors.
// All Rights Reserved. See the top-level LICENSE and NOTICE files for details.
//
// SPDX-License-Identifier: BSD-2-Clause
//
// This file is part of CEED:  http://github.com/ceed

#include "ceed-sycl-shared.hpp"

#include <ceed/backend.h>
#include <ceed/ceed.h>

#include <sstream>
#include <string>
#include <string_view>

//------------------------------------------------------------------------------
// Backend init
//------------------------------------------------------------------------------
static int CeedInit_Sycl_shared(const char *resource, Ceed ceed) {
  char *resource_root;
  CeedCallBackend(CeedSyclGetResourceRoot(ceed, resource, &resource_root));
  if (std::strcmp(resource_root, "/gpu/sycl/shared") && std::strcmp(resource_root, "/cpu/sycl/shared")) {
    // LCOV_EXCL_START
    return CeedError(ceed, CEED_ERROR_BACKEND, "Sycl backend cannot use resource: %s", resource);
    // LCOV_EXCL_STOP
  }
  std::string_view root_view = resource_root;

  auto suffix_length = root_view.size() - root_view.rfind("shared");
  root_view.remove_suffix(suffix_length);

  std::ostringstream ref_resource;
  ref_resource << root_view << "ref";

  CeedCallBackend(CeedFree(&resource_root));
  CeedCallBackend(CeedSetDeterministic(ceed, true));
  
  Ceed_Sycl *data;
  CeedCallBackend(CeedCalloc(1, &data));
  CeedCallBackend(CeedSetData(ceed, data));
  CeedCallBackend(CeedSyclInit(ceed, resource));

  Ceed ceed_ref;
  CeedCallBackend(CeedInit(ref_resource.str().c_str(), &ceed_ref));
  
  Ceed_Sycl *ref_data;
  CeedCallBackend(CeedGetData(ceed_ref, &ref_data));
  
  // Need to use the same queue everywhere for correct synchronization
<<<<<<< HEAD
  ref_data->sycl_queue = data->sycl_queue;
=======
  ref_data->sycl_queue   = data->sycl_queue;
  ref_data->sycl_context = data->sycl_context;
  ref_data->sycl_device  = data->sycl_device;
>>>>>>> f9e8b2f9
  
  CeedCallBackend(CeedSetDelegate(ceed, ceed_ref));

  CeedCallBackend(CeedSetBackendFunctionCpp(ceed, "Ceed", ceed, "BasisCreateTensorH1", CeedBasisCreateTensorH1_Sycl_shared));
  CeedCallBackend(CeedSetBackendFunctionCpp(ceed, "Ceed", ceed, "Destroy", CeedDestroy_Sycl));
  return CEED_ERROR_SUCCESS;
}

//------------------------------------------------------------------------------
// Register backend
//------------------------------------------------------------------------------
CEED_INTERN int CeedRegister_Sycl_Shared(void) {
  CeedCallBackend(CeedRegister("/gpu/sycl/shared", CeedInit_Sycl_shared, 25));
  CeedCallBackend(CeedRegister("/cpu/sycl/shared", CeedInit_Sycl_shared, 35));
  return CEED_ERROR_SUCCESS;
}
//------------------------------------------------------------------------------<|MERGE_RESOLUTION|>--- conflicted
+++ resolved
@@ -48,13 +48,9 @@
   CeedCallBackend(CeedGetData(ceed_ref, &ref_data));
   
   // Need to use the same queue everywhere for correct synchronization
-<<<<<<< HEAD
-  ref_data->sycl_queue = data->sycl_queue;
-=======
   ref_data->sycl_queue   = data->sycl_queue;
   ref_data->sycl_context = data->sycl_context;
   ref_data->sycl_device  = data->sycl_device;
->>>>>>> f9e8b2f9
   
   CeedCallBackend(CeedSetDelegate(ceed, ceed_ref));
 
