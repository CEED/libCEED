// Copyright (c) 2017-2018, Lawrence Livermore National Security, LLC.
// Produced at the Lawrence Livermore National Laboratory. LLNL-CODE-734707.
// All Rights reserved. See files LICENSE and NOTICE for details.
//
// This file is part of CEED, a collection of benchmarks, miniapps, software
// libraries and APIs for efficient high-order finite element and spectral
// element discretizations for exascale applications. For more information and
// source code availability see http://github.com/ceed.
//
// The CEED research is supported by the Exascale Computing Project 17-SC-20-SC,
// a collaborative effort of two U.S. Department of Energy organizations (Office
// of Science and the National Nuclear Security Administration) responsible for
// the planning and preparation of a capable exascale ecosystem, including
// software, applications, hardware, advanced system engineering and early
// testbed platforms, in support of the nation's exascale computing imperative.

#include <ceed-backend.h>
#include <string.h>
#include <stdarg.h>
#include "ceed-cuda.h"


int CeedCompileCuda(Ceed ceed, const char *source, CUmodule *module,
                    const CeedInt numopts, ...) {
  int ierr;
  cudaFree(0);//Make sure a Context exists for nvrtc
  nvrtcProgram prog;
  CeedChk_Nvrtc(ceed, nvrtcCreateProgram(&prog, source, NULL, 0, NULL, NULL));

  const int optslen = 32;
  const int optsextra = 3;
  const char *opts[numopts + optsextra];
  char buf[numopts][optslen];
  if (numopts>0) {
    va_list args;
    va_start(args, numopts);
    char *name;
    int val;
    for (int i = 0; i < numopts; i++) {
      name = va_arg(args, char *);
      val = va_arg(args, int);
      snprintf(&buf[i][0], optslen,"-D%s=%d", name, val);
      opts[i] = &buf[i][0];
    }
  }
  opts[numopts]     = "-DCeedScalar=double";
  opts[numopts + 1] = "-DCeedInt=int";
  struct cudaDeviceProp prop;
  Ceed_Cuda *ceed_data;
  Ceed delegate;
  CeedGetDelegate(ceed, &delegate);
  //We assume that the delegate is always the Cuda one
  if (delegate) {
    ierr = CeedGetData(delegate, (void *)&ceed_data); CeedChk(ierr);
  } else {
    ierr = CeedGetData(ceed, (void *)&ceed_data); CeedChk(ierr);
  }
  ierr = cudaGetDeviceProperties(&prop, ceed_data->deviceId);
  CeedChk_Cu(ceed, ierr);
  char buff[optslen];
  snprintf(buff, optslen,"-arch=compute_%d%d", prop.major, prop.minor);
  opts[numopts + 2] = buff;

  nvrtcResult result = nvrtcCompileProgram(prog, numopts + optsextra, opts);
  if (result != NVRTC_SUCCESS) {
    size_t logsize;
    CeedChk_Nvrtc(ceed, nvrtcGetProgramLogSize(prog, &logsize));
    char *log;
    ierr = CeedMalloc(logsize, &log); CeedChk(ierr);
    CeedChk_Nvrtc(ceed, nvrtcGetProgramLog(prog, log));
    return CeedError(ceed, (int)result, "%s\n%s", nvrtcGetErrorString(result), log);
  }

  size_t ptxsize;
  CeedChk_Nvrtc(ceed, nvrtcGetPTXSize(prog, &ptxsize));
  char *ptx;
  ierr = CeedMalloc(ptxsize, &ptx); CeedChk(ierr);
  CeedChk_Nvrtc(ceed, nvrtcGetPTX(prog, ptx));
  CeedChk_Nvrtc(ceed, nvrtcDestroyProgram(&prog));

  CeedChk_Cu(ceed, cuModuleLoadData(module, ptx));
  ierr = CeedFree(&ptx); CeedChk(ierr);

  return 0;
}

int CeedGetKernelCuda(Ceed ceed, CUmodule module, const char *name,
                      CUfunction *kernel) {
  CeedChk_Cu(ceed, cuModuleGetFunction(kernel, module, name));
  return 0;
}

int CeedRunKernelCuda(Ceed ceed, CUfunction kernel, const int gridSize,
                      const int blockSize, void **args) {
  CeedChk_Cu(ceed, cuLaunchKernel(kernel,
                                  gridSize, 1, 1,
                                  blockSize, 1, 1,
                                  0, NULL,
                                  args, NULL));
  return 0;
}

int CeedRunKernelDimCuda(Ceed ceed, CUfunction kernel, const int gridSize,
                         const int blockSizeX, const int blockSizeY,
                         const int blockSizeZ, void **args) {
  CeedChk_Cu(ceed, cuLaunchKernel(kernel,
                                  gridSize, 1, 1,
                                  blockSizeX, blockSizeY, blockSizeZ,
                                  0, NULL,
                                  args, NULL));
  return 0;
}

<<<<<<< HEAD
int run_kernel_dim_shared(Ceed ceed, CUfunction kernel, const int gridSize,
                          const int blockSizeX, const int blockSizeY,
                          const int blockSizeZ, const int sharedMemSize,
                          void **args) {
=======
int CeedRunKernelDimSharedCuda(Ceed ceed, CUfunction kernel, const int gridSize,
                               const int blockSizeX, const int blockSizeY,
                               const int blockSizeZ, const int sharedMemSize,
                               void **args) {
>>>>>>> 56cf2fbb
  CeedChk_Cu(ceed, cuLaunchKernel(kernel,
                                  gridSize, 1, 1,
                                  blockSizeX, blockSizeY, blockSizeZ,
                                  sharedMemSize, NULL,
                                  args, NULL));
  return 0;
}

static int CeedGetPreferredMemType_Cuda(CeedMemType *type) {
  *type = CEED_MEM_DEVICE;
  return 0;
}

static int CeedInit_Cuda(const char *resource, Ceed ceed) {
  int ierr;
  const int nrc = 9; // number of characters in resource
  if (strncmp(resource, "/gpu/cuda/ref", nrc))
    return CeedError(ceed, 1, "Cuda backend cannot use resource: %s", resource);

  const int rlen = strlen(resource);
  const bool slash = (rlen>nrc) ? (resource[nrc] == '/') : false;
  const int deviceID = (slash && rlen > nrc + 1) ? atoi(&resource[nrc + 1]) : 0;

  int currentDeviceID;
  ierr = cudaGetDevice(&currentDeviceID); CeedChk_Cu(ceed,ierr);
  if (currentDeviceID!=deviceID) {
    ierr = cudaSetDevice(deviceID); CeedChk_Cu(ceed,ierr);
  }

  Ceed_Cuda *data;
  ierr = CeedCalloc(1,&data); CeedChk(ierr);
  data->deviceId = deviceID;

  struct cudaDeviceProp deviceProp;
  ierr = cudaGetDeviceProperties(&deviceProp, deviceID); CeedChk_Cu(ceed,ierr);

  data->optblocksize = deviceProp.maxThreadsPerBlock;

  ierr = CeedSetData(ceed,(void *)&data); CeedChk(ierr);
  ierr = CeedSetBackendFunction(ceed, "Ceed", ceed, "GetPreferredMemType",
                                CeedGetPreferredMemType_Cuda); CeedChk(ierr);
  ierr = CeedSetBackendFunction(ceed, "Ceed", ceed, "VectorCreate",
                                CeedVectorCreate_Cuda); CeedChk(ierr);
  ierr = CeedSetBackendFunction(ceed, "Ceed", ceed, "BasisCreateTensorH1",
                                CeedBasisCreateTensorH1_Cuda); CeedChk(ierr);
  ierr = CeedSetBackendFunction(ceed, "Ceed", ceed, "BasisCreateH1",
                                CeedBasisCreateH1_Cuda); CeedChk(ierr);
  ierr = CeedSetBackendFunction(ceed, "Ceed", ceed, "ElemRestrictionCreate",
                                CeedElemRestrictionCreate_Cuda); CeedChk(ierr);
  ierr = CeedSetBackendFunction(ceed, "Ceed", ceed,
                                "ElemRestrictionCreateBlocked",
                                CeedElemRestrictionCreateBlocked_Cuda); CeedChk(ierr);
  ierr = CeedSetBackendFunction(ceed, "Ceed", ceed, "QFunctionCreate",
                                CeedQFunctionCreate_Cuda); CeedChk(ierr);
  ierr = CeedSetBackendFunction(ceed, "Ceed", ceed, "OperatorCreate",
                                CeedOperatorCreate_Cuda); CeedChk(ierr);
  ierr = CeedSetBackendFunction(ceed, "Ceed", ceed, "CompositeOperatorCreate",
                                CeedCompositeOperatorCreate_Cuda); CeedChk(ierr);
  return 0;
}

__attribute__((constructor))
static void Register(void) {
  CeedRegister("/gpu/cuda/ref", CeedInit_Cuda, 20);
}<|MERGE_RESOLUTION|>--- conflicted
+++ resolved
@@ -111,17 +111,10 @@
   return 0;
 }
 
-<<<<<<< HEAD
-int run_kernel_dim_shared(Ceed ceed, CUfunction kernel, const int gridSize,
-                          const int blockSizeX, const int blockSizeY,
-                          const int blockSizeZ, const int sharedMemSize,
-                          void **args) {
-=======
 int CeedRunKernelDimSharedCuda(Ceed ceed, CUfunction kernel, const int gridSize,
                                const int blockSizeX, const int blockSizeY,
                                const int blockSizeZ, const int sharedMemSize,
                                void **args) {
->>>>>>> 56cf2fbb
   CeedChk_Cu(ceed, cuLaunchKernel(kernel,
                                   gridSize, 1, 1,
                                   blockSizeX, blockSizeY, blockSizeZ,
