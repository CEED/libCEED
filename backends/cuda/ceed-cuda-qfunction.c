--- conflicted
+++ resolved
@@ -45,15 +45,10 @@
 
   // TODO find a way to avoid this systematic memCpy
   if (qf->ctxsize > 0) {
-<<<<<<< HEAD
-    ierr = cudaMemcpy(data->d_c, qf->ctx, qf->ctxsize, cudaMemcpyHostToDevice);
-    CeedChk_Cu(ceed, ierr);
-=======
     if(!data->d_c) {
       ierr = cudaMalloc(&data->d_c, qf->ctxsize); CeedChk_Cu(ceed, ierr);
     }
     ierr = cudaMemcpy(data->d_c, qf->ctx, qf->ctxsize, cudaMemcpyHostToDevice); CeedChk_Cu(ceed, ierr);
->>>>>>> f31d9fb4
   }
 
   void* ctx;
