--- conflicted
+++ resolved
@@ -140,7 +140,6 @@
   // Compile kernel
   CeedDebug256(ceed, CEED_DEBUG_COLOR_SUCCESS, "---------- ATTEMPTING TO COMPILE JIT SOURCE ----------\n");
   CeedDebug(ceed, "Source:\n%s\n", code.str().c_str());
-<<<<<<< HEAD
   CeedDebug256(ceed, CEED_DEBUG_COLOR_ERROR, "---------- END OF JIT SOURCE ----------\n");
 
   if(!usingClang){
@@ -178,54 +177,15 @@
         if (throw_error) {
         return CeedError(ceed, CEED_ERROR_BACKEND, "%s\n%s", nvrtcGetErrorString(result), log);
         } else {
+        // LCOV_EXCL_START
         CeedDebug256(ceed, CEED_DEBUG_COLOR_ERROR, "---------- COMPILE ERROR DETECTED ----------\n");
         CeedDebug(ceed, "Error: %s\nCompile log:\n%s\n", nvrtcGetErrorString(result), log);
         CeedDebug256(ceed, CEED_DEBUG_COLOR_ERROR, "---------- BACKEND MAY FALLBACK ----------\n");
         CeedCallBackend(CeedFree(&log));
         CeedCallNvrtc(ceed, nvrtcDestroyProgram(&prog));
         return CEED_ERROR_SUCCESS;
-        }
-=======
-  CeedDebug256(ceed, CEED_DEBUG_COLOR_SUCCESS, "---------- END OF JIT SOURCE ----------\n");
-  if (CeedDebugFlag(ceed)) {
-    // LCOV_EXCL_START
-    CeedDebug256(ceed, CEED_DEBUG_COLOR_SUCCESS, "---------- JiT COMPILER OPTIONS ----------\n");
-    for (CeedInt i = 0; i < num_opts + num_jit_source_dirs + num_jit_defines; i++) {
-      CeedDebug(ceed, "Option %d: %s", i, opts[i]);
-    }
-    CeedDebug(ceed, "");
-    CeedDebug256(ceed, CEED_DEBUG_COLOR_SUCCESS, "---------- END OF JiT COMPILER OPTIONS ----------\n");
-    // LCOV_EXCL_STOP
-  }
-  nvrtcResult result = nvrtcCompileProgram(prog, num_opts + num_jit_source_dirs + num_jit_defines, opts);
-
-  for (CeedInt i = 0; i < num_jit_source_dirs; i++) {
-    CeedCallBackend(CeedFree(&opts[num_opts + i]));
-  }
-  for (CeedInt i = 0; i < num_jit_defines; i++) {
-    CeedCallBackend(CeedFree(&opts[num_opts + num_jit_source_dirs + i]));
-  }
-  CeedCallBackend(CeedFree(&opts));
-  *is_compile_good = result == NVRTC_SUCCESS;
-  if (!*is_compile_good) {
-    char  *log;
-    size_t log_size;
-
-    CeedCallNvrtc(ceed, nvrtcGetProgramLogSize(prog, &log_size));
-    CeedCallBackend(CeedMalloc(log_size, &log));
-    CeedCallNvrtc(ceed, nvrtcGetProgramLog(prog, log));
-    if (throw_error) {
-      return CeedError(ceed, CEED_ERROR_BACKEND, "%s\n%s", nvrtcGetErrorString(result), log);
-    } else {
-      // LCOV_EXCL_START
-      CeedDebug256(ceed, CEED_DEBUG_COLOR_ERROR, "---------- COMPILE ERROR DETECTED ----------\n");
-      CeedDebug(ceed, "Error: %s\nCompile log:\n%s\n", nvrtcGetErrorString(result), log);
-      CeedDebug256(ceed, CEED_DEBUG_COLOR_WARNING, "---------- BACKEND MAY FALLBACK ----------\n");
-      CeedCallBackend(CeedFree(&log));
-      CeedCallNvrtc(ceed, nvrtcDestroyProgram(&prog));
-      return CEED_ERROR_SUCCESS;
-      // LCOV_EXCL_STOP
->>>>>>> 7a71d010
+        // LCOV_EXCL_STOP
+        }
     }
 
     #if CUDA_VERSION >= 11010
