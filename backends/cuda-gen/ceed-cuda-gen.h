--- conflicted
+++ resolved
@@ -14,40 +14,17 @@
 
 #include "../cuda/ceed-cuda-common.h"
 
-<<<<<<< HEAD
 typedef struct {
-  const CeedScalar *in[CEED_FIELD_MAX];
-  CeedScalar       *out[CEED_FIELD_MAX];
-} CudaFields;
-typedef struct {
-  CeedInt *in[CEED_FIELD_MAX];
-  CeedInt *out[CEED_FIELD_MAX];
-} CudaFieldsInt;
-
-typedef struct {
-  CeedInt       dim;
-  CeedInt       Q1d;
-  CeedInt       maxP1d;
-  CUmodule      module;
-  CUfunction    op;
-  CudaFieldsInt indices;
-  CudaFields    fields;
-  CudaFields    B;
-  CudaFields    G;
-  CeedScalar   *W;
-=======
-typedef struct {
-  CeedInt dim;
-  CeedInt Q_1d;
-  CeedInt max_P_1d;
-  CUmodule module;
-  CUfunction op;
+  CeedInt        dim;
+  CeedInt        Q_1d;
+  CeedInt        max_P_1d;
+  CUmodule       module;
+  CUfunction     op;
   FieldsInt_Cuda indices;
-  Fields_Cuda fields;
-  Fields_Cuda B;
-  Fields_Cuda G;
-  CeedScalar *W;
->>>>>>> 9e201c85
+  Fields_Cuda    fields;
+  Fields_Cuda    B;
+  Fields_Cuda    G;
+  CeedScalar    *W;
 } CeedOperator_Cuda_gen;
 
 typedef struct {
