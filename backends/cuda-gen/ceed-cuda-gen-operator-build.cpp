// Copyright (c) 2017-2018, Lawrence Livermore National Security, LLC.
// Produced at the Lawrence Livermore National Laboratory. LLNL-CODE-734707.
// All Rights reserved. See files LICENSE and NOTICE for details.
//
// This file is part of CEED, a collection of benchmarks, miniapps, software
// libraries and APIs for efficient high-order finite element and spectral
// element discretizations for exascale applications. For more information and
// source code availability see http://github.com/ceed.
//
// The CEED research is supported by the Exascale Computing Project 17-SC-20-SC,
// a collaborative effort of two U.S. Department of Energy organizations (Office
// of Science and the National Nuclear Security Administration) responsible for
// the planning and preparation of a capable exascale ecosystem, including
// software, applications, hardware, advanced system engineering and early
// testbed platforms, in support of the nation's exascale computing imperative.
#include <ceed-backend.h>
#include "ceed-cuda-gen.h"
#include <iostream>
#include <sstream>
#include "../cuda/ceed-cuda.h"
#include "../cuda-reg/ceed-cuda-reg.h"
#include "../cuda-shared/ceed-cuda-shared.h"

static const char *atomicAdd = QUOTE(
__device__ double atomicAdd(double *address, double val) {
  unsigned long long int *address_as_ull = (unsigned long long int *)address;
  unsigned long long int old = *address_as_ull, assumed;
  do {
    assumed = old;
    old =
      atomicCAS(address_as_ull, assumed,
                __double_as_longlong(val +
                                     __longlong_as_double(assumed)));
    // Note: uses integer comparison to avoid hang in case of NaN
    // (since NaN != NaN)
  } while (assumed != old);
  return __longlong_as_double(old);
}
);

static const char *deviceFunctions = QUOTE(

typedef struct { const CeedScalar* in[16]; CeedScalar* out[16]; } CudaFields;
typedef struct { CeedInt* in[16]; CeedInt* out[16]; } CudaFieldsInt;

typedef struct {
  CeedInt tidx;
  CeedInt tidy;
  CeedInt tidz;
  CeedInt tid;
  CeedScalar* slice;
} BackendData;

template <int P, int Q>
inline __device__ void loadMatrix(BackendData& data, const CeedScalar* d_B, CeedScalar* B) {
  for(int i=data.tid; i<P*Q; i+=blockDim.x*blockDim.y*blockDim.z) {
    B[i] = d_B[i];
  }
<<<<<<< HEAD
  // __syncthreads();
=======
>>>>>>> ee07ded2
}

//****
// 1D
template <int NCOMP, int P1d>
inline __device__ void readDofs1d(BackendData& data, const CeedInt nnodes, const CeedInt elem, const CeedInt* indices, const CeedScalar* d_u, CeedScalar* r_u) {
  if (data.tidx<P1d)
  {
    const CeedInt node = data.tidx;
    const CeedInt ind = indices ? indices[node + elem * P1d] : node + elem * P1d;
    for(CeedInt comp = 0; comp < NCOMP; ++comp) {
      r_u[comp] = d_u[ind + nnodes * comp];
    }
  }
}

template <int NCOMP, int P1d>
inline __device__ void readDofsTranspose1d(BackendData& data, const CeedInt nnodes, const CeedInt elem, const CeedInt* indices, const CeedScalar* d_u, CeedScalar* r_u) {
  if (data.tidx<P1d)
  {
    const CeedInt node = data.tidx;
    const CeedInt ind = indices ? indices[node + elem * P1d] : node + elem * P1d;
    for(CeedInt comp = 0; comp < NCOMP; ++comp) {
      r_u[comp] = d_u[ind * NCOMP + comp];
    }
  }
}

template <int NCOMP, int Q1d>
inline __device__ void readQuads1d(BackendData& data, const CeedInt nquads, const CeedInt elem, const CeedScalar* d_u, CeedScalar* r_u) {
  const CeedInt node = data.tidx;
  const CeedInt ind = node + elem * Q1d;
  for(CeedInt comp = 0; comp < NCOMP; ++comp) {
    r_u[comp] = d_u[ind + nquads * comp];
  }
}

template <int NCOMP, int Q1d>
inline __device__ void readQuadsTranspose1d(BackendData& data, const CeedInt nquads, const CeedInt elem, const CeedScalar* d_u, CeedScalar* r_u) {
  const CeedInt node = data.tidx;
  const CeedInt ind = node + elem * Q1d;
  for(CeedInt comp = 0; comp < NCOMP; ++comp) {
    r_u[comp] = d_u[ind * NCOMP + comp];
  }
}

template <int NCOMP, int P1d>
inline __device__ void writeDofs1d(BackendData& data, const CeedInt nnodes, const CeedInt elem, const CeedInt* indices, const CeedScalar* r_v, CeedScalar* d_v) {
  if (data.tidx<P1d)
  {
    const CeedInt node = data.tidx;
    const CeedInt ind = indices ? indices[node + elem * P1d] : node + elem * P1d;
    for(CeedInt comp = 0; comp < NCOMP; ++comp) {
      atomicAdd(&d_v[ind + nnodes * comp], r_v[comp]);
    }
  }
}

template <int NCOMP, int P1d>
inline __device__ void writeDofsTranspose1d(BackendData& data, const CeedInt nnodes, const CeedInt elem, const CeedInt* indices, const CeedScalar* r_v, CeedScalar* d_v) {
  if (data.tidx<P1d)
  {
    const CeedInt node = data.tidx;
    const CeedInt ind = indices ? indices[node + elem * P1d] : node + elem * P1d;
    for(CeedInt comp = 0; comp < NCOMP; ++comp) {
      atomicAdd(&d_v[ind * NCOMP + comp], r_v[comp]);
    }
  }
}

template <int NCOMP, int Q1d>
inline __device__ void writeQuads1d(BackendData& data, const CeedInt nquads, const CeedInt elem, const CeedScalar* r_v, CeedScalar* d_v) {
  const CeedInt node = data.tidx;
  const CeedInt ind = node + elem * Q1d;
  for(CeedInt comp = 0; comp < NCOMP; ++comp) {
    d_v[ind + nquads * comp] = r_v[comp];
  }
}

template <int NCOMP, int Q1d>
inline __device__ void writeQuadsTranspose1d(BackendData& data, const CeedInt nquads, const CeedInt elem, const CeedScalar* r_v, CeedScalar* d_v) {
  const CeedInt node = data.tidx;
  const CeedInt ind = node + elem * Q1d;
  for(CeedInt comp = 0; comp < NCOMP; ++comp) {
    d_v[ind * NCOMP + comp] = r_v[comp];
  }
}

template <int NCOMP, int P1d, int Q1d>
inline __device__ void ContractX1d(BackendData& data,
                                   const CeedScalar *U, const CeedScalar *B, CeedScalar *V) {
  data.slice[data.tidx] = *U;
  __syncthreads();
  *V = 0.0;
  for (int i = 0; i < P1d; ++i) {
    *V += B[i + data.tidx*P1d] * data.slice[i];//contract x direction
  }
  __syncthreads();
}

template <int NCOMP, int P1d, int Q1d>
inline __device__ void ContractTransposeX1d(BackendData& data,
                                            const CeedScalar *U, const CeedScalar *B, CeedScalar *V) {
  data.slice[data.tidx] = *U;
  __syncthreads();
  *V = 0.0;
  for (int i = 0; i < Q1d; ++i) {
    *V += B[data.tidx + i*P1d] * data.slice[i];//contract x direction
  }
  __syncthreads();
}

template <int NCOMP, int P1d, int Q1d>
inline __device__ void interp1d(BackendData& data, const CeedScalar *__restrict__ r_U, const CeedScalar *c_B,
                                CeedScalar *__restrict__ r_V) {
  for(int comp=0; comp<NCOMP; comp++) {
    ContractX1d<NCOMP,P1d,Q1d>(data, r_U+comp, c_B, r_V+comp);
  }
}

template <int NCOMP, int P1d, int Q1d>
inline __device__ void interpTranspose1d(BackendData& data, const CeedScalar *__restrict__ r_U, const CeedScalar *c_B,
                                CeedScalar *__restrict__ r_V) {
  for(int comp=0; comp<NCOMP; comp++) {
    ContractTransposeX1d<NCOMP,P1d,Q1d>(data, r_U+comp, c_B, r_V+comp);
  }
}

template <int NCOMP, int P1d, int Q1d>
inline __device__ void grad1d(BackendData& data, const CeedScalar *__restrict__ r_U,
                              const CeedScalar *c_B, const CeedScalar *c_G,
                              CeedScalar *__restrict__ r_V) {
  for(int comp=0; comp<NCOMP; comp++) {
    ContractX1d<NCOMP,P1d,Q1d>(data, r_U+comp, c_G, r_V+comp);
  }
}

template <int NCOMP, int P1d, int Q1d>
inline __device__ void gradTranspose1d(BackendData& data, const CeedScalar *__restrict__ r_U,
                              const CeedScalar *c_B, const CeedScalar *c_G,
                              CeedScalar *__restrict__ r_V) {
  for(int comp=0; comp<NCOMP; comp++) {
    ContractTransposeX1d<NCOMP,P1d,Q1d>(data, r_U+comp, c_G, r_V+comp);
  }
}

//****
// 2D
template <int NCOMP, int P1d>
inline __device__ void readDofs2d(BackendData& data, const CeedInt nnodes, const CeedInt elem, const CeedInt* indices, const CeedScalar* d_u, CeedScalar* r_u) {
  if (data.tidx<P1d && data.tidy<P1d)
  {
    const CeedInt node = data.tidx + data.tidy*P1d;
    const CeedInt ind = indices ? indices[node + elem * P1d*P1d] : node + elem * P1d*P1d;
    for(CeedInt comp = 0; comp < NCOMP; ++comp) {
      r_u[comp] = d_u[ind + nnodes * comp];
    }
  }
}

template <int NCOMP, int P1d>
inline __device__ void readDofsTranspose2d(BackendData& data, const CeedInt nnodes, const CeedInt elem, const CeedInt* indices, const CeedScalar* d_u, CeedScalar* r_u) {
  if (data.tidx<P1d && data.tidy<P1d)
  {
    const CeedInt node = data.tidx + data.tidy*P1d;
    const CeedInt ind = indices ? indices[node + elem * P1d*P1d] : node + elem * P1d*P1d;
    for(CeedInt comp = 0; comp < NCOMP; ++comp) {
      r_u[comp] = d_u[ind * NCOMP + comp];
    }
  }
}

template <int NCOMP, int Q1d>
inline __device__ void readQuads2d(BackendData& data, const CeedInt nquads, const CeedInt elem, const CeedScalar* d_u, CeedScalar* r_u) {
  const CeedInt node = data.tidx + data.tidy*Q1d;
  const CeedInt ind = node + elem * Q1d*Q1d;
  for(CeedInt comp = 0; comp < NCOMP; ++comp) {
    r_u[comp] = d_u[ind + nquads * comp];
  }
}

template <int NCOMP, int Q1d>
inline __device__ void readQuadsTranspose2d(BackendData& data, const CeedInt nquads, const CeedInt elem, const CeedScalar* d_u, CeedScalar* r_u) {
  const CeedInt node = data.tidx + data.tidy*Q1d;
  const CeedInt ind = node + elem * Q1d*Q1d;
  for(CeedInt comp = 0; comp < NCOMP; ++comp) {
    r_u[comp] = d_u[ind * NCOMP + comp];
  }
}

template <int NCOMP, int P1d>
inline __device__ void writeDofs2d(BackendData& data, const CeedInt nnodes, const CeedInt elem, const CeedInt* indices, const CeedScalar* r_v, CeedScalar* d_v) {
  if (data.tidx<P1d && data.tidy<P1d)
  {
    const CeedInt node = data.tidx + data.tidy*P1d;
    const CeedInt ind = indices ? indices[node + elem * P1d*P1d] : node + elem * P1d*P1d;
    for(CeedInt comp = 0; comp < NCOMP; ++comp) {
      atomicAdd(&d_v[ind + nnodes * comp], r_v[comp]);
    }
  }
}

template <int NCOMP, int P1d>
inline __device__ void writeDofsTranspose2d(BackendData& data, const CeedInt nnodes, const CeedInt elem, const CeedInt* indices, const CeedScalar* r_v, CeedScalar* d_v) {
  if (data.tidx<P1d && data.tidy<P1d)
  {
    const CeedInt node = data.tidx + data.tidy*P1d;
    const CeedInt ind = indices ? indices[node + elem * P1d*P1d] : node + elem * P1d*P1d;
    for(CeedInt comp = 0; comp < NCOMP; ++comp) {
      atomicAdd(&d_v[ind * NCOMP + comp], r_v[comp]);
    }
  }
}

template <int NCOMP, int Q1d>
inline __device__ void writeQuads2d(BackendData& data, const CeedInt nquads, const CeedInt elem, const CeedScalar* r_v, CeedScalar* d_v) {
  const CeedInt node = data.tidx + data.tidy*Q1d;
  const CeedInt ind = node + elem * Q1d*Q1d;
  for(CeedInt comp = 0; comp < NCOMP; ++comp) {
    d_v[ind + nquads * comp] = r_v[comp];
  }
}

template <int NCOMP, int Q1d>
inline __device__ void writeQuadsTranspose2d(BackendData& data, const CeedInt nquads, const CeedInt elem, const CeedScalar* r_v, CeedScalar* d_v) {
  const CeedInt node = data.tidx + data.tidy*Q1d;
  const CeedInt ind = node + elem * Q1d*Q1d;
  for(CeedInt comp = 0; comp < NCOMP; ++comp) {
    d_v[ind * NCOMP + comp] = r_v[comp];
  }
}

template <int NCOMP, int P1d, int Q1d>
inline __device__ void ContractX2d(BackendData& data,
                                   const CeedScalar *U, const CeedScalar *B, CeedScalar *V) {
  data.slice[data.tidx+data.tidy*Q1d] = *U;
  __syncthreads();
  *V = 0.0;
  for (int i = 0; i < P1d; ++i) {
    *V += B[i + data.tidx*P1d] * data.slice[i + data.tidy*Q1d];//contract x direction
  }
  __syncthreads();
}

template <int NCOMP, int P1d, int Q1d>
inline __device__ void ContractY2d(BackendData& data,
                                   const CeedScalar *U, const CeedScalar *B, CeedScalar *V) {
  data.slice[data.tidx+data.tidy*Q1d] = *U;
  __syncthreads();
  *V = 0.0;
  for (int i = 0; i < P1d; ++i) {
    *V += B[i + data.tidy*P1d] * data.slice[data.tidx + i*Q1d];//contract y direction
  }
  __syncthreads();
}

template <int NCOMP, int P1d, int Q1d>
inline __device__ void ContractYTranspose2d(BackendData& data,
                                            const CeedScalar *U, const CeedScalar *B, CeedScalar *V) {
  data.slice[data.tidx+data.tidy*Q1d] = *U;
  __syncthreads();
  *V = 0.0;
  if (data.tidy<P1d) {
    for (int i = 0; i < Q1d; ++i) {
      *V += B[data.tidy + i*P1d] * data.slice[data.tidx + i*Q1d];//contract y direction
    }
  }
  __syncthreads();
}

template <int NCOMP, int P1d, int Q1d>
inline __device__ void ContractXTranspose2d(BackendData& data,
                                            const CeedScalar *U, const CeedScalar *B, CeedScalar *V) {
  data.slice[data.tidx+data.tidy*Q1d] = *U;
  __syncthreads();
  *V = 0.0;
  if (data.tidx<P1d) {
    for (int i = 0; i < Q1d; ++i) {
      *V += B[data.tidx + i*P1d] * data.slice[i + data.tidy*Q1d];//contract x direction
    }
  }
  __syncthreads();
}

template <int NCOMP, int P1d, int Q1d>
inline __device__ void ContractXTransposeAdd2d(BackendData& data,
                                            const CeedScalar *U, const CeedScalar *B, CeedScalar *V) {
  data.slice[data.tidx+data.tidy*Q1d] = *U;
  __syncthreads();
  if (data.tidx<P1d) {
    for (int i = 0; i < Q1d; ++i) {
      *V += B[data.tidx + i*P1d] * data.slice[i + data.tidy*Q1d];//contract x direction
    }
  }
  __syncthreads();
}

template <int NCOMP, int P1d, int Q1d>
inline __device__ void interp2d(BackendData& data, const CeedScalar *__restrict__ r_U, const CeedScalar *c_B,
                                CeedScalar *__restrict__ r_V) {
  CeedScalar r_t[1];
  for(int comp=0; comp<NCOMP; comp++) {
    ContractX2d<NCOMP,P1d,Q1d>(data, r_U+comp, c_B, r_t);
    ContractY2d<NCOMP,P1d,Q1d>(data, r_t, c_B, r_V+comp);
  }
}

template <int NCOMP, int P1d, int Q1d>
inline __device__ void interpTranspose2d(BackendData& data, const CeedScalar *__restrict__ r_U, const CeedScalar *c_B,
                                CeedScalar *__restrict__ r_V) {
  CeedScalar r_t[1];
  for(int comp=0; comp<NCOMP; comp++) {
    ContractYTranspose2d<NCOMP,P1d,Q1d>(data, r_U+comp, c_B, r_t);
    ContractXTranspose2d<NCOMP,P1d,Q1d>(data, r_t, c_B, r_V+comp);
  }
}

template <int NCOMP, int P1d, int Q1d>
inline __device__ void grad2d(BackendData& data, const CeedScalar *__restrict__ r_U,
                              const CeedScalar *c_B, const CeedScalar *c_G,
                              CeedScalar *__restrict__ r_V) {
  CeedScalar r_t[1];
  for(int comp=0; comp<NCOMP; comp++) {
    ContractX2d<NCOMP,P1d,Q1d>(data, r_U+comp, c_G, r_t);
    ContractY2d<NCOMP,P1d,Q1d>(data, r_t, c_B, r_V+comp+0*NCOMP);
    ContractX2d<NCOMP,P1d,Q1d>(data, r_U+comp, c_B, r_t);
    ContractY2d<NCOMP,P1d,Q1d>(data, r_t, c_G, r_V+comp+1*NCOMP);
  }
}

template <int NCOMP, int P1d, int Q1d>
inline __device__ void gradTranspose2d(BackendData& data, const CeedScalar *__restrict__ r_U,
                              const CeedScalar *c_B, const CeedScalar *c_G,
                              CeedScalar *__restrict__ r_V) {
  CeedScalar r_t[1];
  for(int comp=0; comp<NCOMP; comp++) {
    ContractYTranspose2d<NCOMP,P1d,Q1d>(data, r_U+comp+0*NCOMP, c_B, r_t);
    ContractXTranspose2d<NCOMP,P1d,Q1d>(data, r_t, c_G, r_V+comp);
    ContractYTranspose2d<NCOMP,P1d,Q1d>(data, r_U+comp+1*NCOMP, c_G, r_t);
    ContractXTransposeAdd2d<NCOMP,P1d,Q1d>(data, r_t, c_B, r_V+comp);
  }
}

//****
// 3D
template <int NCOMP, int P1d>
inline __device__ void readDofs3d(BackendData& data, const CeedInt nnodes, const CeedInt elem, const CeedInt* indices, const CeedScalar* d_u, CeedScalar* r_u) {
  if (data.tidx<P1d && data.tidy<P1d) {
    for (CeedInt z = 0; z < P1d; ++z) {
      const CeedInt node = data.tidx + data.tidy*P1d + z*P1d*P1d;
      const CeedInt ind = indices ? indices[node + elem * P1d*P1d*P1d] : node + elem * P1d*P1d*P1d;
      for(CeedInt comp = 0; comp < NCOMP; ++comp) {
        r_u[z+comp*P1d] = d_u[ind + nnodes * comp];
      }
    }
  }
}

template <int NCOMP, int P1d>
inline __device__ void readDofsTranspose3d(BackendData& data, const CeedInt nnodes, const CeedInt elem, const CeedInt* indices, const CeedScalar* d_u, CeedScalar* r_u) {
  if (data.tidx<P1d && data.tidy<P1d) {
    for (CeedInt z = 0; z < P1d; ++z) {
      const CeedInt node = data.tidx + data.tidy*P1d + z*P1d*P1d;
      const CeedInt ind = indices ? indices[node + elem * P1d*P1d*P1d] : node + elem * P1d*P1d*P1d;
      for(CeedInt comp = 0; comp < NCOMP; ++comp) {
        r_u[z+comp*P1d] = d_u[ind * NCOMP + comp];
      }
    }
  }
}

template <int NCOMP, int Q1d>
inline __device__ void readQuads3d(BackendData& data, const CeedInt nquads, const CeedInt elem, const CeedScalar* d_u, CeedScalar* r_u) {
  for(CeedInt z=0; z < Q1d; ++z) {
    const CeedInt node = data.tidx + data.tidy*Q1d + z*Q1d*Q1d;
    const CeedInt ind = node + elem * Q1d*Q1d*Q1d;
    for(CeedInt comp = 0; comp < NCOMP; ++comp) {
      r_u[z+comp*Q1d] = d_u[ind + nquads * comp];
    }
  }
}

template <int NCOMP, int Q1d>
inline __device__ void readSliceQuads3d(BackendData& data, const CeedInt nquads, const CeedInt elem, const CeedInt q, const CeedScalar* d_u, CeedScalar* r_u) {
  const CeedInt dof = data.tidx + data.tidy*Q1d + q*Q1d*Q1d;
  const CeedInt ind = dof + elem * Q1d*Q1d*Q1d;
  for(CeedInt comp = 0; comp < NCOMP; ++comp) {
    r_u[comp] = d_u[ind + nquads * comp];
  }
}

template <int NCOMP, int Q1d>
inline __device__ void readQuadsTranspose3d(BackendData& data, const CeedInt nquads, const CeedInt elem, const CeedScalar* d_u, CeedScalar* r_u) {
  for(CeedInt z=0; z < Q1d; ++z) {
    const CeedInt node = data.tidx + data.tidy*Q1d + z*Q1d*Q1d;
    const CeedInt ind = node + elem * Q1d*Q1d*Q1d;
    for(CeedInt comp = 0; comp < NCOMP; ++comp) {
      r_u[z+comp*Q1d] = d_u[ind * NCOMP + comp];
    }
  }
}

template <int NCOMP, int Q1d>
inline __device__ void readSliceQuadsTranspose3d(BackendData& data, const CeedInt nquads, const CeedInt elem, const CeedInt q, const CeedScalar* d_u, CeedScalar* r_u) {
  const CeedInt dof = data.tidx + data.tidy*Q1d + q*Q1d*Q1d;
  const CeedInt ind = dof + elem * Q1d*Q1d*Q1d;
  for(CeedInt comp = 0; comp < NCOMP; ++comp) {
    r_u[comp] = d_u[ind * NCOMP + comp];
  }
}

template <int NCOMP, int P1d>
inline __device__ void writeDofs3d(BackendData& data, const CeedInt nnodes, const CeedInt elem, const CeedInt* indices, const CeedScalar* r_v, CeedScalar* d_v) {
  if (data.tidx<P1d && data.tidy<P1d) {
    for (CeedInt z = 0; z < P1d; ++z) {
      const CeedInt node = data.tidx + data.tidy*P1d + z*P1d*P1d;
      const CeedInt ind = indices ? indices[node + elem * P1d*P1d*P1d] : node + elem * P1d*P1d*P1d;
      for(CeedInt comp = 0; comp < NCOMP; ++comp) {
        atomicAdd(&d_v[ind + nnodes * comp], r_v[z+comp*P1d]);
      }
    }
  }
}

template <int NCOMP, int P1d>
inline __device__ void writeDofsTranspose3d(BackendData& data, const CeedInt nnodes, const CeedInt elem, const CeedInt* indices, const CeedScalar* r_v, CeedScalar* d_v) {
  if (data.tidx<P1d && data.tidy<P1d) {
    for (CeedInt z = 0; z < P1d; ++z) {
      const CeedInt node = data.tidx + data.tidy*P1d + z*P1d*P1d;
      const CeedInt ind = indices ? indices[node + elem * P1d*P1d*P1d] : node + elem * P1d*P1d*P1d;
      for(CeedInt comp = 0; comp < NCOMP; ++comp) {
        atomicAdd(&d_v[ind * NCOMP + comp], r_v[z+comp*P1d]);
      }
    }
  }
}

template <int NCOMP, int Q1d>
inline __device__ void writeQuads3d(BackendData& data, const CeedInt nquads, const CeedInt elem, const CeedScalar* r_v, CeedScalar* d_v) {
  for(CeedInt z=0; z < Q1d; ++z) {
    const CeedInt node = data.tidx + data.tidy*Q1d + z*Q1d*Q1d;
    const CeedInt ind = node + elem * Q1d*Q1d*Q1d;
    for(CeedInt comp = 0; comp < NCOMP; ++comp) {
      d_v[ind + nquads * comp] = r_v[z+comp*Q1d];
    }
  }
}

template <int NCOMP, int Q1d>
inline __device__ void writeQuadsTranspose3d(BackendData& data, const CeedInt nquads, const CeedInt elem, const CeedScalar* r_v, CeedScalar* d_v) {
  for(CeedInt z=0; z < Q1d; ++z) {
    const CeedInt node = data.tidx + data.tidy*Q1d + z*Q1d*Q1d;
    const CeedInt ind = node + elem * Q1d*Q1d*Q1d;
    for(CeedInt comp = 0; comp < NCOMP; ++comp) {
      d_v[ind * NCOMP + comp] = r_v[z+comp*Q1d];
    }
  }
}

template <int NCOMP, int P1d, int Q1d>
inline __device__ void ContractX3d(BackendData& data,
                                   const CeedScalar *U, const CeedScalar *B, CeedScalar *V) {
  CeedScalar r_B[P1d];
  for (int i = 0; i < P1d; ++i)
  {
    r_B[i] = B[i + data.tidx*P1d];
  }
  for (int k = 0; k < P1d; ++k) {
    data.slice[data.tidx+data.tidy*Q1d] = U[k];
    __syncthreads();
    V[k] = 0.0;
    for (int i = 0; i < P1d; ++i) {
      V[k] += r_B[i] * data.slice[i + data.tidy*Q1d];//contract x direction
    }
    __syncthreads();
  }
}

template <int NCOMP, int P1d, int Q1d>
inline __device__ void ContractY3d(BackendData& data,
                                   const CeedScalar *U, const CeedScalar *B, CeedScalar *V) {
  CeedScalar r_B[P1d];
  for (int i = 0; i < P1d; ++i)
  {
    r_B[i] = B[i + data.tidy*P1d];
  }
  for (int k = 0; k < P1d; ++k) {
    data.slice[data.tidx+data.tidy*Q1d] = U[k];
    __syncthreads();
    V[k] = 0.0;
    for (int i = 0; i < P1d; ++i) {
      V[k] += r_B[i] * data.slice[data.tidx + i*Q1d];//contract y direction
    }
    __syncthreads();
  }
}

template <int NCOMP, int P1d, int Q1d>
inline __device__ void ContractZ3d(BackendData& data,
                                   const CeedScalar *U, const CeedScalar *B, CeedScalar *V) {
  for (int k = 0; k < Q1d; ++k) {
    V[k] = 0.0;
    for (int i = 0; i < P1d; ++i) {
      V[k] += B[i + k*P1d] * U[i];//contract z direction
    }
  }
}

template <int NCOMP, int P1d, int Q1d>
inline __device__ void ContractTransposeZ3d(BackendData& data,
    const CeedScalar *U, const CeedScalar *B, CeedScalar *V) {
  for (int k = 0; k < Q1d; ++k) {
    V[k] = 0.0;
    if (k<P1d) {
      for (int i = 0; i < Q1d; ++i) {
        V[k] += B[k + i*P1d] * U[i];//contract z direction
      }
    }
  }
}

template <int NCOMP, int P1d, int Q1d>
inline __device__ void ContractTransposeY3d(BackendData& data,
    const CeedScalar *U, const CeedScalar *B, CeedScalar *V) {
  CeedScalar r_B[Q1d];
  for (int i = 0; i < Q1d; ++i)
  {
    r_B[i] = B[data.tidy + i*P1d];
  }
  for (int k = 0; k < P1d; ++k) {
    data.slice[data.tidx+data.tidy*Q1d] = U[k];
    __syncthreads();
    V[k] = 0.0;
    if (data.tidy<P1d) {
      for (int i = 0; i < Q1d; ++i) {
        V[k] += r_B[i] * data.slice[data.tidx + i*Q1d];//contract y direction
      }
    }
    __syncthreads();
  }
}

template <int NCOMP, int P1d, int Q1d>
inline __device__ void ContractTransposeAddY3d(BackendData& data,
    const CeedScalar *U, const CeedScalar *B, CeedScalar *V) {
  CeedScalar r_B[Q1d];
  for (int i = 0; i < Q1d; ++i)
  {
    r_B[i] = B[data.tidy + i*P1d];
  }
  for (int k = 0; k < P1d; ++k) {
    data.slice[data.tidx+data.tidy*Q1d] = U[k];
    __syncthreads();
    if (data.tidy<P1d) {
      for (int i = 0; i < Q1d; ++i) {
        V[k] += r_B[i] * data.slice[data.tidx + i*Q1d];//contract y direction
      }
    }
    __syncthreads();
  }
}

template <int NCOMP, int P1d, int Q1d>
inline __device__ void ContractTransposeX3d(BackendData& data,
    const CeedScalar *U, const CeedScalar *B, CeedScalar *V) {
  CeedScalar r_B[Q1d];
  for (int i = 0; i < Q1d; ++i)
  {
    r_B[i] = B[data.tidx + i*P1d];
  }
  for (int k = 0; k < P1d; ++k) {
    data.slice[data.tidx+data.tidy*Q1d] = U[k];
    __syncthreads();
    V[k] = 0.0;
    if (data.tidx<P1d) {
      for (int i = 0; i < Q1d; ++i) {
        V[k] += r_B[i] * data.slice[i + data.tidy*Q1d];//contract x direction
      }
    }
    __syncthreads();
  }
}

template <int NCOMP, int P1d, int Q1d>
inline __device__ void ContractTransposeAddX3d(BackendData& data,
    const CeedScalar *U, const CeedScalar *B, CeedScalar *V) {
  CeedScalar r_B[Q1d];
  for (int i = 0; i < Q1d; ++i)
  {
    r_B[i] = B[data.tidx + i*P1d];
  }
  for (int k = 0; k < P1d; ++k) {
    data.slice[data.tidx+data.tidy*Q1d] = U[k];
    __syncthreads();
    if (data.tidx<P1d) {
      for (int i = 0; i < Q1d; ++i) {
        V[k] += r_B[i] * data.slice[i + data.tidy*Q1d];//contract x direction
      }
    }
    __syncthreads();
  }
}

template <int NCOMP, int P1d, int Q1d>
inline __device__ void interp3d(BackendData& data, const CeedScalar *__restrict__ r_U, const CeedScalar *c_B,
                                CeedScalar *__restrict__ r_V) {
  CeedScalar r_t1[Q1d];
  CeedScalar r_t2[Q1d];
  for(int comp=0; comp<NCOMP; comp++) {
    ContractX3d<NCOMP,P1d,Q1d>(data, r_U+comp*P1d, c_B, r_t1);
    ContractY3d<NCOMP,P1d,Q1d>(data, r_t1, c_B, r_t2);
    ContractZ3d<NCOMP,P1d,Q1d>(data, r_t2, c_B, r_V+comp*Q1d);
  }
}

template <int NCOMP, int P1d, int Q1d>
inline __device__ void interpTranspose3d(BackendData& data, const CeedScalar *__restrict__ r_U, const CeedScalar *c_B,
                                CeedScalar *__restrict__ r_V) {
  CeedScalar r_t1[Q1d];
  CeedScalar r_t2[Q1d];
  for(int comp=0; comp<NCOMP; comp++) {
    ContractTransposeZ3d<NCOMP,P1d,Q1d>(data, r_U+comp*Q1d, c_B, r_t1);
    ContractTransposeY3d<NCOMP,P1d,Q1d>(data, r_t1, c_B, r_t2);
    ContractTransposeX3d<NCOMP,P1d,Q1d>(data, r_t2, c_B, r_V+comp*P1d);
  }
}

template <int NCOMP, int P1d, int Q1d>
inline __device__ void grad3d(BackendData& data, const CeedScalar *__restrict__ r_U,
                              const CeedScalar *c_B, const CeedScalar *c_G,
                              CeedScalar *__restrict__ r_V) {
  CeedScalar r_t1[Q1d];
  CeedScalar r_t2[Q1d];
  for(int comp=0; comp<NCOMP; comp++) {
    ContractX3d<NCOMP,P1d,Q1d>(data, r_U+comp*P1d, c_G, r_t1);
    ContractY3d<NCOMP,P1d,Q1d>(data, r_t1, c_B, r_t2);
    ContractZ3d<NCOMP,P1d,Q1d>(data, r_t2, c_B, r_V+comp*Q1d+0*NCOMP*Q1d);
    ContractX3d<NCOMP,P1d,Q1d>(data, r_U+comp*P1d, c_B, r_t1);
    ContractY3d<NCOMP,P1d,Q1d>(data, r_t1, c_G, r_t2);
    ContractZ3d<NCOMP,P1d,Q1d>(data, r_t2, c_B, r_V+comp*Q1d+1*NCOMP*Q1d);
    ContractX3d<NCOMP,P1d,Q1d>(data, r_U+comp*P1d, c_B, r_t1);
    ContractY3d<NCOMP,P1d,Q1d>(data, r_t1, c_B, r_t2);
    ContractZ3d<NCOMP,P1d,Q1d>(data, r_t2, c_G, r_V+comp*Q1d+2*NCOMP*Q1d);
  }
}

template <int NCOMP, int P1d, int Q1d>
inline __device__ void gradTranspose3d(BackendData& data, const CeedScalar *__restrict__ r_U,
                                       const CeedScalar *c_B, const CeedScalar *c_G,
                                       CeedScalar *__restrict__ r_V) {
  CeedScalar r_t1[Q1d];
  CeedScalar r_t2[Q1d];
  for(int comp=0; comp<NCOMP; comp++) {
    ContractTransposeZ3d<NCOMP,P1d,Q1d>(data, r_U+comp*Q1d+0*NCOMP*Q1d, c_B, r_t1);
    ContractTransposeY3d<NCOMP,P1d,Q1d>(data, r_t1, c_B, r_t2);
    ContractTransposeX3d<NCOMP,P1d,Q1d>(data, r_t2, c_G, r_V+comp*P1d);
    ContractTransposeZ3d<NCOMP,P1d,Q1d>(data, r_U+comp*Q1d+1*NCOMP*Q1d, c_B, r_t1);
    ContractTransposeY3d<NCOMP,P1d,Q1d>(data, r_t1, c_G, r_t2);
    ContractTransposeAddX3d<NCOMP,P1d,Q1d>(data, r_t2, c_B, r_V+comp*P1d);
    ContractTransposeZ3d<NCOMP,P1d,Q1d>(data, r_U+comp*Q1d+2*NCOMP*Q1d, c_G, r_t1);
    ContractTransposeY3d<NCOMP,P1d,Q1d>(data, r_t1, c_B, r_t2);
    ContractTransposeAddX3d<NCOMP,P1d,Q1d>(data, r_t2, c_B, r_V+comp*P1d);
  }
}

template <int NCOMP, int P1d, int Q1d>
inline __device__ void gradColo3d(BackendData& data, const CeedScalar *__restrict__ r_U,
                                  const CeedScalar *c_B, const CeedScalar *c_G,
                                  CeedScalar *__restrict__ r_V) {
  CeedScalar r_t1[Q1d];
  CeedScalar r_t2[Q1d];
  for(int comp=0; comp<NCOMP; comp++) {
    ContractX3d<NCOMP,P1d,Q1d>(data, r_U+comp*P1d, c_B, r_t1);
    ContractY3d<NCOMP,P1d,Q1d>(data, r_t1, c_B, r_t2);
    ContractZ3d<NCOMP,P1d,Q1d>(data, r_t2, c_B, r_t1);
    ContractX3d<NCOMP,Q1d,Q1d>(data, r_t1, c_G, r_V+comp*Q1d+0*NCOMP*Q1d);
    ContractY3d<NCOMP,Q1d,Q1d>(data, r_t1, c_G, r_V+comp*Q1d+1*NCOMP*Q1d);
    ContractZ3d<NCOMP,Q1d,Q1d>(data, r_t1, c_G, r_V+comp*Q1d+2*NCOMP*Q1d);
  }
}

template <int NCOMP, int P1d, int Q1d>
inline __device__ void gradColoTranspose3d(BackendData& data, const CeedScalar *__restrict__ r_U,
                                           const CeedScalar *c_B, const CeedScalar *c_G,
                                           CeedScalar *__restrict__ r_V) {
  CeedScalar r_t1[Q1d];
  CeedScalar r_t2[Q1d];
  for(int comp=0; comp<NCOMP; comp++) {
    ContractTransposeZ3d<NCOMP,Q1d,Q1d>(data, r_U+comp*Q1d+2*NCOMP*Q1d, c_G, r_t1);
    ContractTransposeAddY3d<NCOMP,Q1d,Q1d>(data, r_U+comp*Q1d+1*NCOMP*Q1d, c_G, r_t1);
    ContractTransposeAddX3d<NCOMP,Q1d,Q1d>(data, r_U+comp*Q1d+0*NCOMP*Q1d, c_G, r_t1);
    ContractTransposeZ3d<NCOMP,P1d,Q1d>(data, r_t1, c_B, r_t2);
    ContractTransposeY3d<NCOMP,P1d,Q1d>(data, r_t2, c_B, r_t1);
    ContractTransposeX3d<NCOMP,P1d,Q1d>(data, r_t1, c_B, r_V+comp*P1d);
  }
}

template <int Q1d>
inline __device__ void weight1d(BackendData& data, const CeedScalar *qweight1d, CeedScalar *w) {
  *w = qweight1d[data.tidx];
}

template <int Q1d>
inline __device__ void weight2d(BackendData& data, const CeedScalar *qweight1d, CeedScalar *w) {
  *w = qweight1d[data.tidx]*qweight1d[data.tidy];
}

template <int Q1d>
inline __device__ void weight3d(BackendData& data, const CeedScalar *qweight1d, CeedScalar *w) {
  const CeedScalar pw = qweight1d[data.tidx]*qweight1d[data.tidy];
  for (int z = 0; z < Q1d; ++z)
  {
    w[z] = pw*qweight1d[z];
  }
}

);

extern "C" int CeedCudaGenOperatorBuild(CeedOperator op) {

	using std::ostringstream;
  using std::string;
  int ierr;
  bool setupdone;
  ierr = CeedOperatorGetSetupStatus(op, &setupdone); CeedChk(ierr);
  if (setupdone) return 0;
  Ceed ceed;
  ierr = CeedOperatorGetCeed(op, &ceed); CeedChk(ierr);
  CeedOperator_Cuda_gen *data;
  ierr = CeedOperatorGetData(op, (void**)&data); CeedChk(ierr);
  CeedQFunction qf;
  CeedQFunction_Cuda_gen *qf_data;
  ierr = CeedOperatorGetQFunction(op, &qf); CeedChk(ierr);
  ierr = CeedQFunctionGetData(qf, (void **)&qf_data); CeedChk(ierr);
  CeedInt Q, P1d, Q1d = -1, numelements, elemsize, numinputfields, numoutputfields, ncomp, dim, nnodes;
  ierr = CeedOperatorGetNumQuadraturePoints(op, &Q); CeedChk(ierr);
  ierr = CeedOperatorGetNumElements(op, &numelements); CeedChk(ierr);
  ierr = CeedQFunctionGetNumArgs(qf, &numinputfields, &numoutputfields);
  CeedChk(ierr);
  CeedOperatorField *opinputfields, *opoutputfields;
  ierr = CeedOperatorGetFields(op, &opinputfields, &opoutputfields);
  CeedChk(ierr);
  CeedQFunctionField *qfinputfields, *qfoutputfields;
  ierr = CeedQFunctionGetFields(qf, &qfinputfields, &qfoutputfields);
  CeedChk(ierr);
  CeedEvalMode emode;
  CeedTransposeMode lmode;
  CeedBasis basis;
  CeedBasis_Cuda_shared *basis_data;
  CeedElemRestriction Erestrict;
  CeedElemRestriction_Cuda_reg *restr_data;

  ostringstream code;
  string devFunctions(deviceFunctions);

  // Add atomicAdd function for old NVidia architectures
  struct cudaDeviceProp prop;
  Ceed delegate;
  CeedGetDelegate(ceed, &delegate);
  Ceed_Cuda *ceed_data;
  ierr = CeedGetData(delegate, (void **)&ceed_data); CeedChk(ierr);
  ierr = cudaGetDeviceProperties(&prop, ceed_data->deviceId);
  if(prop.major<6){
    code << atomicAdd;
  }

  code << devFunctions;

  string qFunction(qf_data->qFunctionSource);

  code << "\n#define CEED_QFUNCTION(name) inline __device__ int name\n";
  code << "\n#define CeedPragmaSIMD\n";
  code << qFunction;

  // Setup
  code << "\nextern \"C\" __global__ void oper(CeedInt nelem, void* ctx, CudaFieldsInt indices, CudaFields fields, CudaFields B, CudaFields G, CeedScalar* W) {\n";
  // Input Evecs and Restriction
  for (CeedInt i = 0; i < numinputfields; i++) {
    ierr = CeedQFunctionFieldGetEvalMode(qfinputfields[i], &emode);
    CeedChk(ierr);
    if (emode == CEED_EVAL_WEIGHT) { // Skip
    } else {
      code << "const CeedScalar* d_u" <<i<<" = fields.in["<<i<<"];\n";
      if (emode != CEED_EVAL_NONE)
      {
        ierr = CeedOperatorFieldGetBasis(opinputfields[i], &basis); CeedChk(ierr);
        bool isTensor;
        ierr = CeedBasisGetTensorStatus(basis, &isTensor); CeedChk(ierr);
        //TODO check that all are the same
        ierr = CeedBasisGetDimension(basis, &dim); CeedChk(ierr);
        if (isTensor)
        {
          //TODO check that all are the same
          ierr = CeedBasisGetNumQuadraturePoints1D(basis, &Q1d); CeedChk(ierr);
        } else {
          return CeedError(ceed, 1, "Backend does not implement operators with non-tensor basis");
        }
      }
    }
  }
  data->dim = dim;
  data->Q1d = Q1d;

  for (CeedInt i = 0; i < numoutputfields; i++) {
    code << "CeedScalar* d_v"<<i<<" = fields.out["<<i<<"];\n";
  }
  code << "const CeedInt Dim = "<<dim<<";\n";
  code << "const CeedInt Q1d = "<<Q1d<<";\n";
  // code << "const CeedInt Q   = "<<Q<<";\n";
  code << "extern __shared__ CeedScalar slice[];\n";
  code << "BackendData data;\n";
  code << "data.tidx = threadIdx.x;\n";
  code << "data.tidy = threadIdx.y;\n";
  code << "data.tidz = threadIdx.z;\n";
  code << "data.tid  = threadIdx.x + threadIdx.y*blockDim.x + threadIdx.z*blockDim.y*blockDim.x;\n";
  code << "data.slice = slice+data.tidz*Q1d"<<(dim>1?"*Q1d":"")<<";\n";
  for (CeedInt i = 0; i < numinputfields; i++) {
    code << "// Input field "<<i<<"\n";
    // Get elemsize, emode, ncomp
    ierr = CeedOperatorFieldGetElemRestriction(opinputfields[i], &Erestrict);
    CeedChk(ierr);
    ierr = CeedElemRestrictionGetElementSize(Erestrict, &elemsize);
    CeedChk(ierr);
    ierr = CeedQFunctionFieldGetEvalMode(qfinputfields[i], &emode);
    CeedChk(ierr);
    ierr = CeedElemRestrictionGetNumComponents(Erestrict, &ncomp);
    CeedChk(ierr);
    // Basis action
    switch (emode) {
    case CEED_EVAL_NONE:
<<<<<<< HEAD
      ierr = CeedElemRestrictionGetNumDoF(Erestrict, &ndof); CeedChk(ierr);
      code << "const CeedInt ncomp_in_"<<i<<" = "<<ncomp<<";\n";
      code << "const CeedInt nquads_in_"<<i<<" = "<<ndof<<";\n";
=======
      ierr = CeedElemRestrictionGetNumNodes(Erestrict, &nnodes); CeedChk(ierr);
      code << "  const CeedInt ncomp_in_"<<i<<" = "<<ncomp<<";\n";
      code << "  const CeedInt nquads_in_"<<i<<" = "<<nnodes<<";\n";
>>>>>>> ee07ded2
      break;
    case CEED_EVAL_INTERP:
      ierr = CeedOperatorFieldGetBasis(opinputfields[i], &basis); CeedChk(ierr);
      ierr = CeedBasisGetNumNodes1D(basis, &P1d); CeedChk(ierr);
<<<<<<< HEAD
      ierr = CeedElemRestrictionGetNumDoF(Erestrict, &ndof); CeedChk(ierr);
      code << "const CeedInt P_in_"<<i<<" = "<<P1d<<";\n";
      code << "const CeedInt ncomp_in_"<<i<<" = "<<ncomp<<";\n";
      code << "const CeedInt ndofs_in_"<<i<<" = "<<ndof<<";\n";
=======
      ierr = CeedElemRestrictionGetNumNodes(Erestrict, &nnodes); CeedChk(ierr);
      code << "  const CeedInt P_in_"<<i<<" = "<<P1d<<";\n";
      code << "  const CeedInt ncomp_in_"<<i<<" = "<<ncomp<<";\n";
      code << "  const CeedInt nnodes_in_"<<i<<" = "<<nnodes<<";\n";
>>>>>>> ee07ded2
      ierr = CeedBasisGetData(basis, (void **)&basis_data); CeedChk(ierr);
      data->B.in[i] = basis_data->d_interp1d;
      code << "__shared__ double s_B_in_"<<i<<"["<<P1d*Q1d<<"];\n";
      code << "loadMatrix<P_in_"<<i<<",Q1d>(data, B.in["<<i<<"], s_B_in_"<<i<<");\n";
      break;
    case CEED_EVAL_GRAD:
      ierr = CeedOperatorFieldGetBasis(opinputfields[i], &basis); CeedChk(ierr);
<<<<<<< HEAD
      ierr = CeedElemRestrictionGetNumDoF(Erestrict, &ndof); CeedChk(ierr);
      code << "const CeedInt ncomp_in_"<<i<<" = "<<ncomp<<";\n";
      code << "const CeedInt ndofs_in_"<<i<<" = "<<ndof<<";\n";
=======
      ierr = CeedElemRestrictionGetNumNodes(Erestrict, &nnodes); CeedChk(ierr);
      code << "  const CeedInt ncomp_in_"<<i<<" = "<<ncomp<<";\n";
      code << "  const CeedInt nnodes_in_"<<i<<" = "<<nnodes<<";\n";
>>>>>>> ee07ded2
      ierr = CeedBasisGetNumNodes1D(basis, &P1d); CeedChk(ierr);
      code << "const CeedInt P_in_"<<i<<" = "<<P1d<<";\n";
      ierr = CeedBasisGetData(basis, (void **)&basis_data); CeedChk(ierr);
      data->B.in[i] = basis_data->d_interp1d;
      code << "__shared__ double s_B_in_"<<i<<"["<<P1d*Q1d<<"];\n";
      code << "loadMatrix<P_in_"<<i<<",Q1d>(data, B.in["<<i<<"], s_B_in_"<<i<<");\n";
      if (basis_data->d_colograd1d) {
        data->G.in[i] = basis_data->d_colograd1d;
        code << "__shared__ double s_G_in_"<<i<<"["<<Q1d*Q1d<<"];\n";
        code << "loadMatrix<Q1d,Q1d>(data, G.in["<<i<<"], s_G_in_"<<i<<");\n";
      } else {
        data->G.in[i] = basis_data->d_grad1d;
        code << "__shared__ double s_G_in_"<<i<<"["<<P1d*Q1d<<"];\n";
        code << "loadMatrix<P_in_"<<i<<",Q1d>(data, G.in["<<i<<"], s_G_in_"<<i<<");\n";
      }
      break;
    case CEED_EVAL_WEIGHT:
      break; // No action
    case CEED_EVAL_DIV:
      break; // TODO: Not implemented
    case CEED_EVAL_CURL:
      break; // TODO: Not implemented
    }
  }
  for (CeedInt i = 0; i < numoutputfields; i++) {
    code << "// Output field "<<i<<"\n";
    // Get elemsize, emode, ncomp
    ierr = CeedOperatorFieldGetElemRestriction(opoutputfields[i], &Erestrict);
    CeedChk(ierr);
    ierr = CeedElemRestrictionGetElementSize(Erestrict, &elemsize);
    CeedChk(ierr);
    ierr = CeedQFunctionFieldGetEvalMode(qfoutputfields[i], &emode);
    CeedChk(ierr);
    ierr = CeedElemRestrictionGetNumComponents(Erestrict, &ncomp);
    CeedChk(ierr);
    // Basis action
    switch (emode) {
    case CEED_EVAL_NONE:
<<<<<<< HEAD
      code << "const CeedInt ncomp_out_"<<i<<" = "<<ncomp<<";\n";
      ierr = CeedElemRestrictionGetNumDoF(Erestrict, &ndof); CeedChk(ierr);
      ierr = CeedOperatorFieldGetLMode(opoutputfields[i], &lmode); CeedChk(ierr);
      code << "const CeedInt nquads_out_"<<i<<" = "<<ndof<<";\n";
=======
      code << "  const CeedInt ncomp_out_"<<i<<" = "<<ncomp<<";\n";
      ierr = CeedElemRestrictionGetNumNodes(Erestrict, &nnodes); CeedChk(ierr);
      ierr = CeedOperatorFieldGetLMode(opoutputfields[i], &lmode); CeedChk(ierr);
      code << "  const CeedInt nquads_out_"<<i<<" = "<<nnodes<<";\n";
>>>>>>> ee07ded2
      break; // No action
    case CEED_EVAL_INTERP:
      code << "const CeedInt ncomp_out_"<<i<<" = "<<ncomp<<";\n";
      ierr = CeedOperatorFieldGetBasis(opoutputfields[i], &basis); CeedChk(ierr);
      ierr = CeedBasisGetNumNodes1D(basis, &P1d); CeedChk(ierr);
      code << "const CeedInt P_out_"<<i<<" = "<<P1d<<";\n";
      ierr = CeedBasisGetData(basis, (void **)&basis_data); CeedChk(ierr);
      data->B.out[i] = basis_data->d_interp1d;
<<<<<<< HEAD
      code << "__shared__ double s_B_out_"<<i<<"["<<P1d*Q1d<<"];\n";
      code << "loadMatrix<P_out_"<<i<<",Q1d>(data, B.out["<<i<<"], s_B_out_"<<i<<");\n";
      ierr = CeedElemRestrictionGetNumDoF(Erestrict, &ndof); CeedChk(ierr);
      code << "const CeedInt ndofs_out_"<<i<<" = "<<ndof<<";\n";
=======
      code << "  __shared__ double s_B_out_"<<i<<"["<<P1d*Q1d<<"];\n";
      code << "  loadMatrix<P_out_"<<i<<",Q1d>(data, B.out["<<i<<"], s_B_out_"<<i<<");\n";
      ierr = CeedElemRestrictionGetNumNodes(Erestrict, &nnodes); CeedChk(ierr);
      code << "  const CeedInt nnodes_out_"<<i<<" = "<<nnodes<<";\n";
>>>>>>> ee07ded2
      break;
    case CEED_EVAL_GRAD:
      code << "const CeedInt ncomp_out_"<<i<<" = "<<ncomp<<";\n";
      ierr = CeedOperatorFieldGetBasis(opoutputfields[i], &basis); CeedChk(ierr);
      ierr = CeedBasisGetNumNodes1D(basis, &P1d); CeedChk(ierr);
      code << "const CeedInt P_out_"<<i<<" = "<<P1d<<";\n";
      ierr = CeedBasisGetData(basis, (void **)&basis_data); CeedChk(ierr);
      data->B.out[i] = basis_data->d_interp1d;
<<<<<<< HEAD
      code << "__shared__ double s_B_out_"<<i<<"["<<P1d*Q1d<<"];\n";
      code << "loadMatrix<P_out_"<<i<<",Q1d>(data, B.out["<<i<<"], s_B_out_"<<i<<");\n";
      if (basis_data->d_colograd1d) {
        data->G.out[i] = basis_data->d_colograd1d;
        code << "__shared__ double s_G_out_"<<i<<"["<<Q1d*Q1d<<"];\n";
        code << "loadMatrix<Q1d,Q1d>(data, G.out["<<i<<"], s_G_out_"<<i<<");\n";
      } else {
        data->G.out[i] = basis_data->d_grad1d;
        code << "__shared__ double s_G_out_"<<i<<"["<<P1d*Q1d<<"];\n";
        code << "loadMatrix<P_out_"<<i<<",Q1d>(data, G.out["<<i<<"], s_G_out_"<<i<<");\n";
      }
      ierr = CeedElemRestrictionGetNumDoF(Erestrict, &ndof); CeedChk(ierr);
      code << "const CeedInt ndofs_out_"<<i<<" = "<<ndof<<";\n";
=======
      data->G.out[i] = basis_data->d_grad1d;
      code << "  __shared__ double s_B_out_"<<i<<"["<<P1d*Q1d<<"];\n";
      code << "  __shared__ double s_G_out_"<<i<<"["<<P1d*Q1d<<"];\n";
      code << "  loadMatrix<P_out_"<<i<<",Q1d>(data, B.out["<<i<<"], s_B_out_"<<i<<");\n";
      code << "  loadMatrix<P_out_"<<i<<",Q1d>(data, G.out["<<i<<"], s_G_out_"<<i<<");\n";
      ierr = CeedElemRestrictionGetNumNodes(Erestrict, &nnodes); CeedChk(ierr);
      code << "  const CeedInt nnodes_out_"<<i<<" = "<<nnodes<<";\n";
>>>>>>> ee07ded2
      break;
    case CEED_EVAL_WEIGHT: {
      Ceed ceed;
      ierr = CeedOperatorGetCeed(op, &ceed); CeedChk(ierr);
      return CeedError(ceed, 1,
                       "CEED_EVAL_WEIGHT cannot be an output evaluation mode");
      break; // Should not occur
    }
    case CEED_EVAL_DIV:
      break; // TODO: Not implemented
    case CEED_EVAL_CURL:
      break; // TODO: Not implemented
    }
  }
  code << "\n";
  code << "__syncthreads();\n";
  code << "for (CeedInt elem = blockIdx.x*blockDim.z + threadIdx.z; elem < nelem; elem += gridDim.x*blockDim.z) {\n";
  // Input basis apply if needed
  for (CeedInt i = 0; i < numinputfields; i++) {
    code << "  // Input field "<<i<<"\n";
    // Get elemsize, emode, ncomp
    ierr = CeedOperatorFieldGetElemRestriction(opinputfields[i], &Erestrict);
    CeedChk(ierr);
    ierr = CeedElemRestrictionGetElementSize(Erestrict, &elemsize);
    CeedChk(ierr);
    ierr = CeedQFunctionFieldGetEvalMode(qfinputfields[i], &emode);
    CeedChk(ierr);
    ierr = CeedElemRestrictionGetNumComponents(Erestrict, &ncomp);
    CeedChk(ierr);
    // Basis action
    switch (emode) {
    case CEED_EVAL_NONE:
      if (!basis_data->d_colograd1d) {
        code << "  CeedScalar r_t"<<i<<"[ncomp_in_"<<i<<"];\n";
        ierr = CeedOperatorFieldGetLMode(opinputfields[i], &lmode); CeedChk(ierr);
        code << "  readQuads"<<(lmode==CEED_NOTRANSPOSE?"":"Transpose")<<dim<<"d<ncomp_in_"<<i<<",Q1d>(data, nquads_in_"<<i<<", elem, d_u"<<i<<", r_t"<<i<<");\n";
      }
      break;
    case CEED_EVAL_INTERP:
      code << "  CeedScalar r_u"<<i<<"[ncomp_in_"<<i<<"*P_in_"<<i<<"];\n";
      ierr = CeedOperatorFieldGetLMode(opinputfields[i], &lmode); CeedChk(ierr);
      ierr = CeedElemRestrictionGetData(Erestrict, (void **)&restr_data); CeedChk(ierr);
      data->indices.in[i] = restr_data->d_ind;
      code << "  readDofs"<<(lmode==CEED_NOTRANSPOSE?"":"Transpose")<<dim<<"d<ncomp_in_"<<i<<",P_in_"<<i<<">(data, nnodes_in_"<<i<<", elem, indices.in["<<i<<"], d_u"<<i<<", r_u"<<i<<");\n";
      code << "  CeedScalar r_t"<<i<<"[ncomp_in_"<<i<<"*Q1d];\n";
      code << "  interp"<<dim<<"d<ncomp_in_"<<i<<",P_in_"<<i<<",Q1d>(data, r_u"<<i<<", s_B_in_"<<i<<", r_t"<<i<<");\n";
      break;
    case CEED_EVAL_GRAD:
      code << "  CeedScalar r_u"<<i<<"[ncomp_in_"<<i<<"*P_in_"<<i<<"];\n";
      ierr = CeedOperatorFieldGetLMode(opinputfields[i], &lmode); CeedChk(ierr);
      ierr = CeedElemRestrictionGetData(Erestrict, (void **)&restr_data); CeedChk(ierr);
      data->indices.in[i] = restr_data->d_ind;
<<<<<<< HEAD
      code << "  readDofs"<<(lmode==CEED_NOTRANSPOSE?"":"Transpose")<<dim<<"d<ncomp_in_"<<i<<",P_in_"<<i<<">(data, ndofs_in_"<<i<<", elem, indices.in["<<i<<"], d_u"<<i<<", r_u"<<i<<");\n";
      if (basis_data->d_colograd1d) {
        code << "  CeedScalar r_t"<<i<<"[ncomp_in_"<<i<<"*Q1d];\n";
        code << "  interp"<<dim<<"d<ncomp_in_"<<i<<",P_in_"<<i<<",Q1d>(data, r_u"<<i<<", s_B_in_"<<i<<", r_t"<<i<<");\n";
      } else {
        code << "  CeedScalar r_t"<<i<<"[ncomp_in_"<<i<<"*Dim*Q1d];\n";
        code << "  grad"<<dim<<"d<ncomp_in_"<<i<<",P_in_"<<i<<",Q1d>(data, r_u"<<i<<", s_B_in_"<<i<<", s_G_in_"<<i<<", r_t"<<i<<");\n";
      }
=======
      code << "  readDofs"<<(lmode==CEED_NOTRANSPOSE?"":"Transpose")<<dim<<"d<ncomp_in_"<<i<<",P_in_"<<i<<">(data, nnodes_in_"<<i<<", elem, indices.in["<<i<<"], d_u"<<i<<", r_u"<<i<<");\n";
      code << "  CeedScalar r_t"<<i<<"[ncomp_in_"<<i<<"*Dim*Q1d];\n";
      code << "  grad"<<dim<<"d<ncomp_in_"<<i<<",P_in_"<<i<<",Q1d>(data, r_u"<<i<<", s_B_in_"<<i<<", s_G_in_"<<i<<", r_t"<<i<<");\n";
>>>>>>> ee07ded2
      break;
    case CEED_EVAL_WEIGHT:
      code << "  CeedScalar r_t"<<i<<"[Q1d];\n";
      ierr = CeedOperatorFieldGetBasis(opinputfields[i], &basis); CeedChk(ierr);
      ierr = CeedBasisGetData(basis, (void **)&basis_data); CeedChk(ierr);
      data->W = basis_data->d_qweight1d;
      code << "  weight"<<dim<<"d<Q1d>(data, W, r_t"<<i<<");\n";
      break; // No action
    case CEED_EVAL_DIV:
      break; // TODO: Not implemented
    case CEED_EVAL_CURL:
      break; // TODO: Not implemented
    }
  }

  // Q function
  for (CeedInt i = 0; i < numoutputfields; i++) {
      code << "  // Output field "<<i<<"\n";
    ierr = CeedQFunctionFieldGetEvalMode(qfoutputfields[i], &emode);
    CeedChk(ierr);
    if (emode==CEED_EVAL_GRAD)
    {
      if (basis_data->d_colograd1d) {
        //Accumulator for gradient slices
        code << "  CeedScalar r_tt"<<i<<"[ncomp_out_"<<i<<"*Q1d];\n";
        code << "  for (int i = 0; i < ncomp_out_"<<i<<"; ++i) {\n";
        code << "    for (int j = 0; j < Q1d; ++j) {\n";
        code << "      r_tt"<<i<<"[j + i*Q1d] = 0.0;\n";
        code << "    }\n";
        code << "  }\n";
      } else {
        code << "  CeedScalar r_tt"<<i<<"[ncomp_out_"<<i<<"*Dim*Q1d];\n";
      }
    }
    if (emode==CEED_EVAL_NONE || emode==CEED_EVAL_INTERP)
    {
      code << "  CeedScalar r_tt"<<i<<"[ncomp_out_"<<i<<"*Q1d];\n";
    }
  }
<<<<<<< HEAD
  //We treat quadrature points per slice in 3d to save registers
  code << "// QFunction\n";
  if (basis_data->d_colograd1d) {
    code << "#pragma unroll\n";
    code << "for(CeedInt q=0; q<Q1d; q++) {\n";
    for (CeedInt i = 0; i < numinputfields; i++) {
      code << "  // Input field "<<i<<"\n";
      // Get elemsize, emode, ncomp
      ierr = CeedQFunctionFieldGetEvalMode(qfinputfields[i], &emode);
      CeedChk(ierr);
      // Basis action
      switch (emode) {
      case CEED_EVAL_NONE:
        code << "  CeedScalar r_q"<<i<<"[ncomp_in_"<<i<<"];\n";
        ierr = CeedOperatorFieldGetLMode(opinputfields[i], &lmode); CeedChk(ierr);
        code << "  readSliceQuads"<<(lmode==CEED_NOTRANSPOSE?"":"Transpose")<<"3d<ncomp_in_"<<i<<",Q1d>(data, nquads_in_"<<i<<", elem, q, d_u"<<i<<", r_q"<<i<<");\n";
        break;
      case CEED_EVAL_INTERP:
        code << "  CeedScalar r_q"<<i<<"[ncomp_in_"<<i<<"];\n";
        code << "  for (CeedInt j = 0; j < ncomp_in_"<<i<<" ; ++j) {\n";
        code << "    r_q"<<i<<"[j] = r_t"<<i<<"[q + j*Q1d];\n";
        code << "  }\n";
        break;
      case CEED_EVAL_GRAD:
        code << "  CeedScalar r_q"<<i<<"[ncomp_in_"<<i<<"*Dim];\n";
        //TODO put the following in colograd3d
        code << "  for (int comp = 0; comp < ncomp_in_"<<i<<"; ++comp) {\n";
        code << "    data.slice[data.tidx+data.tidy*Q1d] = r_t"<<i<<"[q + comp*Q1d];\n";
        code << "    __syncthreads();\n";
        code << "    // X derivative\n";
        code << "    r_q"<<i<<"[comp+0*ncomp_in_"<<i<<"] = 0.0;\n";
        code << "    for (int i = 0; i < Q1d; ++i) {\n";
        code << "      r_q"<<i<<"[comp+0*ncomp_in_"<<i<<"] += s_G_in_"<<i<<"[i + data.tidx*Q1d] * data.slice[i + data.tidy*Q1d];//contract x direction (X derivative)\n";
        code << "    }\n";
        code << "    // Y derivative\n";
        code << "    r_q"<<i<<"[comp+1*ncomp_in_"<<i<<"] = 0.0;\n";
        code << "    for (int i = 0; i < Q1d; ++i) {\n";
        code << "      r_q"<<i<<"[comp+1*ncomp_in_"<<i<<"] += s_G_in_"<<i<<"[i + data.tidy*Q1d] * data.slice[data.tidx + i*Q1d];//contract y direction (Y derivative)\n";
        code << "    }\n";
        code << "    // Z derivative\n";
        code << "    r_q"<<i<<"[comp+2*ncomp_in_"<<i<<"] = 0.0;\n";
        code << "    for (int i = 0; i < Q1d; ++i) {\n";
        code << "      r_q"<<i<<"[comp+2*ncomp_in_"<<i<<"] += s_G_in_"<<i<<"[i + q*Q1d] * r_t"<<i<<"[i + comp*Q1d];//contract z direction (Z derivative)\n";
        code << "    }\n";
        code << "    __syncthreads();\n";
        code << "  }\n";
        break;
      case CEED_EVAL_WEIGHT:
        code << "  CeedScalar r_q"<<i<<"[1];\n";
        code << "  r_q"<<i<<"[0] = r_t"<<i<<"[q];\n";
        break; // No action
      case CEED_EVAL_DIV:
        break; // TODO: Not implemented
      case CEED_EVAL_CURL:
        break; // TODO: Not implemented
      }
    }
    for (CeedInt i = 0; i < numoutputfields; i++) {
      code << "  // Output field "<<i<<"\n";
      ierr = CeedQFunctionFieldGetEvalMode(qfoutputfields[i], &emode);
      CeedChk(ierr);
      // Basis action
      switch (emode) {
      case CEED_EVAL_NONE:
        code << "  CeedScalar r_qq"<<i<<"[ncomp_out_"<<i<<"];\n";
        break; // No action
      case CEED_EVAL_INTERP:
        code << "  CeedScalar r_qq"<<i<<"[ncomp_out_"<<i<<"];\n";
        break;
      case CEED_EVAL_GRAD:
        code << "  CeedScalar r_qq"<<i<<"[ncomp_out_"<<i<<"*Dim];\n";
        break;
      case CEED_EVAL_WEIGHT:
        break; // Should not occur
      case CEED_EVAL_DIV:
        break; // TODO: Not implemented
      case CEED_EVAL_CURL:
        break; // TODO: Not implemented
      }
    }
  } else {
    for (CeedInt i = 0; i < numinputfields; i++) {
      code << "  CeedScalar* r_q"<<i<<" = r_t"<<i<<";\n";
    }
    for (CeedInt i = 0; i < numoutputfields; i++) {
      code << "  CeedScalar* r_qq"<<i<<" = r_tt"<<i<<";\n";
    }
  }
  string qFunctionName(qf_data->qFunctionName);
  code << "  "<<qFunctionName<<"(ctx, 1, ";
  for (CeedInt i = 0; i < numinputfields; i++) {
    code << "r_q"<<i<<", ";
=======
  code << "  CeedScalar* in["<<numinputfields<<"];\n";
  for (CeedInt i = 0; i < numinputfields; i++) {
    code << "  in["<<i<<"] = r_t"<<i<<";\n";
>>>>>>> ee07ded2
  }
  code << "  CeedScalar* out["<<numoutputfields<<"];\n";
  for (CeedInt i = 0; i < numoutputfields; i++) {
<<<<<<< HEAD
    code << "r_qq"<<i;
    if (i<numoutputfields-1)
    {
      code << ", ";
    }
=======
    code << "  out["<<i<<"] = r_tt"<<i<<";\n";
>>>>>>> ee07ded2
  }
  string qFunctionName(qf_data->qFunctionName);
  code << "  "<<qFunctionName<<"(ctx, "<<(dim==3?"Q1d":"1")<<", ";
  code << "in, out";
  code << ");\n";
  if (basis_data->d_colograd1d) {
    for (CeedInt i = 0; i < numoutputfields; i++) {
      code << "  // Output field "<<i<<"\n";
      ierr = CeedQFunctionFieldGetEvalMode(qfoutputfields[i], &emode);
      CeedChk(ierr);
      // Basis action
      switch (emode) {
      case CEED_EVAL_NONE:
        code << "  for (CeedInt j = 0; j < ncomp_out_"<<i<<" ; ++j) {\n";
        code << "    r_tt"<<i<<"[q + j*Q1d] = r_qq"<<i<<"[j];\n";
        code << "  }\n";
        break; // No action
      case CEED_EVAL_INTERP:
        code << "  for (CeedInt j = 0; j < ncomp_out_"<<i<<" ; ++j) {\n";
        code << "    r_tt"<<i<<"[q + j*Q1d] = r_qq"<<i<<"[j];\n";
        code << "  }\n";
        break;
      case CEED_EVAL_GRAD:
        //TODO put the following in colograd3dTranspose
        code << "  for (int comp = 0; comp < ncomp_out_"<<i<<"; ++comp) {\n";
        code << "    // X derivative\n";
        code << "    data.slice[data.tidx+data.tidy*Q1d] = r_qq"<<i<<"[comp + 0*ncomp_out_"<<i<<"];\n";
        code << "    __syncthreads();\n";
        code << "    for (int i = 0; i < Q1d; ++i) {\n";
        code << "      r_tt"<<i<<"[q+comp*Q1d] += s_G_out_"<<i<<"[data.tidx + i*Q1d] * data.slice[i + data.tidy*Q1d];//contract x direction (X derivative)\n";
        code << "    }\n";
        code << "    __syncthreads();\n";
        code << "    // Y derivative\n";
        code << "    data.slice[data.tidx+data.tidy*Q1d] = r_qq"<<i<<"[comp + 1*ncomp_out_"<<i<<"];\n";
        code << "    __syncthreads();\n";
        code << "    for (int i = 0; i < Q1d; ++i) {\n";
        code << "      r_tt"<<i<<"[q+comp*Q1d] += s_G_out_"<<i<<"[data.tidy + i*Q1d] * data.slice[data.tidx + i*Q1d];//contract y direction (Y derivative)\n";
        code << "    }\n";
        code << "    __syncthreads();\n";
        code << "    // Z derivative\n";
        code << "    for (int i = 0; i < Q1d; ++i) {\n";
        code << "      r_tt"<<i<<"[i+comp*Q1d] += s_G_out_"<<i<<"[i + q*Q1d] * r_qq"<<i<<"[comp + 2*ncomp_out_"<<i<<"];// PARTIAL contract z direction (Z derivative)\n";
        code << "    }\n";
        code << "  }\n";
        break;
      case CEED_EVAL_WEIGHT:
        break; // Should not occur
      case CEED_EVAL_DIV:
        break; // TODO: Not implemented
      case CEED_EVAL_CURL:
        break; // TODO: Not implemented
      }
    }
    code << "}\n";
  }

  // Output basis apply if needed
  for (CeedInt i = 0; i < numoutputfields; i++) {
    code << "  // Output field "<<i<<"\n";
    // Get elemsize, emode, ncomp
    ierr = CeedOperatorFieldGetElemRestriction(opoutputfields[i], &Erestrict);
    CeedChk(ierr);
    ierr = CeedElemRestrictionGetElementSize(Erestrict, &elemsize);
    CeedChk(ierr);
    ierr = CeedQFunctionFieldGetEvalMode(qfoutputfields[i], &emode);
    CeedChk(ierr);
    ierr = CeedElemRestrictionGetNumComponents(Erestrict, &ncomp);
    CeedChk(ierr);
    // Basis action
    switch (emode) {
    case CEED_EVAL_NONE:
      ierr = CeedOperatorFieldGetLMode(opoutputfields[i], &lmode); CeedChk(ierr);
      code << "  writeQuads"<<(lmode==CEED_NOTRANSPOSE?"":"Transpose")<<dim<<"d<ncomp_out_"<<i<<",Q1d>(data, nquads_out_"<<i<<", elem, r_tt"<<i<<", d_v"<<i<<");\n";
      break; // No action
    case CEED_EVAL_INTERP:
      code << "  CeedScalar r_v"<<i<<"[ncomp_out_"<<i<<"*P_out_"<<i<<"];\n";
      code << "  interpTranspose"<<dim<<"d<ncomp_out_"<<i<<",P_out_"<<i<<",Q1d>(data, r_tt"<<i<<", s_B_out_"<<i<<", r_v"<<i<<");\n";
      ierr = CeedOperatorFieldGetLMode(opoutputfields[i], &lmode); CeedChk(ierr);
      ierr = CeedElemRestrictionGetData(Erestrict, (void **)&restr_data); CeedChk(ierr);
      data->indices.out[i] = restr_data->d_ind;
      code << "  writeDofs"<<(lmode==CEED_NOTRANSPOSE?"":"Transpose")<<dim<<"d<ncomp_out_"<<i<<",P_out_"<<i<<">(data, nnodes_out_"<<i<<", elem, indices.out["<<i<<"], r_v"<<i<<", d_v"<<i<<");\n";
      break;
    case CEED_EVAL_GRAD:
      code << "  CeedScalar r_v"<<i<<"[ncomp_out_"<<i<<"*P_out_"<<i<<"];\n";
      if (basis_data->d_colograd1d) {
        code << "  interpTranspose"<<dim<<"d<ncomp_out_"<<i<<",P_out_"<<i<<",Q1d>(data, r_tt"<<i<<", s_B_out_"<<i<<", r_v"<<i<<");\n";
      } else {
        code << "  gradTranspose"<<dim<<"d<ncomp_out_"<<i<<",P_out_"<<i<<",Q1d>(data, r_tt"<<i<<", s_B_out_"<<i<<", s_G_out_"<<i<<", r_v"<<i<<");\n";
      }
      ierr = CeedOperatorFieldGetLMode(opoutputfields[i], &lmode); CeedChk(ierr);
      ierr = CeedElemRestrictionGetData(Erestrict, (void **)&restr_data); CeedChk(ierr);
      data->indices.out[i] = restr_data->d_ind;
      code << "  writeDofs"<<(lmode==CEED_NOTRANSPOSE?"":"Transpose")<<dim<<"d<ncomp_out_"<<i<<",P_out_"<<i<<">(data, nnodes_out_"<<i<<", elem, indices.out["<<i<<"], r_v"<<i<<", d_v"<<i<<");\n";
      break;
    case CEED_EVAL_WEIGHT: {
      Ceed ceed;
      ierr = CeedOperatorGetCeed(op, &ceed); CeedChk(ierr);
      return CeedError(ceed, 1,
                       "CEED_EVAL_WEIGHT cannot be an output evaluation mode");
      break; // Should not occur
    }
    case CEED_EVAL_DIV:
      break; // TODO: Not implemented
    case CEED_EVAL_CURL:
      break; // TODO: Not implemented
    }
  }

  code << "  }\n";
  code << "}\n\n";

  // std::cout << code.str();

  ierr = CeedCompileCuda(ceed, code.str().c_str(), &data->module, 0); CeedChk(ierr);
  ierr = CeedGetKernelCuda(ceed, data->module, "oper", &data->op);
  CeedChk(ierr);

  ierr = CeedOperatorSetSetupDone(op); CeedChk(ierr);

  return 0;
}<|MERGE_RESOLUTION|>--- conflicted
+++ resolved
@@ -56,10 +56,6 @@
   for(int i=data.tid; i<P*Q; i+=blockDim.x*blockDim.y*blockDim.z) {
     B[i] = d_B[i];
   }
-<<<<<<< HEAD
-  // __syncthreads();
-=======
->>>>>>> ee07ded2
 }
 
 //****
@@ -444,8 +440,8 @@
 
 template <int NCOMP, int Q1d>
 inline __device__ void readSliceQuads3d(BackendData& data, const CeedInt nquads, const CeedInt elem, const CeedInt q, const CeedScalar* d_u, CeedScalar* r_u) {
-  const CeedInt dof = data.tidx + data.tidy*Q1d + q*Q1d*Q1d;
-  const CeedInt ind = dof + elem * Q1d*Q1d*Q1d;
+  const CeedInt node = data.tidx + data.tidy*Q1d + q*Q1d*Q1d;
+  const CeedInt ind = node + elem * Q1d*Q1d*Q1d;
   for(CeedInt comp = 0; comp < NCOMP; ++comp) {
     r_u[comp] = d_u[ind + nquads * comp];
   }
@@ -464,8 +460,8 @@
 
 template <int NCOMP, int Q1d>
 inline __device__ void readSliceQuadsTranspose3d(BackendData& data, const CeedInt nquads, const CeedInt elem, const CeedInt q, const CeedScalar* d_u, CeedScalar* r_u) {
-  const CeedInt dof = data.tidx + data.tidy*Q1d + q*Q1d*Q1d;
-  const CeedInt ind = dof + elem * Q1d*Q1d*Q1d;
+  const CeedInt node = data.tidx + data.tidy*Q1d + q*Q1d*Q1d;
+  const CeedInt ind = node + elem * Q1d*Q1d*Q1d;
   for(CeedInt comp = 0; comp < NCOMP; ++comp) {
     r_u[comp] = d_u[ind * NCOMP + comp];
   }
@@ -890,30 +886,17 @@
     // Basis action
     switch (emode) {
     case CEED_EVAL_NONE:
-<<<<<<< HEAD
-      ierr = CeedElemRestrictionGetNumDoF(Erestrict, &ndof); CeedChk(ierr);
-      code << "const CeedInt ncomp_in_"<<i<<" = "<<ncomp<<";\n";
-      code << "const CeedInt nquads_in_"<<i<<" = "<<ndof<<";\n";
-=======
       ierr = CeedElemRestrictionGetNumNodes(Erestrict, &nnodes); CeedChk(ierr);
       code << "  const CeedInt ncomp_in_"<<i<<" = "<<ncomp<<";\n";
       code << "  const CeedInt nquads_in_"<<i<<" = "<<nnodes<<";\n";
->>>>>>> ee07ded2
       break;
     case CEED_EVAL_INTERP:
       ierr = CeedOperatorFieldGetBasis(opinputfields[i], &basis); CeedChk(ierr);
       ierr = CeedBasisGetNumNodes1D(basis, &P1d); CeedChk(ierr);
-<<<<<<< HEAD
-      ierr = CeedElemRestrictionGetNumDoF(Erestrict, &ndof); CeedChk(ierr);
-      code << "const CeedInt P_in_"<<i<<" = "<<P1d<<";\n";
-      code << "const CeedInt ncomp_in_"<<i<<" = "<<ncomp<<";\n";
-      code << "const CeedInt ndofs_in_"<<i<<" = "<<ndof<<";\n";
-=======
       ierr = CeedElemRestrictionGetNumNodes(Erestrict, &nnodes); CeedChk(ierr);
       code << "  const CeedInt P_in_"<<i<<" = "<<P1d<<";\n";
       code << "  const CeedInt ncomp_in_"<<i<<" = "<<ncomp<<";\n";
       code << "  const CeedInt nnodes_in_"<<i<<" = "<<nnodes<<";\n";
->>>>>>> ee07ded2
       ierr = CeedBasisGetData(basis, (void **)&basis_data); CeedChk(ierr);
       data->B.in[i] = basis_data->d_interp1d;
       code << "__shared__ double s_B_in_"<<i<<"["<<P1d*Q1d<<"];\n";
@@ -921,15 +904,9 @@
       break;
     case CEED_EVAL_GRAD:
       ierr = CeedOperatorFieldGetBasis(opinputfields[i], &basis); CeedChk(ierr);
-<<<<<<< HEAD
-      ierr = CeedElemRestrictionGetNumDoF(Erestrict, &ndof); CeedChk(ierr);
-      code << "const CeedInt ncomp_in_"<<i<<" = "<<ncomp<<";\n";
-      code << "const CeedInt ndofs_in_"<<i<<" = "<<ndof<<";\n";
-=======
       ierr = CeedElemRestrictionGetNumNodes(Erestrict, &nnodes); CeedChk(ierr);
       code << "  const CeedInt ncomp_in_"<<i<<" = "<<ncomp<<";\n";
       code << "  const CeedInt nnodes_in_"<<i<<" = "<<nnodes<<";\n";
->>>>>>> ee07ded2
       ierr = CeedBasisGetNumNodes1D(basis, &P1d); CeedChk(ierr);
       code << "const CeedInt P_in_"<<i<<" = "<<P1d<<";\n";
       ierr = CeedBasisGetData(basis, (void **)&basis_data); CeedChk(ierr);
@@ -968,17 +945,10 @@
     // Basis action
     switch (emode) {
     case CEED_EVAL_NONE:
-<<<<<<< HEAD
-      code << "const CeedInt ncomp_out_"<<i<<" = "<<ncomp<<";\n";
-      ierr = CeedElemRestrictionGetNumDoF(Erestrict, &ndof); CeedChk(ierr);
-      ierr = CeedOperatorFieldGetLMode(opoutputfields[i], &lmode); CeedChk(ierr);
-      code << "const CeedInt nquads_out_"<<i<<" = "<<ndof<<";\n";
-=======
       code << "  const CeedInt ncomp_out_"<<i<<" = "<<ncomp<<";\n";
       ierr = CeedElemRestrictionGetNumNodes(Erestrict, &nnodes); CeedChk(ierr);
       ierr = CeedOperatorFieldGetLMode(opoutputfields[i], &lmode); CeedChk(ierr);
       code << "  const CeedInt nquads_out_"<<i<<" = "<<nnodes<<";\n";
->>>>>>> ee07ded2
       break; // No action
     case CEED_EVAL_INTERP:
       code << "const CeedInt ncomp_out_"<<i<<" = "<<ncomp<<";\n";
@@ -987,17 +957,10 @@
       code << "const CeedInt P_out_"<<i<<" = "<<P1d<<";\n";
       ierr = CeedBasisGetData(basis, (void **)&basis_data); CeedChk(ierr);
       data->B.out[i] = basis_data->d_interp1d;
-<<<<<<< HEAD
-      code << "__shared__ double s_B_out_"<<i<<"["<<P1d*Q1d<<"];\n";
-      code << "loadMatrix<P_out_"<<i<<",Q1d>(data, B.out["<<i<<"], s_B_out_"<<i<<");\n";
-      ierr = CeedElemRestrictionGetNumDoF(Erestrict, &ndof); CeedChk(ierr);
-      code << "const CeedInt ndofs_out_"<<i<<" = "<<ndof<<";\n";
-=======
       code << "  __shared__ double s_B_out_"<<i<<"["<<P1d*Q1d<<"];\n";
       code << "  loadMatrix<P_out_"<<i<<",Q1d>(data, B.out["<<i<<"], s_B_out_"<<i<<");\n";
       ierr = CeedElemRestrictionGetNumNodes(Erestrict, &nnodes); CeedChk(ierr);
       code << "  const CeedInt nnodes_out_"<<i<<" = "<<nnodes<<";\n";
->>>>>>> ee07ded2
       break;
     case CEED_EVAL_GRAD:
       code << "const CeedInt ncomp_out_"<<i<<" = "<<ncomp<<";\n";
@@ -1006,7 +969,6 @@
       code << "const CeedInt P_out_"<<i<<" = "<<P1d<<";\n";
       ierr = CeedBasisGetData(basis, (void **)&basis_data); CeedChk(ierr);
       data->B.out[i] = basis_data->d_interp1d;
-<<<<<<< HEAD
       code << "__shared__ double s_B_out_"<<i<<"["<<P1d*Q1d<<"];\n";
       code << "loadMatrix<P_out_"<<i<<",Q1d>(data, B.out["<<i<<"], s_B_out_"<<i<<");\n";
       if (basis_data->d_colograd1d) {
@@ -1018,17 +980,8 @@
         code << "__shared__ double s_G_out_"<<i<<"["<<P1d*Q1d<<"];\n";
         code << "loadMatrix<P_out_"<<i<<",Q1d>(data, G.out["<<i<<"], s_G_out_"<<i<<");\n";
       }
-      ierr = CeedElemRestrictionGetNumDoF(Erestrict, &ndof); CeedChk(ierr);
-      code << "const CeedInt ndofs_out_"<<i<<" = "<<ndof<<";\n";
-=======
-      data->G.out[i] = basis_data->d_grad1d;
-      code << "  __shared__ double s_B_out_"<<i<<"["<<P1d*Q1d<<"];\n";
-      code << "  __shared__ double s_G_out_"<<i<<"["<<P1d*Q1d<<"];\n";
-      code << "  loadMatrix<P_out_"<<i<<",Q1d>(data, B.out["<<i<<"], s_B_out_"<<i<<");\n";
-      code << "  loadMatrix<P_out_"<<i<<",Q1d>(data, G.out["<<i<<"], s_G_out_"<<i<<");\n";
       ierr = CeedElemRestrictionGetNumNodes(Erestrict, &nnodes); CeedChk(ierr);
       code << "  const CeedInt nnodes_out_"<<i<<" = "<<nnodes<<";\n";
->>>>>>> ee07ded2
       break;
     case CEED_EVAL_WEIGHT: {
       Ceed ceed;
@@ -1081,8 +1034,7 @@
       ierr = CeedOperatorFieldGetLMode(opinputfields[i], &lmode); CeedChk(ierr);
       ierr = CeedElemRestrictionGetData(Erestrict, (void **)&restr_data); CeedChk(ierr);
       data->indices.in[i] = restr_data->d_ind;
-<<<<<<< HEAD
-      code << "  readDofs"<<(lmode==CEED_NOTRANSPOSE?"":"Transpose")<<dim<<"d<ncomp_in_"<<i<<",P_in_"<<i<<">(data, ndofs_in_"<<i<<", elem, indices.in["<<i<<"], d_u"<<i<<", r_u"<<i<<");\n";
+      code << "  readDofs"<<(lmode==CEED_NOTRANSPOSE?"":"Transpose")<<dim<<"d<ncomp_in_"<<i<<",P_in_"<<i<<">(data, nnodes_in_"<<i<<", elem, indices.in["<<i<<"], d_u"<<i<<", r_u"<<i<<");\n";
       if (basis_data->d_colograd1d) {
         code << "  CeedScalar r_t"<<i<<"[ncomp_in_"<<i<<"*Q1d];\n";
         code << "  interp"<<dim<<"d<ncomp_in_"<<i<<",P_in_"<<i<<",Q1d>(data, r_u"<<i<<", s_B_in_"<<i<<", r_t"<<i<<");\n";
@@ -1090,11 +1042,6 @@
         code << "  CeedScalar r_t"<<i<<"[ncomp_in_"<<i<<"*Dim*Q1d];\n";
         code << "  grad"<<dim<<"d<ncomp_in_"<<i<<",P_in_"<<i<<",Q1d>(data, r_u"<<i<<", s_B_in_"<<i<<", s_G_in_"<<i<<", r_t"<<i<<");\n";
       }
-=======
-      code << "  readDofs"<<(lmode==CEED_NOTRANSPOSE?"":"Transpose")<<dim<<"d<ncomp_in_"<<i<<",P_in_"<<i<<">(data, nnodes_in_"<<i<<", elem, indices.in["<<i<<"], d_u"<<i<<", r_u"<<i<<");\n";
-      code << "  CeedScalar r_t"<<i<<"[ncomp_in_"<<i<<"*Dim*Q1d];\n";
-      code << "  grad"<<dim<<"d<ncomp_in_"<<i<<",P_in_"<<i<<",Q1d>(data, r_u"<<i<<", s_B_in_"<<i<<", s_G_in_"<<i<<", r_t"<<i<<");\n";
->>>>>>> ee07ded2
       break;
     case CEED_EVAL_WEIGHT:
       code << "  CeedScalar r_t"<<i<<"[Q1d];\n";
@@ -1134,7 +1081,6 @@
       code << "  CeedScalar r_tt"<<i<<"[ncomp_out_"<<i<<"*Q1d];\n";
     }
   }
-<<<<<<< HEAD
   //We treat quadrature points per slice in 3d to save registers
   code << "// QFunction\n";
   if (basis_data->d_colograd1d) {
@@ -1223,30 +1169,20 @@
       code << "  CeedScalar* r_qq"<<i<<" = r_tt"<<i<<";\n";
     }
   }
+  // string qFunctionName(qf_data->qFunctionName);
+  // code << "  "<<qFunctionName<<"(ctx, 1, ";
+  // for (CeedInt i = 0; i < numinputfields; i++) {
+  //   code << "r_q"<<i<<", ";
+  code << "  CeedScalar* in["<<numinputfields<<"];\n";
+  for (CeedInt i = 0; i < numinputfields; i++) {
+    code << "  in["<<i<<"] = r_q"<<i<<";\n";
+  }
+  code << "  CeedScalar* out["<<numoutputfields<<"];\n";
+  for (CeedInt i = 0; i < numoutputfields; i++) {
+    code << "  out["<<i<<"] = r_qq"<<i<<";\n";
+  }
   string qFunctionName(qf_data->qFunctionName);
   code << "  "<<qFunctionName<<"(ctx, 1, ";
-  for (CeedInt i = 0; i < numinputfields; i++) {
-    code << "r_q"<<i<<", ";
-=======
-  code << "  CeedScalar* in["<<numinputfields<<"];\n";
-  for (CeedInt i = 0; i < numinputfields; i++) {
-    code << "  in["<<i<<"] = r_t"<<i<<";\n";
->>>>>>> ee07ded2
-  }
-  code << "  CeedScalar* out["<<numoutputfields<<"];\n";
-  for (CeedInt i = 0; i < numoutputfields; i++) {
-<<<<<<< HEAD
-    code << "r_qq"<<i;
-    if (i<numoutputfields-1)
-    {
-      code << ", ";
-    }
-=======
-    code << "  out["<<i<<"] = r_tt"<<i<<";\n";
->>>>>>> ee07ded2
-  }
-  string qFunctionName(qf_data->qFunctionName);
-  code << "  "<<qFunctionName<<"(ctx, "<<(dim==3?"Q1d":"1")<<", ";
   code << "in, out";
   code << ");\n";
   if (basis_data->d_colograd1d) {
