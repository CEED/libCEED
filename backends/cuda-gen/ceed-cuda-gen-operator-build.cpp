--- conflicted
+++ resolved
@@ -814,7 +814,6 @@
   code << "#define CEED_ERROR_SUCCESS 0\n\n";
 
   // Find dim and Q1d
-<<<<<<< HEAD
   bool useCollograd = false;
   // Only use collocated gradient algorithm when we actually compute a gradient.
   if ( dim == 3 ) {
@@ -831,15 +830,10 @@
       }
     }
   }
-=======
-  bool useCollograd = true;
-  bool allCollograd = true;
->>>>>>> 72e438c6
   data->maxP1d = 0;
   for (CeedInt i = 0; i < numinputfields; i++) {
     ierr = CeedOperatorFieldGetBasis(opinputfields[i], &basis); CeedChkBackend(ierr);
     if (basis != CEED_BASIS_COLLOCATED) {
-      allCollograd = false;
       ierr = CeedBasisGetData(basis, &basis_data); CeedChkBackend(ierr);
       ierr = CeedQFunctionFieldGetEvalMode(qfinputfields[i], &emode);
       CeedChkBackend(ierr);
@@ -868,7 +862,6 @@
     ierr = CeedOperatorFieldGetBasis(opoutputfields[i], &basis); CeedChkBackend(ierr);
 
     if (basis != CEED_BASIS_COLLOCATED) {
-      allCollograd = false;
       ierr = CeedBasisGetData(basis, &basis_data); CeedChkBackend(ierr);
       ierr = CeedQFunctionFieldGetEvalMode(qfoutputfields[i], &emode);
       CeedChkBackend(ierr);
@@ -891,8 +884,6 @@
   }
   data->dim = dim;
   data->Q1d = Q1d;
-  // TODO: https://github.com/CEED/libCEED/pull/1009#issuecomment-1176751436
-  useCollograd &= !allCollograd;
 
   // Define CEED_Q_VLA
   if (dim != 3 || useCollograd) {
