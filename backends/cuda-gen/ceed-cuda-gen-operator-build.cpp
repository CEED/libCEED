// Copyright (c) 2017-2022, Lawrence Livermore National Security, LLC and other CEED contributors.
// All Rights Reserved. See the top-level LICENSE and NOTICE files for details.
//
// SPDX-License-Identifier: BSD-2-Clause
//
// This file is part of CEED:  http://github.com/ceed

#define CEED_DEBUG_COLOR 12

#include <ceed/backend.h>
<<<<<<< HEAD
#include <ceed/ceed.h>
=======
#include <ceed/jit-tools.h>
>>>>>>> 9e201c85
#include <cuda_runtime.h>

#include <iostream>
#include <sstream>

#include "../cuda-ref/ceed-cuda-ref.h"
#include "../cuda-shared/ceed-cuda-shared.h"
#include "../cuda/ceed-cuda-compile.h"
#include "ceed-cuda-gen.h"

<<<<<<< HEAD
static const char *atomicAdd = QUOTE(
    //------------------------------------------------------------------------------
    // Atomic add, for older CUDA
    //------------------------------------------------------------------------------
    __device__ CeedScalar atomicAdd(CeedScalar * address, CeedScalar val) {
      unsigned long long int *address_as_ull = (unsigned long long int *)address;
      unsigned long long int  old            = *address_as_ull, assumed;
      do {
        assumed = old;
        old     = atomicCAS(address_as_ull, assumed, __double_as_longlong(val + __longlong_as_double(assumed)));
        // Note: uses integer comparison to avoid hang in case of NaN
        // (since NaN != NaN)
      } while (assumed != old);
      return __longlong_as_double(old);
    });

static const char *deviceFunctions = QUOTE(

    //------------------------------------------------------------------------------
    // Typedefs
    //------------------------------------------------------------------------------
    typedef struct {
      const CeedScalar *in[16];
      CeedScalar       *out[16];
    } CudaFields;
    typedef struct {
      CeedInt *in[16];
      CeedInt *out[16];
    } CudaFieldsInt;

    typedef struct {
      CeedInt     tidx;
      CeedInt     tidy;
      CeedInt     tidz;
      CeedInt     tid;
      CeedScalar *slice;
    } BackendData;

    //------------------------------------------------------------------------------
    // Load matrices for basis actions
    //------------------------------------------------------------------------------
    template <int P, int Q> inline __device__ void loadMatrix(BackendData &data, const CeedScalar *__restrict__ d_B, CeedScalar *B) {
      for (CeedInt i = data.tid; i < P * Q; i += blockDim.x * blockDim.y * blockDim.z) B[i] = d_B[i];
    }

    //------------------------------------------------------------------------------
    // 1D
    //------------------------------------------------------------------------------

    //------------------------------------------------------------------------------
    // L-vector -> E-vector, offsets provided
    //------------------------------------------------------------------------------
    template <int NCOMP, int COMPSTRIDE, int P1d>
    inline __device__ void readDofsOffset1d(BackendData &data, const CeedInt nnodes, const CeedInt elem, const CeedInt *__restrict__ indices,
                                            const CeedScalar *__restrict__ d_u, CeedScalar *r_u) {
      if (data.tidx < P1d) {
        const CeedInt node = data.tidx;
        const CeedInt ind  = indices[node + elem * P1d];
        for (CeedInt comp = 0; comp < NCOMP; ++comp) r_u[comp] = d_u[ind + COMPSTRIDE * comp];
      }
    }

    //------------------------------------------------------------------------------
    // L-vector -> E-vector, strided
    //------------------------------------------------------------------------------
    template <int NCOMP, int P1d, int STRIDES_NODE, int STRIDES_COMP, int STRIDES_ELEM>
    inline __device__ void readDofsStrided1d(BackendData &data, const CeedInt elem, const CeedScalar *__restrict__ d_u, CeedScalar *r_u) {
      if (data.tidx < P1d) {
        const CeedInt node = data.tidx;
        const CeedInt ind  = node * STRIDES_NODE + elem * STRIDES_ELEM;
        for (CeedInt comp = 0; comp < NCOMP; ++comp) r_u[comp] = d_u[ind + comp * STRIDES_COMP];
      }
    }

    //------------------------------------------------------------------------------
    // E-vector -> L-vector, offsets provided
    //------------------------------------------------------------------------------
    template <int NCOMP, int COMPSTRIDE, int P1d>
    inline __device__ void writeDofsOffset1d(BackendData &data, const CeedInt nnodes, const CeedInt elem, const CeedInt *__restrict__ indices,
                                             const CeedScalar *r_v, CeedScalar *d_v) {
      if (data.tidx < P1d) {
        const CeedInt node = data.tidx;
        const CeedInt ind  = indices[node + elem * P1d];
        for (CeedInt comp = 0; comp < NCOMP; ++comp) atomicAdd(&d_v[ind + COMPSTRIDE * comp], r_v[comp]);
      }
    }

    //------------------------------------------------------------------------------
    // E-vector -> L-vector, strided
    //------------------------------------------------------------------------------
    template <int NCOMP, int P1d, int STRIDES_NODE, int STRIDES_COMP, int STRIDES_ELEM>
    inline __device__ void writeDofsStrided1d(BackendData &data, const CeedInt elem, const CeedScalar *r_v, CeedScalar *d_v) {
      if (data.tidx < P1d) {
        const CeedInt node = data.tidx;
        const CeedInt ind  = node * STRIDES_NODE + elem * STRIDES_ELEM;
        for (CeedInt comp = 0; comp < NCOMP; ++comp) d_v[ind + comp * STRIDES_COMP] += r_v[comp];
      }
    }

    //------------------------------------------------------------------------------
    // 1D tensor contraction x
    //------------------------------------------------------------------------------
    template <int NCOMP, int P1d, int Q1d>
    inline __device__ void ContractX1d(BackendData &data, const CeedScalar *U, const CeedScalar *B, CeedScalar *V) {
      data.slice[data.tidx] = *U;
      __syncthreads();
      *V = 0.0;
      if (data.tidx < Q1d)
        for (CeedInt i = 0; i < P1d; ++i) *V += B[i + data.tidx * P1d] * data.slice[i];  // Contract x direction
      __syncthreads();
    }

    //------------------------------------------------------------------------------
    // 1D transpose tensor contraction x
    //------------------------------------------------------------------------------
    template <int NCOMP, int P1d, int Q1d>
    inline __device__ void ContractTransposeX1d(BackendData &data, const CeedScalar *U, const CeedScalar *B, CeedScalar *V) {
      data.slice[data.tidx] = *U;
      __syncthreads();
      *V = 0.0;
      if (data.tidx < P1d)
        for (CeedInt i = 0; i < Q1d; ++i) *V += B[data.tidx + i * P1d] * data.slice[i];  // Contract x direction
      __syncthreads();
    }

    //------------------------------------------------------------------------------
    // 1D interpolate to quadrature points
    //------------------------------------------------------------------------------
    template <int NCOMP, int P1d, int Q1d>
    inline __device__ void interp1d(BackendData &data, const CeedScalar *__restrict__ r_U, const CeedScalar *c_B, CeedScalar *__restrict__ r_V) {
      for (CeedInt comp = 0; comp < NCOMP; comp++) ContractX1d<NCOMP, P1d, Q1d>(data, r_U + comp, c_B, r_V + comp);
    }

    //------------------------------------------------------------------------------
    // 1D interpolate transpose
    //------------------------------------------------------------------------------
    template <int NCOMP, int P1d, int Q1d>
    inline __device__ void interpTranspose1d(BackendData &data, const CeedScalar *__restrict__ r_U, const CeedScalar *c_B,
                                             CeedScalar *__restrict__ r_V) {
      for (CeedInt comp = 0; comp < NCOMP; comp++) ContractTransposeX1d<NCOMP, P1d, Q1d>(data, r_U + comp, c_B, r_V + comp);
    }

    //------------------------------------------------------------------------------
    // 1D derivatives at quadrature points
    //------------------------------------------------------------------------------
    template <int NCOMP, int P1d, int Q1d>
    inline __device__ void grad1d(BackendData &data, const CeedScalar *__restrict__ r_U, const CeedScalar *c_B, const CeedScalar *c_G,
                                  CeedScalar *__restrict__ r_V) {
      for (CeedInt comp = 0; comp < NCOMP; comp++) ContractX1d<NCOMP, P1d, Q1d>(data, r_U + comp, c_G, r_V + comp);
    }

    //------------------------------------------------------------------------------
    // 1D derivatives transpose
    //------------------------------------------------------------------------------
    template <int NCOMP, int P1d, int Q1d>
    inline __device__ void gradTranspose1d(BackendData &data, const CeedScalar *__restrict__ r_U, const CeedScalar *c_B, const CeedScalar *c_G,
                                           CeedScalar *__restrict__ r_V) {
      for (CeedInt comp = 0; comp < NCOMP; comp++) ContractTransposeX1d<NCOMP, P1d, Q1d>(data, r_U + comp, c_G, r_V + comp);
    }

    //------------------------------------------------------------------------------
    // 2D
    //------------------------------------------------------------------------------

    //------------------------------------------------------------------------------
    // L-vector -> E-vector, offsets provided
    //------------------------------------------------------------------------------
    template <int NCOMP, int COMPSTRIDE, int P1d>
    inline __device__ void readDofsOffset2d(BackendData &data, const CeedInt nnodes, const CeedInt elem, const CeedInt *__restrict__ indices,
                                            const CeedScalar *__restrict__ d_u, CeedScalar *r_u) {
      if (data.tidx < P1d && data.tidy < P1d) {
        const CeedInt node = data.tidx + data.tidy * P1d;
        const CeedInt ind  = indices[node + elem * P1d * P1d];
        for (CeedInt comp = 0; comp < NCOMP; ++comp) r_u[comp] = d_u[ind + COMPSTRIDE * comp];
      }
    }

    //------------------------------------------------------------------------------
    // L-vector -> E-vector, strided
    //------------------------------------------------------------------------------
    template <int NCOMP, int P1d, int STRIDES_NODE, int STRIDES_COMP, int STRIDES_ELEM>
    inline __device__ void readDofsStrided2d(BackendData &data, const CeedInt elem, const CeedScalar *__restrict__ d_u, CeedScalar *r_u) {
      if (data.tidx < P1d && data.tidy < P1d) {
        const CeedInt node = data.tidx + data.tidy * P1d;
        const CeedInt ind  = node * STRIDES_NODE + elem * STRIDES_ELEM;
        for (CeedInt comp = 0; comp < NCOMP; ++comp) r_u[comp] = d_u[ind + comp * STRIDES_COMP];
      }
    }

    //------------------------------------------------------------------------------
    // E-vector -> L-vector, offsets provided
    //------------------------------------------------------------------------------
    template <int NCOMP, int COMPSTRIDE, int P1d>
    inline __device__ void writeDofsOffset2d(BackendData &data, const CeedInt nnodes, const CeedInt elem, const CeedInt *__restrict__ indices,
                                             const CeedScalar *r_v, CeedScalar *d_v) {
      if (data.tidx < P1d && data.tidy < P1d) {
        const CeedInt node = data.tidx + data.tidy * P1d;
        const CeedInt ind  = indices[node + elem * P1d * P1d];
        for (CeedInt comp = 0; comp < NCOMP; ++comp) atomicAdd(&d_v[ind + COMPSTRIDE * comp], r_v[comp]);
      }
    }

    //------------------------------------------------------------------------------
    // E-vector -> L-vector, strided
    //------------------------------------------------------------------------------
    template <int NCOMP, int P1d, int STRIDES_NODE, int STRIDES_COMP, int STRIDES_ELEM>
    inline __device__ void writeDofsStrided2d(BackendData &data, const CeedInt elem, const CeedScalar *r_v, CeedScalar *d_v) {
      if (data.tidx < P1d && data.tidy < P1d) {
        const CeedInt node = data.tidx + data.tidy * P1d;
        const CeedInt ind  = node * STRIDES_NODE + elem * STRIDES_ELEM;
        for (CeedInt comp = 0; comp < NCOMP; ++comp) d_v[ind + comp * STRIDES_COMP] += r_v[comp];
      }
    }

    //------------------------------------------------------------------------------
    // 2D tensor contraction x
    //------------------------------------------------------------------------------
    template <int NCOMP, int P1d, int Q1d>
    inline __device__ void ContractX2d(BackendData &data, const CeedScalar *U, const CeedScalar *B, CeedScalar *V) {
      data.slice[data.tidx + data.tidy * T1d] = *U;
      __syncthreads();
      *V = 0.0;
      if (data.tidx < Q1d && data.tidy < P1d)
        for (CeedInt i = 0; i < P1d; ++i) *V += B[i + data.tidx * P1d] * data.slice[i + data.tidy * T1d];  // Contract x direction
      __syncthreads();
    }

    //------------------------------------------------------------------------------
    // 2D tensor contract y
    //------------------------------------------------------------------------------
    template <int NCOMP, int P1d, int Q1d>
    inline __device__ void ContractY2d(BackendData &data, const CeedScalar *U, const CeedScalar *B, CeedScalar *V) {
      data.slice[data.tidx + data.tidy * T1d] = *U;
      __syncthreads();
      *V = 0.0;
      if (data.tidx < Q1d && data.tidy < Q1d)
        for (CeedInt i = 0; i < P1d; ++i) *V += B[i + data.tidy * P1d] * data.slice[data.tidx + i * T1d];  // Contract y direction
      __syncthreads();
    }

    //------------------------------------------------------------------------------
    // 2D transpose tensor contract y
    //------------------------------------------------------------------------------
    template <int NCOMP, int P1d, int Q1d>
    inline __device__ void ContractYTranspose2d(BackendData &data, const CeedScalar *U, const CeedScalar *B, CeedScalar *V) {
      data.slice[data.tidx + data.tidy * T1d] = *U;
      __syncthreads();
      *V = 0.0;
      if (data.tidx < Q1d && data.tidy < P1d)
        for (CeedInt i = 0; i < Q1d; ++i) *V += B[data.tidy + i * P1d] * data.slice[data.tidx + i * T1d];  // Contract y direction
      __syncthreads();
    }

    //------------------------------------------------------------------------------
    // 2D transpose tensor contract x
    //------------------------------------------------------------------------------
    template <int NCOMP, int P1d, int Q1d>
    inline __device__ void ContractXTranspose2d(BackendData &data, const CeedScalar *U, const CeedScalar *B, CeedScalar *V) {
      data.slice[data.tidx + data.tidy * T1d] = *U;
      __syncthreads();
      *V = 0.0;
      if (data.tidx < P1d && data.tidy < P1d)
        for (CeedInt i = 0; i < Q1d; ++i) *V += B[data.tidx + i * P1d] * data.slice[i + data.tidy * T1d];  // Contract x direction
      __syncthreads();
    }

    //------------------------------------------------------------------------------
    // 2D transpose tensor contract and add x
    //------------------------------------------------------------------------------
    template <int NCOMP, int P1d, int Q1d>
    inline __device__ void ContractXTransposeAdd2d(BackendData &data, const CeedScalar *U, const CeedScalar *B, CeedScalar *V) {
      data.slice[data.tidx + data.tidy * T1d] = *U;
      __syncthreads();
      if (data.tidx < P1d && data.tidy < P1d)
        for (CeedInt i = 0; i < Q1d; ++i) *V += B[data.tidx + i * P1d] * data.slice[i + data.tidy * T1d];  // Contract x direction
      __syncthreads();
    }

    //------------------------------------------------------------------------------
    // 2D interpolate to quadrature points
    //------------------------------------------------------------------------------
    template <int NCOMP, int P1d, int Q1d>
    inline __device__ void interp2d(BackendData &data, const CeedScalar *__restrict__ r_U, const CeedScalar *c_B, CeedScalar *__restrict__ r_V) {
      CeedScalar r_t[1];
      for (CeedInt comp = 0; comp < NCOMP; comp++) {
        ContractX2d<NCOMP, P1d, Q1d>(data, r_U + comp, c_B, r_t);
        ContractY2d<NCOMP, P1d, Q1d>(data, r_t, c_B, r_V + comp);
      }
    }

    //------------------------------------------------------------------------------
    // 2D interpolate transpose
    //------------------------------------------------------------------------------
    template <int NCOMP, int P1d, int Q1d>
    inline __device__ void interpTranspose2d(BackendData &data, const CeedScalar *__restrict__ r_U, const CeedScalar *c_B,
                                             CeedScalar *__restrict__ r_V) {
      CeedScalar r_t[1];
      for (CeedInt comp = 0; comp < NCOMP; comp++) {
        ContractYTranspose2d<NCOMP, P1d, Q1d>(data, r_U + comp, c_B, r_t);
        ContractXTranspose2d<NCOMP, P1d, Q1d>(data, r_t, c_B, r_V + comp);
      }
    }

    //------------------------------------------------------------------------------
    // 2D derivatives at quadrature points
    //------------------------------------------------------------------------------
    template <int NCOMP, int P1d, int Q1d>
    inline __device__ void grad2d(BackendData &data, const CeedScalar *__restrict__ r_U, const CeedScalar *c_B, const CeedScalar *c_G,
                                  CeedScalar *__restrict__ r_V) {
      CeedScalar r_t[1];
      for (CeedInt comp = 0; comp < NCOMP; comp++) {
        ContractX2d<NCOMP, P1d, Q1d>(data, r_U + comp, c_G, r_t);
        ContractY2d<NCOMP, P1d, Q1d>(data, r_t, c_B, r_V + comp + 0 * NCOMP);
        ContractX2d<NCOMP, P1d, Q1d>(data, r_U + comp, c_B, r_t);
        ContractY2d<NCOMP, P1d, Q1d>(data, r_t, c_G, r_V + comp + 1 * NCOMP);
      }
    }

    //------------------------------------------------------------------------------
    // 2D derivatives transpose
    //------------------------------------------------------------------------------
    template <int NCOMP, int P1d, int Q1d>
    inline __device__ void gradTranspose2d(BackendData &data, const CeedScalar *__restrict__ r_U, const CeedScalar *c_B, const CeedScalar *c_G,
                                           CeedScalar *__restrict__ r_V) {
      CeedScalar r_t[1];
      for (CeedInt comp = 0; comp < NCOMP; comp++) {
        ContractYTranspose2d<NCOMP, P1d, Q1d>(data, r_U + comp + 0 * NCOMP, c_B, r_t);
        ContractXTranspose2d<NCOMP, P1d, Q1d>(data, r_t, c_G, r_V + comp);
        ContractYTranspose2d<NCOMP, P1d, Q1d>(data, r_U + comp + 1 * NCOMP, c_G, r_t);
        ContractXTransposeAdd2d<NCOMP, P1d, Q1d>(data, r_t, c_B, r_V + comp);
      }
    }

    //------------------------------------------------------------------------------
    // 3D
    //------------------------------------------------------------------------------

    //------------------------------------------------------------------------------
    // L-vector -> E-vector, offsets provided
    //------------------------------------------------------------------------------
    template <int NCOMP, int COMPSTRIDE, int P1d>
    inline __device__ void readDofsOffset3d(BackendData &data, const CeedInt nnodes, const CeedInt elem, const CeedInt *__restrict__ indices,
                                            const CeedScalar *__restrict__ d_u, CeedScalar *r_u) {
      if (data.tidx < P1d && data.tidy < P1d)
        for (CeedInt z = 0; z < P1d; ++z) {
          const CeedInt node = data.tidx + data.tidy * P1d + z * P1d * P1d;
          const CeedInt ind  = indices[node + elem * P1d * P1d * P1d];
          for (CeedInt comp = 0; comp < NCOMP; ++comp) r_u[z + comp * P1d] = d_u[ind + COMPSTRIDE * comp];
        }
    }

    //------------------------------------------------------------------------------
    // L-vector -> E-vector, strided
    //------------------------------------------------------------------------------
    template <int NCOMP, int P1d, int STRIDES_NODE, int STRIDES_COMP, int STRIDES_ELEM>
    inline __device__ void readDofsStrided3d(BackendData &data, const CeedInt elem, const CeedScalar *__restrict__ d_u, CeedScalar *r_u) {
      if (data.tidx < P1d && data.tidy < P1d)
        for (CeedInt z = 0; z < P1d; ++z) {
          const CeedInt node = data.tidx + data.tidy * P1d + z * P1d * P1d;
          const CeedInt ind  = node * STRIDES_NODE + elem * STRIDES_ELEM;
          for (CeedInt comp = 0; comp < NCOMP; ++comp) r_u[z + comp * P1d] = d_u[ind + comp * STRIDES_COMP];
        }
    }

    //------------------------------------------------------------------------------
    // E-vector -> Q-vector, offests provided
    //------------------------------------------------------------------------------
    template <int NCOMP, int COMPSTRIDE, int Q1d>
    inline __device__ void readSliceQuadsOffset3d(BackendData &data, const CeedInt nquads, const CeedInt elem, const CeedInt q,
                                                  const CeedInt *__restrict__ indices, const CeedScalar *__restrict__ d_u, CeedScalar *r_u) {
      if (data.tidx < Q1d && data.tidy < Q1d) {
        const CeedInt node = data.tidx + data.tidy * Q1d + q * Q1d * Q1d;
        const CeedInt ind  = indices[node + elem * Q1d * Q1d * Q1d];
        ;
        for (CeedInt comp = 0; comp < NCOMP; ++comp) r_u[comp] = d_u[ind + COMPSTRIDE * comp];
      }
    }

    //------------------------------------------------------------------------------
    // E-vector -> Q-vector, strided
    //------------------------------------------------------------------------------
    template <int NCOMP, int Q1d, int STRIDES_NODE, int STRIDES_COMP, int STRIDES_ELEM>
    inline __device__ void readSliceQuadsStrided3d(BackendData &data, const CeedInt elem, const CeedInt q, const CeedScalar *__restrict__ d_u,
                                                   CeedScalar *r_u) {
      if (data.tidx < Q1d && data.tidy < Q1d) {
        const CeedInt node = data.tidx + data.tidy * Q1d + q * Q1d * Q1d;
        const CeedInt ind  = node * STRIDES_NODE + elem * STRIDES_ELEM;
        for (CeedInt comp = 0; comp < NCOMP; ++comp) r_u[comp] = d_u[ind + comp * STRIDES_COMP];
      }
    }

    //------------------------------------------------------------------------------
    // E-vector -> L-vector, offsets provided
    //------------------------------------------------------------------------------
    template <int NCOMP, int COMPSTRIDE, int P1d>
    inline __device__ void writeDofsOffset3d(BackendData &data, const CeedInt nnodes, const CeedInt elem, const CeedInt *__restrict__ indices,
                                             const CeedScalar *r_v, CeedScalar *d_v) {
      if (data.tidx < P1d && data.tidy < P1d)
        for (CeedInt z = 0; z < P1d; ++z) {
          const CeedInt node = data.tidx + data.tidy * P1d + z * P1d * P1d;
          const CeedInt ind  = indices[node + elem * P1d * P1d * P1d];
          for (CeedInt comp = 0; comp < NCOMP; ++comp) atomicAdd(&d_v[ind + COMPSTRIDE * comp], r_v[z + comp * P1d]);
        }
    }

    //------------------------------------------------------------------------------
    // E-vector -> L-vector, strided
    //------------------------------------------------------------------------------
    template <int NCOMP, int P1d, int STRIDES_NODE, int STRIDES_COMP, int STRIDES_ELEM>
    inline __device__ void writeDofsStrided3d(BackendData &data, const CeedInt elem, const CeedScalar *r_v, CeedScalar *d_v) {
      if (data.tidx < P1d && data.tidy < P1d)
        for (CeedInt z = 0; z < P1d; ++z) {
          const CeedInt node = data.tidx + data.tidy * P1d + z * P1d * P1d;
          const CeedInt ind  = node * STRIDES_NODE + elem * STRIDES_ELEM;
          for (CeedInt comp = 0; comp < NCOMP; ++comp) d_v[ind + comp * STRIDES_COMP] += r_v[z + comp * P1d];
        }
    }

    //------------------------------------------------------------------------------
    // 3D tensor contract x
    //------------------------------------------------------------------------------
    template <int NCOMP, int P1d, int Q1d>
    inline __device__ void ContractX3d(BackendData &data, const CeedScalar *U, const CeedScalar *B, CeedScalar *V) {
      CeedScalar r_B[P1d];
      for (CeedInt i = 0; i < P1d; ++i) r_B[i] = B[i + data.tidx * P1d];

      for (CeedInt k = 0; k < P1d; ++k) {
        data.slice[data.tidx + data.tidy * T1d] = U[k];
        __syncthreads();
        V[k] = 0.0;
        if (data.tidx < Q1d && data.tidy < P1d)
          for (CeedInt i = 0; i < P1d; ++i) V[k] += r_B[i] * data.slice[i + data.tidy * T1d];  // Contract x direction
        __syncthreads();
      }
    }

    //------------------------------------------------------------------------------
    // 3D tensor contract y
    //------------------------------------------------------------------------------
    template <int NCOMP, int P1d, int Q1d>
    inline __device__ void ContractY3d(BackendData &data, const CeedScalar *U, const CeedScalar *B, CeedScalar *V) {
      CeedScalar r_B[P1d];
      for (CeedInt i = 0; i < P1d; ++i) r_B[i] = B[i + data.tidy * P1d];

      for (CeedInt k = 0; k < P1d; ++k) {
        data.slice[data.tidx + data.tidy * T1d] = U[k];
        __syncthreads();
        V[k] = 0.0;
        if (data.tidx < Q1d && data.tidy < Q1d)
          for (CeedInt i = 0; i < P1d; ++i) V[k] += r_B[i] * data.slice[data.tidx + i * T1d];  // Contract y direction
        __syncthreads();
      }
    }

    //------------------------------------------------------------------------------
    // 3D tensor contract z
    //------------------------------------------------------------------------------
    template <int NCOMP, int P1d, int Q1d>
    inline __device__ void ContractZ3d(BackendData &data, const CeedScalar *U, const CeedScalar *B, CeedScalar *V) {
      for (CeedInt k = 0; k < Q1d; ++k) {
        V[k] = 0.0;
        if (data.tidx < Q1d && data.tidy < Q1d)
          for (CeedInt i = 0; i < P1d; ++i) V[k] += B[i + k * P1d] * U[i];  // Contract z direction
      }
    }

    //------------------------------------------------------------------------------
    // 3D transpose tensor contract z
    //------------------------------------------------------------------------------
    template <int NCOMP, int P1d, int Q1d>
    inline __device__ void ContractTransposeZ3d(BackendData &data, const CeedScalar *U, const CeedScalar *B, CeedScalar *V) {
      for (CeedInt k = 0; k < P1d; ++k) {
        V[k] = 0.0;
        if (data.tidx < Q1d && data.tidy < Q1d)
          for (CeedInt i = 0; i < Q1d; ++i) V[k] += B[k + i * P1d] * U[i];  // Contract z direction
      }
    }

    //------------------------------------------------------------------------------
    // 3D transpose tensor contract y
    //------------------------------------------------------------------------------
    template <int NCOMP, int P1d, int Q1d>
    inline __device__ void ContractTransposeY3d(BackendData &data, const CeedScalar *U, const CeedScalar *B, CeedScalar *V) {
      CeedScalar r_B[Q1d];
      for (CeedInt i = 0; i < Q1d; ++i) r_B[i] = B[data.tidy + i * P1d];

      for (CeedInt k = 0; k < P1d; ++k) {
        data.slice[data.tidx + data.tidy * T1d] = U[k];
        __syncthreads();
        V[k] = 0.0;
        if (data.tidx < Q1d && data.tidy < P1d)
          for (CeedInt i = 0; i < Q1d; ++i) V[k] += r_B[i] * data.slice[data.tidx + i * T1d];  // Contract y direction
        __syncthreads();
      }
    }

    //------------------------------------------------------------------------------
    // 3D transpose tensor contract add y
    //------------------------------------------------------------------------------
    template <int NCOMP, int P1d, int Q1d>
    inline __device__ void ContractTransposeAddY3d(BackendData &data, const CeedScalar *U, const CeedScalar *B, CeedScalar *V) {
      CeedScalar r_B[Q1d];
      for (CeedInt i = 0; i < Q1d; ++i) r_B[i] = B[data.tidy + i * P1d];

      for (CeedInt k = 0; k < P1d; ++k) {
        data.slice[data.tidx + data.tidy * T1d] = U[k];
        __syncthreads();
        if (data.tidx < Q1d && data.tidy < P1d)
          for (CeedInt i = 0; i < Q1d; ++i) V[k] += r_B[i] * data.slice[data.tidx + i * T1d];  // Contract y direction
        __syncthreads();
      }
    }

    //------------------------------------------------------------------------------
    // 3D transpose tensor contract x
    //------------------------------------------------------------------------------
    template <int NCOMP, int P1d, int Q1d>
    inline __device__ void ContractTransposeX3d(BackendData &data, const CeedScalar *U, const CeedScalar *B, CeedScalar *V) {
      CeedScalar r_B[Q1d];
      for (CeedInt i = 0; i < Q1d; ++i) r_B[i] = B[data.tidx + i * P1d];

      for (CeedInt k = 0; k < P1d; ++k) {
        data.slice[data.tidx + data.tidy * T1d] = U[k];
        __syncthreads();
        V[k] = 0.0;
        if (data.tidx < P1d && data.tidy < P1d)
          for (CeedInt i = 0; i < Q1d; ++i) V[k] += r_B[i] * data.slice[i + data.tidy * T1d];  // Contract x direction
        __syncthreads();
      }
    }

    //------------------------------------------------------------------------------
    // 3D transpose tensor contract add x
    //------------------------------------------------------------------------------
    template <int NCOMP, int P1d, int Q1d>
    inline __device__ void ContractTransposeAddX3d(BackendData &data, const CeedScalar *U, const CeedScalar *B, CeedScalar *V) {
      CeedScalar r_B[Q1d];
      for (CeedInt i = 0; i < Q1d; ++i) r_B[i] = B[data.tidx + i * P1d];

      for (CeedInt k = 0; k < P1d; ++k) {
        data.slice[data.tidx + data.tidy * T1d] = U[k];
        __syncthreads();
        if (data.tidx < P1d && data.tidy < P1d)
          for (CeedInt i = 0; i < Q1d; ++i) V[k] += r_B[i] * data.slice[i + data.tidy * T1d];  // Contract x direction
        __syncthreads();
      }
    }

    //------------------------------------------------------------------------------
    // 3D interpolate to quadrature points
    //------------------------------------------------------------------------------
    template <int NCOMP, int P1d, int Q1d>
    inline __device__ void interp3d(BackendData &data, const CeedScalar *__restrict__ r_U, const CeedScalar *c_B, CeedScalar *__restrict__ r_V) {
      CeedScalar r_t1[T1d];
      CeedScalar r_t2[T1d];
      for (CeedInt comp = 0; comp < NCOMP; comp++) {
        ContractX3d<NCOMP, P1d, Q1d>(data, r_U + comp * P1d, c_B, r_t1);
        ContractY3d<NCOMP, P1d, Q1d>(data, r_t1, c_B, r_t2);
        ContractZ3d<NCOMP, P1d, Q1d>(data, r_t2, c_B, r_V + comp * Q1d);
      }
    }

    //------------------------------------------------------------------------------
    // 3D interpolate transpose
    //------------------------------------------------------------------------------
    template <int NCOMP, int P1d, int Q1d>
    inline __device__ void interpTranspose3d(BackendData &data, const CeedScalar *__restrict__ r_U, const CeedScalar *c_B,
                                             CeedScalar *__restrict__ r_V) {
      CeedScalar r_t1[T1d];
      CeedScalar r_t2[T1d];
      for (CeedInt comp = 0; comp < NCOMP; comp++) {
        ContractTransposeZ3d<NCOMP, P1d, Q1d>(data, r_U + comp * Q1d, c_B, r_t1);
        ContractTransposeY3d<NCOMP, P1d, Q1d>(data, r_t1, c_B, r_t2);
        ContractTransposeX3d<NCOMP, P1d, Q1d>(data, r_t2, c_B, r_V + comp * P1d);
      }
    }

    //------------------------------------------------------------------------------
    // 3D derivatives at quadrature points
    //------------------------------------------------------------------------------
    template <int NCOMP, int P1d, int Q1d>
    inline __device__ void grad3d(BackendData &data, const CeedScalar *__restrict__ r_U, const CeedScalar *c_B, const CeedScalar *c_G,
                                  CeedScalar *__restrict__ r_V) {
      CeedScalar r_t1[T1d];
      CeedScalar r_t2[T1d];
      for (CeedInt comp = 0; comp < NCOMP; comp++) {
        ContractX3d<NCOMP, P1d, Q1d>(data, r_U + comp * P1d, c_G, r_t1);
        ContractY3d<NCOMP, P1d, Q1d>(data, r_t1, c_B, r_t2);
        ContractZ3d<NCOMP, P1d, Q1d>(data, r_t2, c_B, r_V + comp * Q1d + 0 * NCOMP * Q1d);
        ContractX3d<NCOMP, P1d, Q1d>(data, r_U + comp * P1d, c_B, r_t1);
        ContractY3d<NCOMP, P1d, Q1d>(data, r_t1, c_G, r_t2);
        ContractZ3d<NCOMP, P1d, Q1d>(data, r_t2, c_B, r_V + comp * Q1d + 1 * NCOMP * Q1d);
        ContractX3d<NCOMP, P1d, Q1d>(data, r_U + comp * P1d, c_B, r_t1);
        ContractY3d<NCOMP, P1d, Q1d>(data, r_t1, c_B, r_t2);
        ContractZ3d<NCOMP, P1d, Q1d>(data, r_t2, c_G, r_V + comp * Q1d + 2 * NCOMP * Q1d);
      }
    }

    //------------------------------------------------------------------------------
    // 3D derivatives transpose
    //------------------------------------------------------------------------------
    template <int NCOMP, int P1d, int Q1d>
    inline __device__ void gradTranspose3d(BackendData &data, const CeedScalar *__restrict__ r_U, const CeedScalar *c_B, const CeedScalar *c_G,
                                           CeedScalar *__restrict__ r_V) {
      CeedScalar r_t1[T1d];
      CeedScalar r_t2[T1d];
      for (CeedInt comp = 0; comp < NCOMP; comp++) {
        ContractTransposeZ3d<NCOMP, P1d, Q1d>(data, r_U + comp * Q1d + 0 * NCOMP * Q1d, c_B, r_t1);
        ContractTransposeY3d<NCOMP, P1d, Q1d>(data, r_t1, c_B, r_t2);
        ContractTransposeX3d<NCOMP, P1d, Q1d>(data, r_t2, c_G, r_V + comp * P1d);
        ContractTransposeZ3d<NCOMP, P1d, Q1d>(data, r_U + comp * Q1d + 1 * NCOMP * Q1d, c_B, r_t1);
        ContractTransposeY3d<NCOMP, P1d, Q1d>(data, r_t1, c_G, r_t2);
        ContractTransposeAddX3d<NCOMP, P1d, Q1d>(data, r_t2, c_B, r_V + comp * P1d);
        ContractTransposeZ3d<NCOMP, P1d, Q1d>(data, r_U + comp * Q1d + 2 * NCOMP * Q1d, c_G, r_t1);
        ContractTransposeY3d<NCOMP, P1d, Q1d>(data, r_t1, c_B, r_t2);
        ContractTransposeAddX3d<NCOMP, P1d, Q1d>(data, r_t2, c_B, r_V + comp * P1d);
      }
    }

    //------------------------------------------------------------------------------
    // 3D collocated derivatives computation
    //------------------------------------------------------------------------------
    template <int NCOMP, int Q1d>
    inline __device__ void gradCollo3d(BackendData &data, const CeedInt q, const CeedScalar *__restrict__ r_U, const CeedScalar *c_G,
                                       CeedScalar *__restrict__ r_V) {
      if (data.tidx < Q1d && data.tidy < Q1d) {
        for (CeedInt comp = 0; comp < NCOMP; ++comp) {
          data.slice[data.tidx + data.tidy * T1d] = r_U[q + comp * Q1d];
          __syncthreads();
          // X derivative
          r_V[comp + 0 * NCOMP] = 0.0;
          for (CeedInt i = 0; i < Q1d; ++i)
            r_V[comp + 0 * NCOMP] += c_G[i + data.tidx * Q1d] * data.slice[i + data.tidy * T1d];  // Contract x direction (X derivative)
          // Y derivative
          r_V[comp + 1 * NCOMP] = 0.0;
          for (CeedInt i = 0; i < Q1d; ++i)
            r_V[comp + 1 * NCOMP] += c_G[i + data.tidy * Q1d] * data.slice[data.tidx + i * T1d];  // Contract y direction (Y derivative)
          // Z derivative
          r_V[comp + 2 * NCOMP] = 0.0;
          for (CeedInt i = 0; i < Q1d; ++i) r_V[comp + 2 * NCOMP] += c_G[i + q * Q1d] * r_U[i + comp * Q1d];  // Contract z direction (Z derivative)
          __syncthreads();
        }
      }
    }

    //------------------------------------------------------------------------------
    // 3D collocated derivatives transpose
    //------------------------------------------------------------------------------
    template <int NCOMP, int Q1d>
    inline __device__ void gradColloTranspose3d(BackendData &data, const CeedInt q, const CeedScalar *__restrict__ r_U, const CeedScalar *c_G,
                                                CeedScalar *__restrict__ r_V) {
      if (data.tidx < Q1d && data.tidy < Q1d) {
        for (CeedInt comp = 0; comp < NCOMP; ++comp) {
          // X derivative
          data.slice[data.tidx + data.tidy * T1d] = r_U[comp + 0 * NCOMP];
          __syncthreads();
          for (CeedInt i = 0; i < Q1d; ++i)
            r_V[q + comp * Q1d] += c_G[data.tidx + i * Q1d] * data.slice[i + data.tidy * T1d];  // Contract x direction (X derivative)
          __syncthreads();
          // Y derivative
          data.slice[data.tidx + data.tidy * T1d] = r_U[comp + 1 * NCOMP];
          __syncthreads();
          for (CeedInt i = 0; i < Q1d; ++i)
            r_V[q + comp * Q1d] += c_G[data.tidy + i * Q1d] * data.slice[data.tidx + i * T1d];  // Contract y direction (Y derivative)
          __syncthreads();
          // Z derivative
          for (CeedInt i = 0; i < Q1d; ++i)
            r_V[i + comp * Q1d] += c_G[i + q * Q1d] * r_U[comp + 2 * NCOMP];  // PARTIAL contract z direction (Z derivative)
        }
      }
    }

    //------------------------------------------------------------------------------
    // 1D quadrature weights
    //------------------------------------------------------------------------------
    template <int Q1d>
    inline __device__ void weight1d(BackendData &data, const CeedScalar *__restrict__ qweight1d, CeedScalar *w) {
      *w = (data.tidx < Q1d) ? qweight1d[data.tidx] : 0.0;
    }

    //------------------------------------------------------------------------------
    // 2D quadrature weights
    //------------------------------------------------------------------------------
    template <int Q1d>
    inline __device__ void weight2d(BackendData &data, const CeedScalar *__restrict__ qweight1d, CeedScalar *w) {
      *w = (data.tidx < Q1d && data.tidy < Q1d) ? qweight1d[data.tidx] * qweight1d[data.tidy] : 0.0;
    }

    //------------------------------------------------------------------------------
    // 3D quadrature weights
    //------------------------------------------------------------------------------
    template <int Q1d>
    inline __device__ void weight3d(BackendData &data, const CeedScalar *__restrict__ qweight1d, CeedScalar *w) {
      const bool       quad = (data.tidx < Q1d && data.tidy < Q1d);
      const CeedScalar pw   = quad ? qweight1d[data.tidx] * qweight1d[data.tidy] : 0.0;
      for (CeedInt z = 0; z < Q1d; ++z) w[z] = quad ? pw * qweight1d[z] : 0.0;
    }

);
=======
>>>>>>> 9e201c85
//------------------------------------------------------------------------------
// Build singe operator kernel
//------------------------------------------------------------------------------
extern "C" int CeedCudaGenOperatorBuild(CeedOperator op) {
  using std::ostringstream;
  using std::string;
<<<<<<< HEAD
  bool setupdone;
  CeedCallBackend(CeedOperatorIsSetupDone(op, &setupdone));
  if (setupdone) return CEED_ERROR_SUCCESS;
=======
  int ierr;
  bool is_setup_done;
  ierr = CeedOperatorIsSetupDone(op, &is_setup_done); CeedChkBackend(ierr);
  if (is_setup_done) return CEED_ERROR_SUCCESS;
>>>>>>> 9e201c85
  Ceed ceed;
  CeedCallBackend(CeedOperatorGetCeed(op, &ceed));
  CeedOperator_Cuda_gen *data;
  CeedCallBackend(CeedOperatorGetData(op, &data));
  CeedQFunction           qf;
  CeedQFunction_Cuda_gen *qf_data;
  CeedCallBackend(CeedOperatorGetQFunction(op, &qf));
  CeedCallBackend(CeedQFunctionGetData(qf, &qf_data));
  CeedSize lsize;
<<<<<<< HEAD
  CeedInt  Q, P1d = 0, Q1d = 0, numelements, elemsize, numinputfields, numoutputfields, ncomp, dim = 1;
  CeedCallBackend(CeedOperatorGetNumQuadraturePoints(op, &Q));
  Q1d = Q;
  CeedCallBackend(CeedOperatorGetNumElements(op, &numelements));
  CeedOperatorField *opinputfields, *opoutputfields;
  CeedCallBackend(CeedOperatorGetFields(op, &numinputfields, &opinputfields, &numoutputfields, &opoutputfields));
  CeedQFunctionField *qfinputfields, *qfoutputfields;
  CeedCallBackend(CeedQFunctionGetFields(qf, NULL, &qfinputfields, NULL, &qfoutputfields));
  CeedEvalMode              emode;
  CeedBasis                 basis;
  CeedBasis_Cuda_shared    *basis_data;
  CeedElemRestriction       Erestrict;
=======
  CeedInt Q, P_1d = 0, Q_1d = 0, elem_size, num_input_fields,
          num_output_fields, num_comp, dim = 1;
  ierr = CeedOperatorGetNumQuadraturePoints(op, &Q); CeedChkBackend(ierr);
  Q_1d = Q;
  CeedOperatorField *op_input_fields, *op_output_fields;
  ierr = CeedOperatorGetFields(op, &num_input_fields, &op_input_fields, &num_output_fields, &op_output_fields);
  CeedChkBackend(ierr);
  CeedQFunctionField *qf_input_fields, *qf_output_fields;
  ierr = CeedQFunctionGetFields(qf, NULL, &qf_input_fields, NULL, &qf_output_fields);
  CeedChkBackend(ierr);
  CeedEvalMode eval_mode;
  CeedBasis basis;
  CeedBasis_Cuda_shared *basis_data;
  CeedElemRestriction Erestrict;
>>>>>>> 9e201c85
  CeedElemRestriction_Cuda *restr_data;

  // TODO: put in a function?
  // Check for restriction only identity operator
  bool is_identity_qf;
  CeedCallBackend(CeedQFunctionIsIdentity(qf, &is_identity_qf));
  if (is_identity_qf) {
<<<<<<< HEAD
    CeedEvalMode emodein, emodeout;
    CeedCallBackend(CeedQFunctionFieldGetEvalMode(qfinputfields[0], &emodein));
    CeedCallBackend(CeedQFunctionFieldGetEvalMode(qfoutputfields[0], &emodeout));
    if (emodein == CEED_EVAL_NONE && emodeout == CEED_EVAL_NONE)
=======
    CeedEvalMode eval_mode_in, eval_mode_out;
    ierr = CeedQFunctionFieldGetEvalMode(qf_input_fields[0], &eval_mode_in);  CeedChkBackend(ierr);
    ierr = CeedQFunctionFieldGetEvalMode(qf_output_fields[0], &eval_mode_out);  CeedChkBackend(ierr);
    if (eval_mode_in == CEED_EVAL_NONE && eval_mode_out == CEED_EVAL_NONE)
>>>>>>> 9e201c85
      // LCOV_EXCL_START
      return CeedError(ceed, CEED_ERROR_BACKEND, "Backend does not implement restriction only identity operators");
    // LCOV_EXCL_STOP
  }

  ostringstream code;
<<<<<<< HEAD
  string        devFunctions(deviceFunctions);
=======
>>>>>>> 9e201c85

  // TODO: put in a function?
  // Add atomicAdd function for old NVidia architectures
  struct cudaDeviceProp prop;
<<<<<<< HEAD
  Ceed_Cuda            *ceed_data;
  CeedCallBackend(CeedGetData(ceed, &ceed_data));
  CeedCallBackend(cudaGetDeviceProperties(&prop, ceed_data->device_id));
  if ((prop.major < 6) && (CEED_SCALAR_TYPE != CEED_SCALAR_FP32)) {
    code << atomicAdd;
=======
  Ceed_Cuda *ceed_data;
  ierr = CeedGetData(ceed, &ceed_data); CeedChkBackend(ierr); CeedChkBackend(ierr);
  ierr = cudaGetDeviceProperties(&prop, ceed_data->device_id); CeedChkBackend(ierr);
  if ((prop.major < 6) && (CEED_SCALAR_TYPE != CEED_SCALAR_FP32)){
    char *atomic_add_path, *atomic_add_source;
    ierr = CeedGetJitAbsolutePath(ceed,
                                  "ceed/jit-source/cuda/cuda-atomic-add-fallback.h",
                                  &atomic_add_path); CeedChkBackend(ierr);
    CeedDebug256(ceed, 2, "----- Loading Atomic Add Source -----\n");
    ierr = CeedLoadSourceToBuffer(ceed, atomic_add_path, &atomic_add_source);
    CeedChkBackend(ierr);
    code << atomic_add_source;
    ierr = CeedFree(&atomic_add_path); CeedChkBackend(ierr);
    ierr = CeedFree(&atomic_add_source); CeedChkBackend(ierr);
  }

  // Load basis source files
  // TODO: generalize to accept different device functions?
  {
    char *tensor_basis_kernel_path, *tensor_basis_kernel_source;
    ierr = CeedGetJitAbsolutePath(ceed,
                                  "ceed/jit-source/cuda/cuda-shared-basis-tensor-templates.h",
                                  &tensor_basis_kernel_path); CeedChkBackend(ierr);
    CeedDebug256(ceed, 2, "----- Loading Tensor Basis Kernel Source -----\n");
    ierr = CeedLoadSourceToBuffer(ceed, tensor_basis_kernel_path, &tensor_basis_kernel_source);
    CeedChkBackend(ierr);
    code << tensor_basis_kernel_source;
    ierr = CeedFree(&tensor_basis_kernel_path); CeedChkBackend(ierr);
    ierr = CeedFree(&tensor_basis_kernel_source); CeedChkBackend(ierr);
  }
  {
    char *cuda_gen_template_path, *cuda_gen_template_source;
    ierr = CeedGetJitAbsolutePath(ceed,
                                  "ceed/jit-source/cuda/cuda-gen-templates.h",
                                  &cuda_gen_template_path); CeedChkBackend(ierr);
    CeedDebug256(ceed, 2, "----- Loading Cuda-Gen Template Source -----\n");
    ierr = CeedLoadSourceToBuffer(ceed, cuda_gen_template_path, &cuda_gen_template_source);
    CeedChkBackend(ierr);
    code << cuda_gen_template_source;
    ierr = CeedFree(&cuda_gen_template_path); CeedChkBackend(ierr);
    ierr = CeedFree(&cuda_gen_template_source); CeedChkBackend(ierr);
>>>>>>> 9e201c85
  }

  // Get QFunction source and name
  string q_function_source(qf_data->q_function_source);
  string q_function_name(qf_data->q_function_name);
  string operator_name;
  operator_name = "CeedKernel_Cuda_gen_" + q_function_name;

<<<<<<< HEAD
  // Find dim and Q1d
  bool useCollograd = false;
  // Only use collocated gradient algorithm when we actually compute a gradient.
  if (dim == 3) {
    for (CeedInt i = 0; i < numinputfields; i++) {
      CeedCallBackend(CeedQFunctionFieldGetEvalMode(qfinputfields[i], &emode));
      if (emode == CEED_EVAL_GRAD) {
        useCollograd = true;
      }
    }
    for (CeedInt i = 0; i < numoutputfields; i++) {
      CeedCallBackend(CeedQFunctionFieldGetEvalMode(qfoutputfields[i], &emode));
      if (emode == CEED_EVAL_GRAD) {
        useCollograd = true;
      }
    }
  }
  data->maxP1d = 0;
  for (CeedInt i = 0; i < numinputfields; i++) {
    CeedCallBackend(CeedOperatorFieldGetBasis(opinputfields[i], &basis));
    if (basis != CEED_BASIS_COLLOCATED) {
      CeedCallBackend(CeedBasisGetData(basis, &basis_data));
      CeedCallBackend(CeedQFunctionFieldGetEvalMode(qfinputfields[i], &emode));

      // Check for collocated gradient
      useCollograd = useCollograd && basis_data->d_collo_grad_1d;

      // Collect dim and Q1d
      CeedCallBackend(CeedBasisGetDimension(basis, &dim));
=======
  // Find dim, P_1d, Q_1d
  data->max_P_1d = 0;
  for (CeedInt i = 0; i < num_input_fields; i++) {
    ierr = CeedOperatorFieldGetBasis(op_input_fields[i], &basis); CeedChkBackend(ierr);
    if (basis != CEED_BASIS_COLLOCATED) {
      ierr = CeedBasisGetData(basis, &basis_data); CeedChkBackend(ierr);
      ierr = CeedQFunctionFieldGetEvalMode(qf_input_fields[i], &eval_mode);
      CeedChkBackend(ierr);

      // Collect dim, P_1d, and Q_1d
      ierr = CeedBasisGetDimension(basis, &dim); CeedChkBackend(ierr);
>>>>>>> 9e201c85
      bool isTensor;
      CeedCallBackend(CeedBasisIsTensor(basis, &isTensor));
      if (isTensor) {
<<<<<<< HEAD
        CeedCallBackend(CeedBasisGetNumQuadraturePoints1D(basis, &Q1d));
        CeedCallBackend(CeedBasisGetNumNodes1D(basis, &P1d));
        if (P1d > data->maxP1d) data->maxP1d = P1d;
=======
        ierr = CeedBasisGetNumQuadraturePoints1D(basis, &Q_1d); CeedChkBackend(ierr);
        ierr = CeedBasisGetNumNodes1D(basis, &P_1d); CeedChkBackend(ierr);
        if (P_1d > data->max_P_1d) data->max_P_1d = P_1d;
>>>>>>> 9e201c85
      } else {
        // LCOV_EXCL_START
        return CeedError(ceed, CEED_ERROR_BACKEND, "Backend does not implement operators with non-tensor basis");
        // LCOV_EXCL_STOP
      }
    }
  }
  // Check output bases for Q_1d, dim as well
  //   The only input basis might be CEED_BASIS_COLLOCATED
<<<<<<< HEAD
  for (CeedInt i = 0; i < numoutputfields; i++) {
    CeedCallBackend(CeedOperatorFieldGetBasis(opoutputfields[i], &basis));

    if (basis != CEED_BASIS_COLLOCATED) {
      CeedCallBackend(CeedBasisGetData(basis, &basis_data));
      CeedCallBackend(CeedQFunctionFieldGetEvalMode(qfoutputfields[i], &emode));

      // Collect dim and Q1d
      CeedCallBackend(CeedBasisGetDimension(basis, &dim));
=======
  for (CeedInt i = 0; i < num_output_fields; i++) {
    ierr = CeedOperatorFieldGetBasis(op_output_fields[i], &basis); CeedChkBackend(ierr);

    if (basis != CEED_BASIS_COLLOCATED) {
      ierr = CeedBasisGetData(basis, &basis_data); CeedChkBackend(ierr);
      ierr = CeedQFunctionFieldGetEvalMode(qf_output_fields[i], &eval_mode);
      CeedChkBackend(ierr);

      // Collect Q_1d
      ierr = CeedBasisGetDimension(basis, &dim); CeedChkBackend(ierr);
>>>>>>> 9e201c85
      bool isTensor;
      CeedCallBackend(CeedBasisIsTensor(basis, &isTensor));
      if (isTensor) {
<<<<<<< HEAD
        CeedCallBackend(CeedBasisGetNumQuadraturePoints1D(basis, &Q1d));
=======
        ierr = CeedBasisGetNumQuadraturePoints1D(basis, &Q_1d); CeedChkBackend(ierr);
>>>>>>> 9e201c85
      } else {
        // LCOV_EXCL_START
        return CeedError(ceed, CEED_ERROR_BACKEND, "Backend does not implement operators with non-tensor basis");
        // LCOV_EXCL_STOP
      }
<<<<<<< HEAD

      // Check for collocated gradient
      useCollograd = useCollograd && basis_data->d_collo_grad_1d;
=======
>>>>>>> 9e201c85
    }
  }
  data->dim = dim;
  data->Q_1d = Q_1d;

  // Only use 3D collocated gradient parallelization strategy when gradient is computed
  // TODO: put in a function?
  bool use_collograd_parallelization = false;
  if (dim == 3) {
    bool was_grad_found = false;
    for (CeedInt i = 0; i < num_input_fields; i++) {
      ierr = CeedQFunctionFieldGetEvalMode(qf_input_fields[i], &eval_mode);
      if (eval_mode == CEED_EVAL_GRAD) {
        ierr = CeedOperatorFieldGetBasis(op_input_fields[i], &basis); CeedChkBackend(ierr);
        ierr = CeedBasisGetData(basis, &basis_data); CeedChkBackend(ierr);
        use_collograd_parallelization = !!basis_data->d_collo_grad_1d && (was_grad_found ? use_collograd_parallelization : true);
        was_grad_found = true;
      }
    }
    for (CeedInt i = 0; i < num_output_fields; i++) {
      ierr = CeedQFunctionFieldGetEvalMode(qf_output_fields[i], &eval_mode);
      if (eval_mode == CEED_EVAL_GRAD) {
        ierr = CeedOperatorFieldGetBasis(op_output_fields[i], &basis); CeedChkBackend(ierr);
        ierr = CeedBasisGetData(basis, &basis_data); CeedChkBackend(ierr);
        use_collograd_parallelization = !!basis_data->d_collo_grad_1d && (was_grad_found ? use_collograd_parallelization : true);
        was_grad_found = true;
      }
    }
  }

  // Define CEED_Q_VLA
  code << "\n#undef CEED_Q_VLA\n";
  if (dim != 3 || use_collograd_parallelization) {
    code << "#define CEED_Q_VLA 1\n\n";
  } else {
<<<<<<< HEAD
    code << "\n#define CEED_Q_VLA " << Q1d << "\n\n";
=======
    code << "#define CEED_Q_VLA "<<Q_1d<<"\n\n";
>>>>>>> 9e201c85
  }

  code << q_function_source;

  // Setup
  code << "\n// -----------------------------------------------------------------------------\n";
<<<<<<< HEAD
  code << "\nextern \"C\" __global__ void " << oper
       << "(CeedInt nelem, void* ctx, CudaFieldsInt indices, CudaFields fields, CudaFields B, CudaFields G, CeedScalar* W) {\n";
  for (CeedInt i = 0; i < numinputfields; i++) {
    CeedCallBackend(CeedQFunctionFieldGetEvalMode(qfinputfields[i], &emode));
    if (emode != CEED_EVAL_WEIGHT) {  // Skip CEED_EVAL_WEIGHT
      code << "  const CeedScalar* d_u" << i << " = fields.in[" << i << "];\n";
    }
  }

  for (CeedInt i = 0; i < numoutputfields; i++) {
    code << "  CeedScalar* d_v" << i << " = fields.out[" << i << "];\n";
  }

  code << "  const CeedInt Dim = " << dim << ";\n";
  code << "  const CeedInt Q1d = " << Q1d << ";\n";

  code << "  extern __shared__ CeedScalar slice[];\n";
  code << "  BackendData data;\n";
  code << "  data.tidx = threadIdx.x;\n";
  code << "  data.tidy = threadIdx.y;\n";
  code << "  data.tidz = threadIdx.z;\n";
  code << "  data.tid  = threadIdx.x + threadIdx.y*blockDim.x + threadIdx.z*blockDim.y*blockDim.x;\n";
  code << "  data.slice = slice+data.tidz*T1d" << (dim > 1 ? "*T1d" : "") << ";\n";

  code << "\n  // -- Input field constants and basis data --\n";
  // Initialize constants, and matrices B and G
  for (CeedInt i = 0; i < numinputfields; i++) {
    code << "  // ---- Input field " << i << " ----\n";
    // Get elemsize, emode, ncomp
    CeedCallBackend(CeedOperatorFieldGetElemRestriction(opinputfields[i], &Erestrict));
    CeedCallBackend(CeedElemRestrictionGetElementSize(Erestrict, &elemsize));
    CeedCallBackend(CeedQFunctionFieldGetEvalMode(qfinputfields[i], &emode));
    CeedCallBackend(CeedElemRestrictionGetNumComponents(Erestrict, &ncomp));

    // Set field constants
    if (emode != CEED_EVAL_WEIGHT) {
      CeedCallBackend(CeedOperatorFieldGetBasis(opinputfields[i], &basis));
      if (basis != CEED_BASIS_COLLOCATED) {
        CeedCallBackend(CeedBasisGetNumNodes1D(basis, &P1d));
        code << "  const CeedInt P_in_" << i << " = " << P1d << ";\n";
      } else {
        code << "  const CeedInt P_in_" << i << " = " << Q1d << ";\n";
      }
      code << "  const CeedInt ncomp_in_" << i << " = " << ncomp << ";\n";
    }

    // Load basis data
    code << "  // EvalMode: " << CeedEvalModes[emode] << "\n";
    switch (emode) {
      case CEED_EVAL_NONE:
        break;
      case CEED_EVAL_INTERP:
        CeedCallBackend(CeedBasisGetData(basis, &basis_data));
        data->B.in[i] = basis_data->d_interp_1d;
        code << "  __shared__ CeedScalar s_B_in_" << i << "[" << P1d * Q1d << "];\n";
        code << "  loadMatrix<P_in_" << i << ",Q1d>(data, B.in[" << i << "], s_B_in_" << i << ");\n";
        break;
      case CEED_EVAL_GRAD:
        CeedCallBackend(CeedBasisGetData(basis, &basis_data));
        data->B.in[i] = basis_data->d_interp_1d;
        code << "  __shared__ CeedScalar s_B_in_" << i << "[" << P1d * Q1d << "];\n";
        code << "  loadMatrix<P_in_" << i << ",Q1d>(data, B.in[" << i << "], s_B_in_" << i << ");\n";
        if (useCollograd) {
          data->G.in[i] = basis_data->d_collo_grad_1d;
          code << "  __shared__ CeedScalar s_G_in_" << i << "[" << Q1d * Q1d << "];\n";
          code << "  loadMatrix<Q1d,Q1d>(data, G.in[" << i << "], s_G_in_" << i << ");\n";
        } else {
          data->G.in[i] = basis_data->d_grad_1d;
          code << "  __shared__ CeedScalar s_G_in_" << i << "[" << P1d * Q1d << "];\n";
          code << "  loadMatrix<P_in_" << i << ",Q1d>(data, G.in[" << i << "], s_G_in_" << i << ");\n";
        }
        break;
      case CEED_EVAL_WEIGHT:
        break;  // No action
      case CEED_EVAL_DIV:
        break;  // TODO: Not implemented
      case CEED_EVAL_CURL:
        break;  // TODO: Not implemented
=======
  code << "\nextern \"C\" __global__ void "<<operator_name<<"(CeedInt num_elem, void* ctx, FieldsInt_Cuda indices, Fields_Cuda fields, Fields_Cuda B, Fields_Cuda G, CeedScalar* W) {\n";
  for (CeedInt i = 0; i < num_input_fields; i++) {
    ierr = CeedQFunctionFieldGetEvalMode(qf_input_fields[i], &eval_mode);
    CeedChkBackend(ierr);
    if (eval_mode != CEED_EVAL_WEIGHT) { // Skip CEED_EVAL_WEIGHT
      code << "  const CeedScalar* d_u_" <<i<<" = fields.inputs["<<i<<"];\n";
    }
  }

  for (CeedInt i = 0; i < num_output_fields; i++) {
    code << "  CeedScalar* d_v_"<<i<<" = fields.outputs["<<i<<"];\n";
  }

  code << "  const CeedInt dim = "<<dim<<";\n";
  code << "  const CeedInt Q_1d = "<<Q_1d<<";\n";

  code << "  extern __shared__ CeedScalar slice[];\n";
  // TODO put in a function? InitSharedData_Cuda?
  code << "  SharedData_Cuda data;\n";
  code << "  data.t_id_x = threadIdx.x;\n";
  code << "  data.t_id_y = threadIdx.y;\n";
  code << "  data.t_id_z = threadIdx.z;\n";
  code << "  data.t_id  = threadIdx.x + threadIdx.y*blockDim.x + threadIdx.z*blockDim.y*blockDim.x;\n";
  code << "  data.slice = slice+data.t_id_z*T_1D"<<(dim>1?"*T_1D":"")<<";\n";

  code << "\n  // -- Input field constants and basis data --\n";
  // TODO: Put in a function?
  //Initialize constants, and matrices B and G
  for (CeedInt i = 0; i < num_input_fields; i++) {
    code << "  // ---- Input field "<<i<<" ----\n";
    // Get elem_size, eval_mode, num_comp
    ierr = CeedOperatorFieldGetElemRestriction(op_input_fields[i], &Erestrict);
    CeedChkBackend(ierr);
    ierr = CeedElemRestrictionGetElementSize(Erestrict, &elem_size);
    CeedChkBackend(ierr);
    ierr = CeedQFunctionFieldGetEvalMode(qf_input_fields[i], &eval_mode);
    CeedChkBackend(ierr);
    ierr = CeedElemRestrictionGetNumComponents(Erestrict, &num_comp);
    CeedChkBackend(ierr);

    // Set field constants
    if (eval_mode != CEED_EVAL_WEIGHT) {
      ierr = CeedOperatorFieldGetBasis(op_input_fields[i], &basis); CeedChkBackend(ierr);
      if (basis != CEED_BASIS_COLLOCATED) {
        ierr = CeedBasisGetNumNodes1D(basis, &P_1d); CeedChkBackend(ierr);
        code << "  const CeedInt P_in_"<<i<<" = "<<P_1d<<";\n";
      } else {
        code << "  const CeedInt P_in_"<<i<<" = "<<Q_1d<<";\n";
      }
      code << "  const CeedInt num_comp_in_"<<i<<" = "<<num_comp<<";\n";
    }

    // Load basis data
    code << "  // EvalMode: "<<CeedEvalModes[eval_mode]<<"\n";
    switch (eval_mode) {
    case CEED_EVAL_NONE:
      break;
    case CEED_EVAL_INTERP:
      ierr = CeedBasisGetData(basis, &basis_data); CeedChkBackend(ierr);
      data->B.inputs[i] = basis_data->d_interp_1d;
      code << "  __shared__ CeedScalar s_B_in_"<<i<<"["<<P_1d*Q_1d<<"];\n";
      code << "  loadMatrix<P_in_"<<i<<",Q_1d>(data, B.inputs["<<i<<"], s_B_in_"<<i<<");\n";
      break;
    case CEED_EVAL_GRAD:
      ierr = CeedBasisGetData(basis, &basis_data); CeedChkBackend(ierr);
      data->B.inputs[i] = basis_data->d_interp_1d;
      code << "  __shared__ CeedScalar s_B_in_"<<i<<"["<<P_1d*Q_1d<<"];\n";
      code << "  loadMatrix<P_in_"<<i<<",Q_1d>(data, B.inputs["<<i<<"], s_B_in_"<<i<<");\n";
      if (use_collograd_parallelization) {
        data->G.inputs[i] = basis_data->d_collo_grad_1d;
        code << "  __shared__ CeedScalar s_G_in_"<<i<<"["<<Q_1d*Q_1d<<"];\n";
        code << "  loadMatrix<Q_1d,Q_1d>(data, G.inputs["<<i<<"], s_G_in_"<<i<<");\n";
      } else {
        bool has_collo_grad = !!basis_data->d_collo_grad_1d;
        data->G.inputs[i] = has_collo_grad ? basis_data->d_collo_grad_1d : basis_data->d_grad_1d;
        code << "  __shared__ CeedScalar s_G_in_"<<i<<"["<<Q_1d*(has_collo_grad?Q_1d:P_1d)<<"];\n";
        code << "  loadMatrix<"<<(has_collo_grad?"Q_1d":("P_in_"+std::to_string(i)))<<",Q_1d>(data, G.inputs["<<i<<"], s_G_in_"<<i<<");\n";
      }
      break;
    case CEED_EVAL_WEIGHT:
      break; // No action
    case CEED_EVAL_DIV:
      break; // TODO: Not implemented
    case CEED_EVAL_CURL:
      break; // TODO: Not implemented
>>>>>>> 9e201c85
    }
  }

  code << "\n  // -- Output field constants and basis data --\n";
<<<<<<< HEAD
  for (CeedInt i = 0; i < numoutputfields; i++) {
    code << "  // ---- Output field " << i << " ----\n";
    // Get elemsize, emode, ncomp
    CeedCallBackend(CeedOperatorFieldGetElemRestriction(opoutputfields[i], &Erestrict));
    CeedCallBackend(CeedElemRestrictionGetElementSize(Erestrict, &elemsize));
    CeedCallBackend(CeedQFunctionFieldGetEvalMode(qfoutputfields[i], &emode));
    CeedCallBackend(CeedElemRestrictionGetNumComponents(Erestrict, &ncomp));

    // Set field constants
    CeedCallBackend(CeedOperatorFieldGetBasis(opoutputfields[i], &basis));
    if (basis != CEED_BASIS_COLLOCATED) {
      CeedCallBackend(CeedBasisGetNumNodes1D(basis, &P1d));
      code << "  const CeedInt P_out_" << i << " = " << P1d << ";\n";
    } else {
      code << "  const CeedInt P_out_" << i << " = " << Q1d << ";\n";
    }
    code << "  const CeedInt ncomp_out_" << i << " = " << ncomp << ";\n";

    // Load basis data
    code << "  // EvalMode: " << CeedEvalModes[emode] << "\n";
    switch (emode) {
      case CEED_EVAL_NONE:
        break;  // No action
      case CEED_EVAL_INTERP:
        CeedCallBackend(CeedBasisGetData(basis, &basis_data));
        data->B.out[i] = basis_data->d_interp_1d;
        code << "  __shared__ CeedScalar s_B_out_" << i << "[" << P1d * Q1d << "];\n";
        code << "  loadMatrix<P_out_" << i << ",Q1d>(data, B.out[" << i << "], s_B_out_" << i << ");\n";
        break;
      case CEED_EVAL_GRAD:
        CeedCallBackend(CeedBasisGetData(basis, &basis_data));
        data->B.out[i] = basis_data->d_interp_1d;
        code << "  __shared__ CeedScalar s_B_out_" << i << "[" << P1d * Q1d << "];\n";
        code << "  loadMatrix<P_out_" << i << ",Q1d>(data, B.out[" << i << "], s_B_out_" << i << ");\n";
        if (useCollograd) {
          data->G.out[i] = basis_data->d_collo_grad_1d;
          code << "  __shared__ CeedScalar s_G_out_" << i << "[" << Q1d * Q1d << "];\n";
          code << "  loadMatrix<Q1d,Q1d>(data, G.out[" << i << "], s_G_out_" << i << ");\n";
        } else {
          data->G.out[i] = basis_data->d_grad_1d;
          code << "  __shared__ CeedScalar s_G_out_" << i << "[" << P1d * Q1d << "];\n";
          code << "  loadMatrix<P_out_" << i << ",Q1d>(data, G.out[" << i << "], s_G_out_" << i << ");\n";
        }
        break;
      // LCOV_EXCL_START
      case CEED_EVAL_WEIGHT: {
        Ceed ceed;
        CeedCallBackend(CeedOperatorGetCeed(op, &ceed));
        return CeedError(ceed, CEED_ERROR_BACKEND, "CEED_EVAL_WEIGHT cannot be an output evaluation mode");
        break;  // Should not occur
=======
  for (CeedInt i = 0; i < num_output_fields; i++) {
    code << "  // ---- Output field "<<i<<" ----\n";
    // Get elem_size, eval_mode, num_comp
    ierr = CeedOperatorFieldGetElemRestriction(op_output_fields[i], &Erestrict);
    CeedChkBackend(ierr);
    ierr = CeedElemRestrictionGetElementSize(Erestrict, &elem_size);
    CeedChkBackend(ierr);
    ierr = CeedQFunctionFieldGetEvalMode(qf_output_fields[i], &eval_mode);
    CeedChkBackend(ierr);
    ierr = CeedElemRestrictionGetNumComponents(Erestrict, &num_comp);
    CeedChkBackend(ierr);

    // Set field constants
    ierr = CeedOperatorFieldGetBasis(op_output_fields[i], &basis); CeedChkBackend(ierr);
    if (basis != CEED_BASIS_COLLOCATED) {
      ierr = CeedBasisGetNumNodes1D(basis, &P_1d); CeedChkBackend(ierr);
      code << "  const CeedInt P_out_"<<i<<" = "<<P_1d<<";\n";
    } else {
      code << "  const CeedInt P_out_"<<i<<" = "<<Q_1d<<";\n";
    }
    code << "  const CeedInt num_comp_out_"<<i<<" = "<<num_comp<<";\n";

    // Load basis data
    code << "  // EvalMode: "<<CeedEvalModes[eval_mode]<<"\n";
    switch (eval_mode) {
    case CEED_EVAL_NONE:
      break; // No action
    case CEED_EVAL_INTERP:
      ierr = CeedBasisGetData(basis, &basis_data); CeedChkBackend(ierr);
      data->B.outputs[i] = basis_data->d_interp_1d;
      code << "  __shared__ CeedScalar s_B_out_"<<i<<"["<<P_1d*Q_1d<<"];\n";
      code << "  loadMatrix<P_out_"<<i<<",Q_1d>(data, B.outputs["<<i<<"], s_B_out_"<<i<<");\n";
      break;
    case CEED_EVAL_GRAD:
      ierr = CeedBasisGetData(basis, &basis_data); CeedChkBackend(ierr);
      data->B.outputs[i] = basis_data->d_interp_1d;
      code << "  __shared__ CeedScalar s_B_out_"<<i<<"["<<P_1d*Q_1d<<"];\n";
      code << "  loadMatrix<P_out_"<<i<<",Q_1d>(data, B.outputs["<<i<<"], s_B_out_"<<i<<");\n";
      if (use_collograd_parallelization) {
        data->G.outputs[i] = basis_data->d_collo_grad_1d;
        code << "  __shared__ CeedScalar s_G_out_"<<i<<"["<<Q_1d*Q_1d<<"];\n";
        code << "  loadMatrix<Q_1d,Q_1d>(data, G.outputs["<<i<<"], s_G_out_"<<i<<");\n";
      } else {
        bool has_collo_grad = !!basis_data->d_collo_grad_1d;
        data->G.outputs[i] = has_collo_grad ? basis_data->d_collo_grad_1d : basis_data->d_grad_1d;
        code << "  __shared__ CeedScalar s_G_out_"<<i<<"["<<Q_1d*(has_collo_grad?Q_1d:P_1d)<<"];\n";
        code << "  loadMatrix<"<<(has_collo_grad?"Q_1d":("P_out_"+std::to_string(i)))<<",Q_1d>(data, G.outputs["<<i<<"], s_G_out_"<<i<<");\n";
>>>>>>> 9e201c85
      }
      case CEED_EVAL_DIV:
        break;  // TODO: Not implemented
      case CEED_EVAL_CURL:
        break;  // TODO: Not implemented
                // LCOV_EXCL_STOP
    }
  }
  code << "\n  // -- Element loop --\n";
  code << "  __syncthreads();\n";
  code << "  for (CeedInt elem = blockIdx.x*blockDim.z + threadIdx.z; elem < num_elem; elem += gridDim.x*blockDim.z) {\n";
  // Input basis apply if needed
  // Generate the correct eval mode code for each input
  code << "    // -- Input field restrictions and basis actions --\n";
<<<<<<< HEAD
  for (CeedInt i = 0; i < numinputfields; i++) {
    code << "    // ---- Input field " << i << " ----\n";
    // Get elemsize, emode, ncomp
    CeedCallBackend(CeedOperatorFieldGetElemRestriction(opinputfields[i], &Erestrict));
    CeedCallBackend(CeedElemRestrictionGetElementSize(Erestrict, &elemsize));
    CeedCallBackend(CeedQFunctionFieldGetEvalMode(qfinputfields[i], &emode));
    CeedCallBackend(CeedElemRestrictionGetNumComponents(Erestrict, &ncomp));
=======
  for (CeedInt i = 0; i < num_input_fields; i++) {
    code << "    // ---- Input field "<<i<<" ----\n";
    // Get elem_size, eval_mode, num_comp
    ierr = CeedOperatorFieldGetElemRestriction(op_input_fields[i], &Erestrict);
    CeedChkBackend(ierr);
    ierr = CeedElemRestrictionGetElementSize(Erestrict, &elem_size);
    CeedChkBackend(ierr);
    ierr = CeedQFunctionFieldGetEvalMode(qf_input_fields[i], &eval_mode);
    CeedChkBackend(ierr);
    ierr = CeedElemRestrictionGetNumComponents(Erestrict, &num_comp);
    CeedChkBackend(ierr);
>>>>>>> 9e201c85

    // TODO: put in a function?
    // Restriction
<<<<<<< HEAD
    if (emode != CEED_EVAL_WEIGHT && !((emode == CEED_EVAL_NONE) && useCollograd)) {
      code << "    CeedScalar r_u" << i << "[ncomp_in_" << i << "*P_in_" << i << "];\n";

      bool isStrided;
      CeedCallBackend(CeedElemRestrictionIsStrided(Erestrict, &isStrided));
      if (!isStrided) {
        CeedCallBackend(CeedElemRestrictionGetLVectorSize(Erestrict, &lsize));
        code << "    const CeedInt lsize_in_" << i << " = " << lsize << ";\n";
        CeedInt compstride;
        CeedCallBackend(CeedElemRestrictionGetCompStride(Erestrict, &compstride));
        code << "    // CompStride: " << compstride << "\n";
        CeedCallBackend(CeedElemRestrictionGetData(Erestrict, &restr_data));
        data->indices.in[i] = restr_data->d_ind;
        code << "    readDofsOffset" << dim << "d<ncomp_in_" << i << ", " << compstride << ", P_in_" << i << ">(data, lsize_in_" << i
             << ", elem, indices.in[" << i << "], d_u" << i << ", r_u" << i << ");\n";
      } else {
        bool backendstrides;
        CeedCallBackend(CeedElemRestrictionHasBackendStrides(Erestrict, &backendstrides));
        CeedInt nelem;
        CeedCallBackend(CeedElemRestrictionGetNumElements(Erestrict, &nelem));
        CeedInt strides[3] = {1, elemsize * nelem, elemsize};
=======
    if (eval_mode != CEED_EVAL_WEIGHT &&
        !((eval_mode == CEED_EVAL_NONE) && use_collograd_parallelization)) {
      code << "    CeedScalar r_u_"<<i<<"[num_comp_in_"<<i<<"*P_in_"<<i<<"];\n";
      
      bool is_strided;
      ierr = CeedElemRestrictionIsStrided(Erestrict, &is_strided); CeedChkBackend(ierr);
      if (!is_strided) {
        ierr = CeedElemRestrictionGetLVectorSize(Erestrict, &lsize);
        CeedChkBackend(ierr);
        code << "    const CeedInt lsize_in_"<<i<<" = "<<lsize<<";\n";
        CeedInt comp_stride;
        ierr = CeedElemRestrictionGetCompStride(Erestrict, &comp_stride); CeedChkBackend(ierr);
        code << "    // CompStride: "<<comp_stride<<"\n";
        ierr = CeedElemRestrictionGetData(Erestrict, &restr_data); CeedChkBackend(ierr);
        data->indices.inputs[i] = restr_data->d_ind;
        code << "    readDofsOffset"<<dim<<"d<num_comp_in_"<<i<<", "<<comp_stride<<", P_in_"<<i<<">(data, lsize_in_"<<i<<", elem, indices.inputs["<<i<<"], d_u_"<<i<<", r_u_"<<i<<");\n";
      } else {
        bool backendstrides;
        ierr = CeedElemRestrictionHasBackendStrides(Erestrict, &backendstrides);
        CeedChkBackend(ierr);
        CeedInt num_elem;
        ierr = CeedElemRestrictionGetNumElements(Erestrict, &num_elem);
        CeedChkBackend(ierr);
        CeedInt strides[3] = {1, elem_size*num_elem, elem_size};
>>>>>>> 9e201c85
        if (!backendstrides) {
          CeedCallBackend(CeedElemRestrictionGetStrides(Erestrict, &strides));
        }
<<<<<<< HEAD
        code << "    // Strides: {" << strides[0] << ", " << strides[1] << ", " << strides[2] << "}\n";
        code << "    readDofsStrided" << dim << "d<ncomp_in_" << i << ",P_in_" << i << "," << strides[0] << "," << strides[1] << "," << strides[2]
             << ">(data, elem, d_u" << i << ", r_u" << i << ");\n";
=======
        code << "    // Strides: {"<<strides[0]<<", "<<strides[1]<<", "<<strides[2]<<"}\n";
        code << "    readDofsStrided"<<dim<<"d<num_comp_in_"<<i<<",P_in_"<<i<<","<<strides[0]<<","<<strides[1]<<","<<strides[2]<<">(data, elem, d_u_"<<i<<", r_u_"<<i<<");\n";
>>>>>>> 9e201c85
      }
    }

    // TODO: put in a function?
    // Basis action
<<<<<<< HEAD
    code << "    // EvalMode: " << CeedEvalModes[emode] << "\n";
    switch (emode) {
      case CEED_EVAL_NONE:
        if (!useCollograd) {
          code << "    CeedScalar* r_t" << i << " = r_u" << i << ";\n";
        }
        break;
      case CEED_EVAL_INTERP:
        code << "    CeedScalar r_t" << i << "[ncomp_in_" << i << "*Q1d];\n";
        code << "    interp" << dim << "d<ncomp_in_" << i << ",P_in_" << i << ",Q1d>(data, r_u" << i << ", s_B_in_" << i << ", r_t" << i << ");\n";
        break;
      case CEED_EVAL_GRAD:
        if (useCollograd) {
          code << "    CeedScalar r_t" << i << "[ncomp_in_" << i << "*Q1d];\n";
          code << "    interp" << dim << "d<ncomp_in_" << i << ",P_in_" << i << ",Q1d>(data, r_u" << i << ", s_B_in_" << i << ", r_t" << i << ");\n";
        } else {
          code << "    CeedScalar r_t" << i << "[ncomp_in_" << i << "*Dim*Q1d];\n";
          code << "    grad" << dim << "d<ncomp_in_" << i << ",P_in_" << i << ",Q1d>(data, r_u" << i << ", s_B_in_" << i << ", s_G_in_" << i
               << ", r_t" << i << ");\n";
        }
        break;
      case CEED_EVAL_WEIGHT:
        code << "    CeedScalar r_t" << i << "[Q1d];\n";
        CeedCallBackend(CeedOperatorFieldGetBasis(opinputfields[i], &basis));
        CeedCallBackend(CeedBasisGetData(basis, &basis_data));
        data->W = basis_data->d_q_weight_1d;
        code << "    weight" << dim << "d<Q1d>(data, W, r_t" << i << ");\n";
        break;  // No action
      case CEED_EVAL_DIV:
        break;  // TODO: Not implemented
      case CEED_EVAL_CURL:
        break;  // TODO: Not implemented
=======
    code << "    // EvalMode: "<<CeedEvalModes[eval_mode]<<"\n";
    switch (eval_mode) {
    case CEED_EVAL_NONE:
      if (!use_collograd_parallelization) {
        code << "    CeedScalar* r_t_"<<i<<" = r_u_"<<i<<";\n";
      }
      break;
    case CEED_EVAL_INTERP:
      code << "    CeedScalar r_t_"<<i<<"[num_comp_in_"<<i<<"*Q_1d];\n";
      code << "    Interp"<<(dim>1?"Tensor":"")<<dim<<"d<num_comp_in_"<<i<<",P_in_"<<i<<",Q_1d>(data, r_u_"<<i<<", s_B_in_"<<i<<", r_t_"<<i<<");\n";
      break;
    case CEED_EVAL_GRAD:
      if (use_collograd_parallelization) {
        code << "    CeedScalar r_t_"<<i<<"[num_comp_in_"<<i<<"*Q_1d];\n";
        code << "    Interp"<<(dim>1?"Tensor":"")<<dim<<"d<num_comp_in_"<<i<<",P_in_"<<i<<",Q_1d>(data, r_u_"<<i<<", s_B_in_"<<i<<", r_t_"<<i<<");\n";
      } else {
        CeedInt P_1d;
        ierr = CeedOperatorFieldGetBasis(op_input_fields[i], &basis); CeedChkBackend(ierr);
        ierr = CeedBasisGetNumNodes1D(basis, &P_1d); CeedChkBackend(ierr);
        code << "    CeedScalar r_t_"<<i<<"[num_comp_in_"<<i<<"*dim*Q_1d];\n";
        code << "    Grad"<<(dim>1?"Tensor":"")<<(dim==3&&Q_1d>=P_1d?"Collocated":"")<<dim<<"d<num_comp_in_"<<i<<",P_in_"<<i<<",Q_1d>(data, r_u_"<<i<<", s_B_in_"<<i<<", s_G_in_"<<i<<", r_t_"<<i<<");\n";
      }
      break;
    case CEED_EVAL_WEIGHT:
      code << "    CeedScalar r_t_"<<i<<"[Q_1d];\n";
      ierr = CeedOperatorFieldGetBasis(op_input_fields[i], &basis); CeedChkBackend(ierr);
      ierr = CeedBasisGetData(basis, &basis_data); CeedChkBackend(ierr);
      data->W = basis_data->d_q_weight_1d;
      code << "    Weight"<<(dim>1?"Tensor":"")<<dim<<"d<Q_1d>(data, W, r_t_"<<i<<");\n";
      break; // No action
    case CEED_EVAL_DIV:
      break; // TODO: Not implemented
    case CEED_EVAL_CURL:
      break; // TODO: Not implemented
>>>>>>> 9e201c85
    }
  }

  // TODO: put in a function + separate colograd logic
  // Q function
  code << "\n    // -- Output field setup --\n";
<<<<<<< HEAD
  for (CeedInt i = 0; i < numoutputfields; i++) {
    code << "\n    // ---- Output field " << i << " ----\n";
    CeedCallBackend(CeedQFunctionFieldGetEvalMode(qfoutputfields[i], &emode));
    if (emode == CEED_EVAL_GRAD) {
      if (useCollograd) {
        // Accumulator for gradient slices
        code << "    CeedScalar r_tt" << i << "[ncomp_out_" << i << "*Q1d];\n";
        code << "    for (CeedInt i = 0; i < ncomp_out_" << i << "; ++i) {\n";
        code << "      for (CeedInt j = 0; j < Q1d; ++j) {\n";
        code << "        r_tt" << i << "[j + i*Q1d] = 0.0;\n";
        code << "      }\n";
        code << "    }\n";
      } else {
        code << "    CeedScalar r_tt" << i << "[ncomp_out_" << i << "*Dim*Q1d];\n";
      }
    }
    if (emode == CEED_EVAL_NONE || emode == CEED_EVAL_INTERP) {
      code << "    CeedScalar r_tt" << i << "[ncomp_out_" << i << "*Q1d];\n";
=======
  for (CeedInt i = 0; i < num_output_fields; i++) {
      code << "\n    // ---- Output field "<<i<<" ----\n";
    ierr = CeedQFunctionFieldGetEvalMode(qf_output_fields[i], &eval_mode);
    CeedChkBackend(ierr);
    if (eval_mode==CEED_EVAL_GRAD)
    {
      if (use_collograd_parallelization) {
        //Accumulator for gradient slices
        code << "    CeedScalar r_tt_"<<i<<"[num_comp_out_"<<i<<"*Q_1d];\n";
        code << "    for (CeedInt i = 0; i < num_comp_out_"<<i<<"; i++) {\n";
        code << "      for (CeedInt j = 0; j < Q_1d; ++j) {\n";
        code << "        r_tt_"<<i<<"[j + i*Q_1d] = 0.0;\n";
        code << "      }\n";
        code << "    }\n";
      } else {
        code << "    CeedScalar r_tt_"<<i<<"[num_comp_out_"<<i<<"*dim*Q_1d];\n";
      }
    }
    if (eval_mode==CEED_EVAL_NONE || eval_mode==CEED_EVAL_INTERP)
    {
      code << "    CeedScalar r_tt_"<<i<<"[num_comp_out_"<<i<<"*Q_1d];\n";
>>>>>>> 9e201c85
    }
  }
  // We treat quadrature points per slice in 3d to save registers
  if (use_collograd_parallelization) {
    code << "\n    // Note: Using planes of 3D elements\n";
    code << "#pragma unroll\n";
    code << "    for (CeedInt q = 0; q < Q_1d; q++) {\n";
    code << "      // -- Input fields --\n";
<<<<<<< HEAD
    for (CeedInt i = 0; i < numinputfields; i++) {
      code << "      // ---- Input field " << i << " ----\n";
      // Get elemsize, emode, ncomp
      CeedCallBackend(CeedQFunctionFieldGetEvalMode(qfinputfields[i], &emode));
      // Basis action
      code << "      // EvalMode: " << CeedEvalModes[emode] << "\n";
      switch (emode) {
        case CEED_EVAL_NONE:
          code << "      CeedScalar r_q" << i << "[ncomp_in_" << i << "];\n";

          bool isStrided;
          CeedCallBackend(CeedOperatorFieldGetElemRestriction(opinputfields[i], &Erestrict));
          CeedCallBackend(CeedElemRestrictionIsStrided(Erestrict, &isStrided));
          if (!isStrided) {
            CeedCallBackend(CeedElemRestrictionGetLVectorSize(Erestrict, &lsize));
            code << "      const CeedInt lsize_in_" << i << " = " << lsize << ";\n";
            CeedInt compstride;
            CeedCallBackend(CeedElemRestrictionGetCompStride(Erestrict, &compstride));
            code << "      // CompStride: " << compstride << "\n";
            CeedCallBackend(CeedElemRestrictionGetData(Erestrict, &restr_data));
            data->indices.in[i] = restr_data->d_ind;
            code << "      readSliceQuadsOffset"
                 << "3d<ncomp_in_" << i << ", " << compstride << ", Q1d>(data, lsize_in_" << i << ", elem, q, indices.in[" << i << "], d_u" << i
                 << ", r_q" << i << ");\n";
          } else {
            CeedCallBackend(CeedElemRestrictionGetElementSize(Erestrict, &elemsize));
            bool backendstrides;
            CeedCallBackend(CeedElemRestrictionHasBackendStrides(Erestrict, &backendstrides));
            CeedInt nelem;
            CeedCallBackend(CeedElemRestrictionGetNumElements(Erestrict, &nelem));
            CeedInt strides[3] = {1, elemsize * nelem, elemsize};
            if (!backendstrides) CeedCallBackend(CeedElemRestrictionGetStrides(Erestrict, &strides));
            code << "      // Strides: {" << strides[0] << ", " << strides[1] << ", " << strides[2] << "}\n";
            code << "      readSliceQuadsStrided"
                 << "3d<ncomp_in_" << i
                 << ",Q1d"
                    ","
                 << strides[0] << "," << strides[1] << "," << strides[2] << ">(data, elem, q, d_u" << i << ", r_q" << i << ");\n";
          }
          break;
        case CEED_EVAL_INTERP:
          code << "      CeedScalar r_q" << i << "[ncomp_in_" << i << "];\n";
          code << "      for (CeedInt j = 0; j < ncomp_in_" << i << " ; ++j) {\n";
          code << "        r_q" << i << "[j] = r_t" << i << "[q + j*Q1d];\n";
          code << "      }\n";
          break;
        case CEED_EVAL_GRAD:
          code << "      CeedScalar r_q" << i << "[ncomp_in_" << i << "*Dim];\n";
          code << "      gradCollo3d<ncomp_in_" << i << ",Q1d>(data, q, r_t" << i << ", s_G_in_" << i << ", r_q" << i << ");\n";
          break;
        case CEED_EVAL_WEIGHT:
          code << "      CeedScalar r_q" << i << "[1];\n";
          code << "      r_q" << i << "[0] = r_t" << i << "[q];\n";
          break;  // No action
        case CEED_EVAL_DIV:
          break;  // TODO: Not implemented
        case CEED_EVAL_CURL:
          break;  // TODO: Not implemented
      }
    }
    code << "\n      // -- Output fields --\n";
    for (CeedInt i = 0; i < numoutputfields; i++) {
      code << "      // ---- Output field " << i << " ----\n";
      CeedCallBackend(CeedQFunctionFieldGetEvalMode(qfoutputfields[i], &emode));
      // Basis action
      switch (emode) {
        case CEED_EVAL_NONE:
          code << "      CeedScalar r_qq" << i << "[ncomp_out_" << i << "];\n";
          break;  // No action
        case CEED_EVAL_INTERP:
          code << "      CeedScalar r_qq" << i << "[ncomp_out_" << i << "];\n";
          break;
        case CEED_EVAL_GRAD:
          code << "      CeedScalar r_qq" << i << "[ncomp_out_" << i << "*Dim];\n";
          break;
        case CEED_EVAL_WEIGHT:
          break;  // Should not occur
        case CEED_EVAL_DIV:
          break;  // TODO: Not implemented
        case CEED_EVAL_CURL:
          break;  // TODO: Not implemented
=======
    for (CeedInt i = 0; i < num_input_fields; i++) {
      code << "      // ---- Input field "<<i<<" ----\n";
      // Get elem_size, eval_mode, num_comp
      ierr = CeedQFunctionFieldGetEvalMode(qf_input_fields[i], &eval_mode);
      CeedChkBackend(ierr);
      // Basis action
      code << "      // EvalMode: "<<CeedEvalModes[eval_mode]<<"\n";
      switch (eval_mode) {
      case CEED_EVAL_NONE:
        code << "      CeedScalar r_q_"<<i<<"[num_comp_in_"<<i<<"];\n";

        bool is_strided;
        ierr = CeedOperatorFieldGetElemRestriction(op_input_fields[i], &Erestrict); CeedChkBackend(ierr);
        ierr = CeedElemRestrictionIsStrided(Erestrict, &is_strided); CeedChkBackend(ierr);
        if (!is_strided) {
          ierr = CeedElemRestrictionGetLVectorSize(Erestrict, &lsize);
          CeedChkBackend(ierr);
          code << "      const CeedInt lsize_in_"<<i<<" = "<<lsize<<";\n";
          CeedInt comp_stride;
          ierr = CeedElemRestrictionGetCompStride(Erestrict, &comp_stride); CeedChkBackend(ierr);
          code << "      // CompStride: "<<comp_stride<<"\n";
          ierr = CeedElemRestrictionGetData(Erestrict, &restr_data); CeedChkBackend(ierr);
          data->indices.inputs[i] = restr_data->d_ind;
          code << "      readSliceQuadsOffset"<<"3d<num_comp_in_"<<i<<", "<<comp_stride<<", Q_1d>(data, lsize_in_"<<i<<", elem, q, indices.inputs["<<i<<"], d_u_"<<i<<", r_q_"<<i<<");\n";
        } else {
          ierr = CeedElemRestrictionGetElementSize(Erestrict, &elem_size); CeedChkBackend(ierr);
          bool backendstrides;
          ierr = CeedElemRestrictionHasBackendStrides(Erestrict, &backendstrides);
          CeedChkBackend(ierr);
          CeedInt num_elem;
          ierr = CeedElemRestrictionGetNumElements(Erestrict, &num_elem);
          CeedChkBackend(ierr);
          CeedInt strides[3] = {1, elem_size*num_elem, elem_size};
          if (!backendstrides) {
            ierr = CeedElemRestrictionGetStrides(Erestrict, &strides);
            CeedChkBackend(ierr);
          }
          code << "      // Strides: {"<<strides[0]<<", "<<strides[1]<<", "<<strides[2]<<"}\n";
          code << "      readSliceQuadsStrided"<<"3d<num_comp_in_"<<i<<",Q_1d"","<<strides[0]<<","<<strides[1]<<","<<strides[2]<<">(data, elem, q, d_u_"<<i<<", r_q_"<<i<<");\n";
        }
        break;
      case CEED_EVAL_INTERP:
        code << "      CeedScalar r_q_"<<i<<"[num_comp_in_"<<i<<"];\n";
        code << "      for (CeedInt j = 0; j < num_comp_in_"<<i<<" ; ++j) {\n";
        code << "        r_q_"<<i<<"[j] = r_t_"<<i<<"[q + j*Q_1d];\n";
        code << "      }\n";
        break;
      case CEED_EVAL_GRAD:
        code << "      CeedScalar r_q_"<<i<<"[num_comp_in_"<<i<<"*dim];\n";
        code << "      gradCollo3d<num_comp_in_"<<i<<",Q_1d>(data, q, r_t_"<<i<<", s_G_in_"<<i<<", r_q_"<<i<<");\n";
        break;
      case CEED_EVAL_WEIGHT:
        code << "      CeedScalar r_q_"<<i<<"[1];\n";
        code << "      r_q_"<<i<<"[0] = r_t_"<<i<<"[q];\n";
        break; // No action
      case CEED_EVAL_DIV:
        break; // TODO: Not implemented
      case CEED_EVAL_CURL:
        break; // TODO: Not implemented
      }
    }
    code << "\n      // -- Output fields --\n";
    for (CeedInt i = 0; i < num_output_fields; i++) {
      code << "      // ---- Output field "<<i<<" ----\n";
      ierr = CeedQFunctionFieldGetEvalMode(qf_output_fields[i], &eval_mode);
      CeedChkBackend(ierr);
      // Basis action
      switch (eval_mode) {
      case CEED_EVAL_NONE:
        code << "      CeedScalar r_qq_"<<i<<"[num_comp_out_"<<i<<"];\n";
        break; // No action
      case CEED_EVAL_INTERP:
        code << "      CeedScalar r_qq_"<<i<<"[num_comp_out_"<<i<<"];\n";
        break;
      case CEED_EVAL_GRAD:
        code << "      CeedScalar r_qq_"<<i<<"[num_comp_out_"<<i<<"*dim];\n";
        break;
      case CEED_EVAL_WEIGHT:
        break; // Should not occur
      case CEED_EVAL_DIV:
        break; // TODO: Not implemented
      case CEED_EVAL_CURL:
        break; // TODO: Not implemented
>>>>>>> 9e201c85
      }
    }
  } else {
    code << "\n      // Note: Using full elements\n";
    code << "      // -- Input fields --\n";
<<<<<<< HEAD
    for (CeedInt i = 0; i < numinputfields; i++) {
      code << "      // ---- Input field " << i << " ----\n";
      code << "      CeedScalar* r_q" << i << " = r_t" << i << ";\n";
    }
    code << "      // -- Output fields --\n";
    for (CeedInt i = 0; i < numoutputfields; i++) {
      code << "      // ---- Output field " << i << " ----\n";
      code << "      CeedScalar* r_qq" << i << " = r_tt" << i << ";\n";
    }
  }
  code << "\n      // -- QFunction Inputs and outputs --\n";
  code << "      CeedScalar* in[" << numinputfields << "];\n";
  for (CeedInt i = 0; i < numinputfields; i++) {
    code << "      // ---- Input field " << i << " ----\n";
    code << "      in[" << i << "] = r_q" << i << ";\n";
  }
  code << "      CeedScalar* out[" << numoutputfields << "];\n";
  for (CeedInt i = 0; i < numoutputfields; i++) {
    code << "      // ---- Output field " << i << " ----\n";
    code << "      out[" << i << "] = r_qq" << i << ";\n";
  }
  code << "\n      // -- Apply QFunction --\n";
  code << "      " << qFunctionName << "(ctx, ";
  if (dim != 3 || useCollograd) {
=======
    for (CeedInt i = 0; i < num_input_fields; i++) {
      code << "      // ---- Input field "<<i<<" ----\n";
      code << "      CeedScalar* r_q_"<<i<<" = r_t_"<<i<<";\n";
    }
    code << "      // -- Output fields --\n";
    for (CeedInt i = 0; i < num_output_fields; i++) {
      code << "      // ---- Output field "<<i<<" ----\n";
      code << "      CeedScalar* r_qq_"<<i<<" = r_tt_"<<i<<";\n";
    }
  }
  code << "\n      // -- QFunction Inputs and outputs --\n";
  code << "      CeedScalar* in["<<num_input_fields<<"];\n";
  for (CeedInt i = 0; i < num_input_fields; i++) {
    code << "      // ---- Input field "<<i<<" ----\n";
    code << "      in["<<i<<"] = r_q_"<<i<<";\n";
  }
  code << "      CeedScalar* out["<<num_output_fields<<"];\n";
  for (CeedInt i = 0; i < num_output_fields; i++) {
    code << "      // ---- Output field "<<i<<" ----\n";
    code << "      out["<<i<<"] = r_qq_"<<i<<";\n";
  }
  code << "\n      // -- Apply QFunction --\n";
  code << "      "<<q_function_name<<"(ctx, ";
  if (dim != 3 || use_collograd_parallelization) {
>>>>>>> 9e201c85
    code << "1";
  } else {
    code << "Q_1d";
  }
  code << ", in, out);\n";
  if (use_collograd_parallelization) {
    code << "      // -- Output fields --\n";
<<<<<<< HEAD
    for (CeedInt i = 0; i < numoutputfields; i++) {
      code << "      // ---- Output field " << i << " ----\n";
      CeedCallBackend(CeedQFunctionFieldGetEvalMode(qfoutputfields[i], &emode));
      // Basis action
      code << "      // EvalMode: " << CeedEvalModes[emode] << "\n";
      switch (emode) {
        case CEED_EVAL_NONE:
          code << "      for (CeedInt j = 0; j < ncomp_out_" << i << " ; ++j) {\n";
          code << "        r_tt" << i << "[q + j*Q1d] = r_qq" << i << "[j];\n";
          code << "      }\n";
          break;  // No action
        case CEED_EVAL_INTERP:
          code << "      for (CeedInt j = 0; j < ncomp_out_" << i << " ; ++j) {\n";
          code << "        r_tt" << i << "[q + j*Q1d] = r_qq" << i << "[j];\n";
          code << "      }\n";
          break;
        case CEED_EVAL_GRAD:
          code << "      gradColloTranspose3d<ncomp_out_" << i << ",Q1d>(data, q, r_qq" << i << ", s_G_out_" << i << ", r_tt" << i << ");\n";
          break;
        case CEED_EVAL_WEIGHT:
          break;  // Should not occur
        case CEED_EVAL_DIV:
          break;  // TODO: Not implemented
        case CEED_EVAL_CURL:
          break;  // TODO: Not implemented
=======
    for (CeedInt i = 0; i < num_output_fields; i++) {
      code << "      // ---- Output field "<<i<<" ----\n";
      ierr = CeedQFunctionFieldGetEvalMode(qf_output_fields[i], &eval_mode);
      CeedChkBackend(ierr);
      // Basis action
      code << "      // EvalMode: "<<CeedEvalModes[eval_mode]<<"\n";
      switch (eval_mode) {
      case CEED_EVAL_NONE:
        code << "      for (CeedInt j = 0; j < num_comp_out_"<<i<<" ; ++j) {\n";
        code << "        r_tt_"<<i<<"[q + j*Q_1d] = r_qq_"<<i<<"[j];\n";
        code << "      }\n";
        break; // No action
      case CEED_EVAL_INTERP:
        code << "      for (CeedInt j = 0; j < num_comp_out_"<<i<<" ; ++j) {\n";
        code << "        r_tt_"<<i<<"[q + j*Q_1d] = r_qq_"<<i<<"[j];\n";
        code << "      }\n";
        break;
      case CEED_EVAL_GRAD:
        code << "      gradColloTranspose3d<num_comp_out_"<<i<<",Q_1d>(data, q, r_qq_"<<i<<", s_G_out_"<<i<<", r_tt_"<<i<<");\n";
        break;
      case CEED_EVAL_WEIGHT:
        break; // Should not occur
      case CEED_EVAL_DIV:
        break; // TODO: Not implemented
      case CEED_EVAL_CURL:
        break; // TODO: Not implemented
>>>>>>> 9e201c85
      }
    }
    code << "    }\n";
  }

  // Output basis apply if needed
  // Generate the correct eval mode code for each output
  code << "\n    // -- Output field basis action and restrictions --\n";
<<<<<<< HEAD
  for (CeedInt i = 0; i < numoutputfields; i++) {
    code << "    // ---- Output field " << i << " ----\n";
    // Get elemsize, emode, ncomp
    CeedCallBackend(CeedOperatorFieldGetElemRestriction(opoutputfields[i], &Erestrict));
    CeedCallBackend(CeedElemRestrictionGetElementSize(Erestrict, &elemsize));
    CeedCallBackend(CeedQFunctionFieldGetEvalMode(qfoutputfields[i], &emode));
    CeedCallBackend(CeedElemRestrictionGetNumComponents(Erestrict, &ncomp));
    // Basis action
    code << "    // EvalMode: " << CeedEvalModes[emode] << "\n";
    switch (emode) {
      case CEED_EVAL_NONE:
        code << "    CeedScalar* r_v" << i << " = r_tt" << i << ";\n";
        break;  // No action
      case CEED_EVAL_INTERP:
        code << "    CeedScalar r_v" << i << "[ncomp_out_" << i << "*P_out_" << i << "];\n";
        code << "    interpTranspose" << dim << "d<ncomp_out_" << i << ",P_out_" << i << ",Q1d>(data, r_tt" << i << ", s_B_out_" << i << ", r_v" << i
             << ");\n";
        break;
      case CEED_EVAL_GRAD:
        code << "    CeedScalar r_v" << i << "[ncomp_out_" << i << "*P_out_" << i << "];\n";
        if (useCollograd) {
          code << "    interpTranspose" << dim << "d<ncomp_out_" << i << ",P_out_" << i << ",Q1d>(data, r_tt" << i << ", s_B_out_" << i << ", r_v"
               << i << ");\n";
        } else {
          code << "    gradTranspose" << dim << "d<ncomp_out_" << i << ",P_out_" << i << ",Q1d>(data, r_tt" << i << ", s_B_out_" << i << ", s_G_out_"
               << i << ", r_v" << i << ");\n";
        }
        break;
      // LCOV_EXCL_START
      case CEED_EVAL_WEIGHT: {
        Ceed ceed;
        CeedCallBackend(CeedOperatorGetCeed(op, &ceed));
        return CeedError(ceed, CEED_ERROR_BACKEND, "CEED_EVAL_WEIGHT cannot be an output evaluation mode");
        break;  // Should not occur
=======
  for (CeedInt i = 0; i < num_output_fields; i++) {
    code << "    // ---- Output field "<<i<<" ----\n";
    // Get elem_size, eval_mode, num_comp
    ierr = CeedOperatorFieldGetElemRestriction(op_output_fields[i], &Erestrict);
    CeedChkBackend(ierr);
    ierr = CeedElemRestrictionGetElementSize(Erestrict, &elem_size);
    CeedChkBackend(ierr);
    ierr = CeedQFunctionFieldGetEvalMode(qf_output_fields[i], &eval_mode);
    CeedChkBackend(ierr);
    ierr = CeedElemRestrictionGetNumComponents(Erestrict, &num_comp);
    CeedChkBackend(ierr);
    // TODO put in a function
    // Basis action
    code << "    // EvalMode: "<<CeedEvalModes[eval_mode]<<"\n";
    switch (eval_mode) {
    case CEED_EVAL_NONE:
      code << "    CeedScalar* r_v_"<<i<<" = r_tt_"<<i<<";\n";
      break; // No action
    case CEED_EVAL_INTERP:
      code << "    CeedScalar r_v_"<<i<<"[num_comp_out_"<<i<<"*P_out_"<<i<<"];\n";
      code << "    InterpTranspose"<<(dim>1?"Tensor":"")<<dim<<"d<num_comp_out_"<<i<<",P_out_"<<i<<",Q_1d>(data, r_tt_"<<i<<", s_B_out_"<<i<<", r_v_"<<i<<");\n";
      break;
    case CEED_EVAL_GRAD:
      code << "    CeedScalar r_v_"<<i<<"[num_comp_out_"<<i<<"*P_out_"<<i<<"];\n";
      if (use_collograd_parallelization) {
        code << "    InterpTranspose"<<(dim>1?"Tensor":"")<<dim<<"d<num_comp_out_"<<i<<",P_out_"<<i<<",Q_1d>(data, r_tt_"<<i<<", s_B_out_"<<i<<", r_v_"<<i<<");\n";
      } else {
        CeedInt P_1d;
        ierr = CeedOperatorFieldGetBasis(op_output_fields[i], &basis); CeedChkBackend(ierr);
        ierr = CeedBasisGetNumNodes1D(basis, &P_1d); CeedChkBackend(ierr);
        code << "    GradTranspose"<<(dim>1?"Tensor":"")<<(dim==3&&Q_1d>=P_1d?"Collocated":"")<<dim<<"d<num_comp_out_"<<i<<",P_out_"<<i<<",Q_1d>(data, r_tt_"<<i<<", s_B_out_"<<i<<", s_G_out_"<<i<<", r_v_"<<i<<");\n";
>>>>>>> 9e201c85
      }
      case CEED_EVAL_DIV:
        break;  // TODO: Not implemented
      case CEED_EVAL_CURL:
        break;  // TODO: Not implemented
                // LCOV_EXCL_STOP
    }
    // TODO put in a function
    // Restriction
<<<<<<< HEAD
    bool isStrided;
    CeedCallBackend(CeedElemRestrictionIsStrided(Erestrict, &isStrided));
    if (!isStrided) {
      CeedCallBackend(CeedElemRestrictionGetLVectorSize(Erestrict, &lsize));
      code << "    const CeedInt lsize_out_" << i << " = " << lsize << ";\n";
      CeedInt compstride;
      CeedCallBackend(CeedElemRestrictionGetCompStride(Erestrict, &compstride));
      code << "    // CompStride: " << compstride << "\n";
      CeedCallBackend(CeedElemRestrictionGetData(Erestrict, &restr_data));
      data->indices.out[i] = restr_data->d_ind;
      code << "    writeDofsOffset" << dim << "d<ncomp_out_" << i << ", " << compstride << ", P_out_" << i << ">(data, lsize_out_" << i
           << ", elem, indices.out[" << i << "], r_v" << i << ", d_v" << i << ");\n";
    } else {
      bool backendstrides;
      CeedCallBackend(CeedElemRestrictionHasBackendStrides(Erestrict, &backendstrides));
      CeedInt nelem;
      CeedCallBackend(CeedElemRestrictionGetNumElements(Erestrict, &nelem));
      CeedInt strides[3] = {1, elemsize * nelem, elemsize};
      if (!backendstrides) {
        CeedCallBackend(CeedElemRestrictionGetStrides(Erestrict, &strides));
      }
      code << "    // Strides: {" << strides[0] << ", " << strides[1] << ", " << strides[2] << "}\n";
      code << "    writeDofsStrided" << dim << "d<ncomp_out_" << i << ",P_out_" << i << "," << strides[0] << "," << strides[1] << "," << strides[2]
           << ">(data, elem, r_v" << i << ", d_v" << i << ");\n";
=======
      bool is_strided;
      ierr = CeedElemRestrictionIsStrided(Erestrict, &is_strided); CeedChkBackend(ierr);
    if (!is_strided) {
      ierr = CeedElemRestrictionGetLVectorSize(Erestrict, &lsize);
      CeedChkBackend(ierr);
      code << "    const CeedInt lsize_out_"<<i<<" = "<<lsize<<";\n";
      CeedInt comp_stride;
      ierr = CeedElemRestrictionGetCompStride(Erestrict, &comp_stride); CeedChkBackend(ierr);
      code << "    // CompStride: "<<comp_stride<<"\n";
      ierr = CeedElemRestrictionGetData(Erestrict, &restr_data); CeedChkBackend(ierr);
      data->indices.outputs[i] = restr_data->d_ind;
      code << "    writeDofsOffset"<<dim<<"d<num_comp_out_"<<i<<", "<<comp_stride<<", P_out_"<<i<<">(data, lsize_out_"<<i<<", elem, indices.outputs["<<i<<"], r_v_"<<i<<", d_v_"<<i<<");\n";
    } else {
      bool has_backend_strides;
      ierr = CeedElemRestrictionHasBackendStrides(Erestrict, &has_backend_strides);
      CeedChkBackend(ierr);
      CeedInt num_elem;
      ierr = CeedElemRestrictionGetNumElements(Erestrict, &num_elem);
      CeedChkBackend(ierr);
      CeedInt strides[3] = {1, elem_size*num_elem, elem_size};
      if (!has_backend_strides) {
        ierr = CeedElemRestrictionGetStrides(Erestrict, &strides);
        CeedChkBackend(ierr);
      }
      code << "    // Strides: {"<<strides[0]<<", "<<strides[1]<<", "<<strides[2]<<"}\n";
      code << "    writeDofsStrided"<<dim<<"d<num_comp_out_"<<i<<",P_out_"<<i<<","<<strides[0]<<","<<strides[1]<<","<<strides[2]<<">(data, elem, r_v_"<<i<<", d_v_"<<i<<");\n";
>>>>>>> 9e201c85
    }
  }

  code << "  }\n";
  code << "}\n";
  code << "// -----------------------------------------------------------------------------\n\n";

  // View kernel for debugging
  CeedDebug256(ceed, 2, "Generated Operator Kernels:\n");
  CeedDebug(ceed, code.str().c_str());

<<<<<<< HEAD
  CeedCallBackend(CeedCompileCuda(ceed, code.str().c_str(), &data->module, 1, "T1d", CeedIntMax(Q1d, data->maxP1d)));
  CeedCallBackend(CeedGetKernelCuda(ceed, data->module, oper.c_str(), &data->op));
=======
  ierr = CeedCompileCuda(ceed, code.str().c_str(), &data->module, 1,
                         "T_1D", CeedIntMax(Q_1d, data->max_P_1d));
  CeedChkBackend(ierr);
  ierr = CeedGetKernelCuda(ceed, data->module, operator_name.c_str(), &data->op);
  CeedChkBackend(ierr);
>>>>>>> 9e201c85

  CeedCallBackend(CeedOperatorSetSetupDone(op));
  return CEED_ERROR_SUCCESS;
}
//------------------------------------------------------------------------------<|MERGE_RESOLUTION|>--- conflicted
+++ resolved
@@ -8,11 +8,8 @@
 #define CEED_DEBUG_COLOR 12
 
 #include <ceed/backend.h>
-<<<<<<< HEAD
 #include <ceed/ceed.h>
-=======
 #include <ceed/jit-tools.h>
->>>>>>> 9e201c85
 #include <cuda_runtime.h>
 
 #include <iostream>
@@ -23,724 +20,15 @@
 #include "../cuda/ceed-cuda-compile.h"
 #include "ceed-cuda-gen.h"
 
-<<<<<<< HEAD
-static const char *atomicAdd = QUOTE(
-    //------------------------------------------------------------------------------
-    // Atomic add, for older CUDA
-    //------------------------------------------------------------------------------
-    __device__ CeedScalar atomicAdd(CeedScalar * address, CeedScalar val) {
-      unsigned long long int *address_as_ull = (unsigned long long int *)address;
-      unsigned long long int  old            = *address_as_ull, assumed;
-      do {
-        assumed = old;
-        old     = atomicCAS(address_as_ull, assumed, __double_as_longlong(val + __longlong_as_double(assumed)));
-        // Note: uses integer comparison to avoid hang in case of NaN
-        // (since NaN != NaN)
-      } while (assumed != old);
-      return __longlong_as_double(old);
-    });
-
-static const char *deviceFunctions = QUOTE(
-
-    //------------------------------------------------------------------------------
-    // Typedefs
-    //------------------------------------------------------------------------------
-    typedef struct {
-      const CeedScalar *in[16];
-      CeedScalar       *out[16];
-    } CudaFields;
-    typedef struct {
-      CeedInt *in[16];
-      CeedInt *out[16];
-    } CudaFieldsInt;
-
-    typedef struct {
-      CeedInt     tidx;
-      CeedInt     tidy;
-      CeedInt     tidz;
-      CeedInt     tid;
-      CeedScalar *slice;
-    } BackendData;
-
-    //------------------------------------------------------------------------------
-    // Load matrices for basis actions
-    //------------------------------------------------------------------------------
-    template <int P, int Q> inline __device__ void loadMatrix(BackendData &data, const CeedScalar *__restrict__ d_B, CeedScalar *B) {
-      for (CeedInt i = data.tid; i < P * Q; i += blockDim.x * blockDim.y * blockDim.z) B[i] = d_B[i];
-    }
-
-    //------------------------------------------------------------------------------
-    // 1D
-    //------------------------------------------------------------------------------
-
-    //------------------------------------------------------------------------------
-    // L-vector -> E-vector, offsets provided
-    //------------------------------------------------------------------------------
-    template <int NCOMP, int COMPSTRIDE, int P1d>
-    inline __device__ void readDofsOffset1d(BackendData &data, const CeedInt nnodes, const CeedInt elem, const CeedInt *__restrict__ indices,
-                                            const CeedScalar *__restrict__ d_u, CeedScalar *r_u) {
-      if (data.tidx < P1d) {
-        const CeedInt node = data.tidx;
-        const CeedInt ind  = indices[node + elem * P1d];
-        for (CeedInt comp = 0; comp < NCOMP; ++comp) r_u[comp] = d_u[ind + COMPSTRIDE * comp];
-      }
-    }
-
-    //------------------------------------------------------------------------------
-    // L-vector -> E-vector, strided
-    //------------------------------------------------------------------------------
-    template <int NCOMP, int P1d, int STRIDES_NODE, int STRIDES_COMP, int STRIDES_ELEM>
-    inline __device__ void readDofsStrided1d(BackendData &data, const CeedInt elem, const CeedScalar *__restrict__ d_u, CeedScalar *r_u) {
-      if (data.tidx < P1d) {
-        const CeedInt node = data.tidx;
-        const CeedInt ind  = node * STRIDES_NODE + elem * STRIDES_ELEM;
-        for (CeedInt comp = 0; comp < NCOMP; ++comp) r_u[comp] = d_u[ind + comp * STRIDES_COMP];
-      }
-    }
-
-    //------------------------------------------------------------------------------
-    // E-vector -> L-vector, offsets provided
-    //------------------------------------------------------------------------------
-    template <int NCOMP, int COMPSTRIDE, int P1d>
-    inline __device__ void writeDofsOffset1d(BackendData &data, const CeedInt nnodes, const CeedInt elem, const CeedInt *__restrict__ indices,
-                                             const CeedScalar *r_v, CeedScalar *d_v) {
-      if (data.tidx < P1d) {
-        const CeedInt node = data.tidx;
-        const CeedInt ind  = indices[node + elem * P1d];
-        for (CeedInt comp = 0; comp < NCOMP; ++comp) atomicAdd(&d_v[ind + COMPSTRIDE * comp], r_v[comp]);
-      }
-    }
-
-    //------------------------------------------------------------------------------
-    // E-vector -> L-vector, strided
-    //------------------------------------------------------------------------------
-    template <int NCOMP, int P1d, int STRIDES_NODE, int STRIDES_COMP, int STRIDES_ELEM>
-    inline __device__ void writeDofsStrided1d(BackendData &data, const CeedInt elem, const CeedScalar *r_v, CeedScalar *d_v) {
-      if (data.tidx < P1d) {
-        const CeedInt node = data.tidx;
-        const CeedInt ind  = node * STRIDES_NODE + elem * STRIDES_ELEM;
-        for (CeedInt comp = 0; comp < NCOMP; ++comp) d_v[ind + comp * STRIDES_COMP] += r_v[comp];
-      }
-    }
-
-    //------------------------------------------------------------------------------
-    // 1D tensor contraction x
-    //------------------------------------------------------------------------------
-    template <int NCOMP, int P1d, int Q1d>
-    inline __device__ void ContractX1d(BackendData &data, const CeedScalar *U, const CeedScalar *B, CeedScalar *V) {
-      data.slice[data.tidx] = *U;
-      __syncthreads();
-      *V = 0.0;
-      if (data.tidx < Q1d)
-        for (CeedInt i = 0; i < P1d; ++i) *V += B[i + data.tidx * P1d] * data.slice[i];  // Contract x direction
-      __syncthreads();
-    }
-
-    //------------------------------------------------------------------------------
-    // 1D transpose tensor contraction x
-    //------------------------------------------------------------------------------
-    template <int NCOMP, int P1d, int Q1d>
-    inline __device__ void ContractTransposeX1d(BackendData &data, const CeedScalar *U, const CeedScalar *B, CeedScalar *V) {
-      data.slice[data.tidx] = *U;
-      __syncthreads();
-      *V = 0.0;
-      if (data.tidx < P1d)
-        for (CeedInt i = 0; i < Q1d; ++i) *V += B[data.tidx + i * P1d] * data.slice[i];  // Contract x direction
-      __syncthreads();
-    }
-
-    //------------------------------------------------------------------------------
-    // 1D interpolate to quadrature points
-    //------------------------------------------------------------------------------
-    template <int NCOMP, int P1d, int Q1d>
-    inline __device__ void interp1d(BackendData &data, const CeedScalar *__restrict__ r_U, const CeedScalar *c_B, CeedScalar *__restrict__ r_V) {
-      for (CeedInt comp = 0; comp < NCOMP; comp++) ContractX1d<NCOMP, P1d, Q1d>(data, r_U + comp, c_B, r_V + comp);
-    }
-
-    //------------------------------------------------------------------------------
-    // 1D interpolate transpose
-    //------------------------------------------------------------------------------
-    template <int NCOMP, int P1d, int Q1d>
-    inline __device__ void interpTranspose1d(BackendData &data, const CeedScalar *__restrict__ r_U, const CeedScalar *c_B,
-                                             CeedScalar *__restrict__ r_V) {
-      for (CeedInt comp = 0; comp < NCOMP; comp++) ContractTransposeX1d<NCOMP, P1d, Q1d>(data, r_U + comp, c_B, r_V + comp);
-    }
-
-    //------------------------------------------------------------------------------
-    // 1D derivatives at quadrature points
-    //------------------------------------------------------------------------------
-    template <int NCOMP, int P1d, int Q1d>
-    inline __device__ void grad1d(BackendData &data, const CeedScalar *__restrict__ r_U, const CeedScalar *c_B, const CeedScalar *c_G,
-                                  CeedScalar *__restrict__ r_V) {
-      for (CeedInt comp = 0; comp < NCOMP; comp++) ContractX1d<NCOMP, P1d, Q1d>(data, r_U + comp, c_G, r_V + comp);
-    }
-
-    //------------------------------------------------------------------------------
-    // 1D derivatives transpose
-    //------------------------------------------------------------------------------
-    template <int NCOMP, int P1d, int Q1d>
-    inline __device__ void gradTranspose1d(BackendData &data, const CeedScalar *__restrict__ r_U, const CeedScalar *c_B, const CeedScalar *c_G,
-                                           CeedScalar *__restrict__ r_V) {
-      for (CeedInt comp = 0; comp < NCOMP; comp++) ContractTransposeX1d<NCOMP, P1d, Q1d>(data, r_U + comp, c_G, r_V + comp);
-    }
-
-    //------------------------------------------------------------------------------
-    // 2D
-    //------------------------------------------------------------------------------
-
-    //------------------------------------------------------------------------------
-    // L-vector -> E-vector, offsets provided
-    //------------------------------------------------------------------------------
-    template <int NCOMP, int COMPSTRIDE, int P1d>
-    inline __device__ void readDofsOffset2d(BackendData &data, const CeedInt nnodes, const CeedInt elem, const CeedInt *__restrict__ indices,
-                                            const CeedScalar *__restrict__ d_u, CeedScalar *r_u) {
-      if (data.tidx < P1d && data.tidy < P1d) {
-        const CeedInt node = data.tidx + data.tidy * P1d;
-        const CeedInt ind  = indices[node + elem * P1d * P1d];
-        for (CeedInt comp = 0; comp < NCOMP; ++comp) r_u[comp] = d_u[ind + COMPSTRIDE * comp];
-      }
-    }
-
-    //------------------------------------------------------------------------------
-    // L-vector -> E-vector, strided
-    //------------------------------------------------------------------------------
-    template <int NCOMP, int P1d, int STRIDES_NODE, int STRIDES_COMP, int STRIDES_ELEM>
-    inline __device__ void readDofsStrided2d(BackendData &data, const CeedInt elem, const CeedScalar *__restrict__ d_u, CeedScalar *r_u) {
-      if (data.tidx < P1d && data.tidy < P1d) {
-        const CeedInt node = data.tidx + data.tidy * P1d;
-        const CeedInt ind  = node * STRIDES_NODE + elem * STRIDES_ELEM;
-        for (CeedInt comp = 0; comp < NCOMP; ++comp) r_u[comp] = d_u[ind + comp * STRIDES_COMP];
-      }
-    }
-
-    //------------------------------------------------------------------------------
-    // E-vector -> L-vector, offsets provided
-    //------------------------------------------------------------------------------
-    template <int NCOMP, int COMPSTRIDE, int P1d>
-    inline __device__ void writeDofsOffset2d(BackendData &data, const CeedInt nnodes, const CeedInt elem, const CeedInt *__restrict__ indices,
-                                             const CeedScalar *r_v, CeedScalar *d_v) {
-      if (data.tidx < P1d && data.tidy < P1d) {
-        const CeedInt node = data.tidx + data.tidy * P1d;
-        const CeedInt ind  = indices[node + elem * P1d * P1d];
-        for (CeedInt comp = 0; comp < NCOMP; ++comp) atomicAdd(&d_v[ind + COMPSTRIDE * comp], r_v[comp]);
-      }
-    }
-
-    //------------------------------------------------------------------------------
-    // E-vector -> L-vector, strided
-    //------------------------------------------------------------------------------
-    template <int NCOMP, int P1d, int STRIDES_NODE, int STRIDES_COMP, int STRIDES_ELEM>
-    inline __device__ void writeDofsStrided2d(BackendData &data, const CeedInt elem, const CeedScalar *r_v, CeedScalar *d_v) {
-      if (data.tidx < P1d && data.tidy < P1d) {
-        const CeedInt node = data.tidx + data.tidy * P1d;
-        const CeedInt ind  = node * STRIDES_NODE + elem * STRIDES_ELEM;
-        for (CeedInt comp = 0; comp < NCOMP; ++comp) d_v[ind + comp * STRIDES_COMP] += r_v[comp];
-      }
-    }
-
-    //------------------------------------------------------------------------------
-    // 2D tensor contraction x
-    //------------------------------------------------------------------------------
-    template <int NCOMP, int P1d, int Q1d>
-    inline __device__ void ContractX2d(BackendData &data, const CeedScalar *U, const CeedScalar *B, CeedScalar *V) {
-      data.slice[data.tidx + data.tidy * T1d] = *U;
-      __syncthreads();
-      *V = 0.0;
-      if (data.tidx < Q1d && data.tidy < P1d)
-        for (CeedInt i = 0; i < P1d; ++i) *V += B[i + data.tidx * P1d] * data.slice[i + data.tidy * T1d];  // Contract x direction
-      __syncthreads();
-    }
-
-    //------------------------------------------------------------------------------
-    // 2D tensor contract y
-    //------------------------------------------------------------------------------
-    template <int NCOMP, int P1d, int Q1d>
-    inline __device__ void ContractY2d(BackendData &data, const CeedScalar *U, const CeedScalar *B, CeedScalar *V) {
-      data.slice[data.tidx + data.tidy * T1d] = *U;
-      __syncthreads();
-      *V = 0.0;
-      if (data.tidx < Q1d && data.tidy < Q1d)
-        for (CeedInt i = 0; i < P1d; ++i) *V += B[i + data.tidy * P1d] * data.slice[data.tidx + i * T1d];  // Contract y direction
-      __syncthreads();
-    }
-
-    //------------------------------------------------------------------------------
-    // 2D transpose tensor contract y
-    //------------------------------------------------------------------------------
-    template <int NCOMP, int P1d, int Q1d>
-    inline __device__ void ContractYTranspose2d(BackendData &data, const CeedScalar *U, const CeedScalar *B, CeedScalar *V) {
-      data.slice[data.tidx + data.tidy * T1d] = *U;
-      __syncthreads();
-      *V = 0.0;
-      if (data.tidx < Q1d && data.tidy < P1d)
-        for (CeedInt i = 0; i < Q1d; ++i) *V += B[data.tidy + i * P1d] * data.slice[data.tidx + i * T1d];  // Contract y direction
-      __syncthreads();
-    }
-
-    //------------------------------------------------------------------------------
-    // 2D transpose tensor contract x
-    //------------------------------------------------------------------------------
-    template <int NCOMP, int P1d, int Q1d>
-    inline __device__ void ContractXTranspose2d(BackendData &data, const CeedScalar *U, const CeedScalar *B, CeedScalar *V) {
-      data.slice[data.tidx + data.tidy * T1d] = *U;
-      __syncthreads();
-      *V = 0.0;
-      if (data.tidx < P1d && data.tidy < P1d)
-        for (CeedInt i = 0; i < Q1d; ++i) *V += B[data.tidx + i * P1d] * data.slice[i + data.tidy * T1d];  // Contract x direction
-      __syncthreads();
-    }
-
-    //------------------------------------------------------------------------------
-    // 2D transpose tensor contract and add x
-    //------------------------------------------------------------------------------
-    template <int NCOMP, int P1d, int Q1d>
-    inline __device__ void ContractXTransposeAdd2d(BackendData &data, const CeedScalar *U, const CeedScalar *B, CeedScalar *V) {
-      data.slice[data.tidx + data.tidy * T1d] = *U;
-      __syncthreads();
-      if (data.tidx < P1d && data.tidy < P1d)
-        for (CeedInt i = 0; i < Q1d; ++i) *V += B[data.tidx + i * P1d] * data.slice[i + data.tidy * T1d];  // Contract x direction
-      __syncthreads();
-    }
-
-    //------------------------------------------------------------------------------
-    // 2D interpolate to quadrature points
-    //------------------------------------------------------------------------------
-    template <int NCOMP, int P1d, int Q1d>
-    inline __device__ void interp2d(BackendData &data, const CeedScalar *__restrict__ r_U, const CeedScalar *c_B, CeedScalar *__restrict__ r_V) {
-      CeedScalar r_t[1];
-      for (CeedInt comp = 0; comp < NCOMP; comp++) {
-        ContractX2d<NCOMP, P1d, Q1d>(data, r_U + comp, c_B, r_t);
-        ContractY2d<NCOMP, P1d, Q1d>(data, r_t, c_B, r_V + comp);
-      }
-    }
-
-    //------------------------------------------------------------------------------
-    // 2D interpolate transpose
-    //------------------------------------------------------------------------------
-    template <int NCOMP, int P1d, int Q1d>
-    inline __device__ void interpTranspose2d(BackendData &data, const CeedScalar *__restrict__ r_U, const CeedScalar *c_B,
-                                             CeedScalar *__restrict__ r_V) {
-      CeedScalar r_t[1];
-      for (CeedInt comp = 0; comp < NCOMP; comp++) {
-        ContractYTranspose2d<NCOMP, P1d, Q1d>(data, r_U + comp, c_B, r_t);
-        ContractXTranspose2d<NCOMP, P1d, Q1d>(data, r_t, c_B, r_V + comp);
-      }
-    }
-
-    //------------------------------------------------------------------------------
-    // 2D derivatives at quadrature points
-    //------------------------------------------------------------------------------
-    template <int NCOMP, int P1d, int Q1d>
-    inline __device__ void grad2d(BackendData &data, const CeedScalar *__restrict__ r_U, const CeedScalar *c_B, const CeedScalar *c_G,
-                                  CeedScalar *__restrict__ r_V) {
-      CeedScalar r_t[1];
-      for (CeedInt comp = 0; comp < NCOMP; comp++) {
-        ContractX2d<NCOMP, P1d, Q1d>(data, r_U + comp, c_G, r_t);
-        ContractY2d<NCOMP, P1d, Q1d>(data, r_t, c_B, r_V + comp + 0 * NCOMP);
-        ContractX2d<NCOMP, P1d, Q1d>(data, r_U + comp, c_B, r_t);
-        ContractY2d<NCOMP, P1d, Q1d>(data, r_t, c_G, r_V + comp + 1 * NCOMP);
-      }
-    }
-
-    //------------------------------------------------------------------------------
-    // 2D derivatives transpose
-    //------------------------------------------------------------------------------
-    template <int NCOMP, int P1d, int Q1d>
-    inline __device__ void gradTranspose2d(BackendData &data, const CeedScalar *__restrict__ r_U, const CeedScalar *c_B, const CeedScalar *c_G,
-                                           CeedScalar *__restrict__ r_V) {
-      CeedScalar r_t[1];
-      for (CeedInt comp = 0; comp < NCOMP; comp++) {
-        ContractYTranspose2d<NCOMP, P1d, Q1d>(data, r_U + comp + 0 * NCOMP, c_B, r_t);
-        ContractXTranspose2d<NCOMP, P1d, Q1d>(data, r_t, c_G, r_V + comp);
-        ContractYTranspose2d<NCOMP, P1d, Q1d>(data, r_U + comp + 1 * NCOMP, c_G, r_t);
-        ContractXTransposeAdd2d<NCOMP, P1d, Q1d>(data, r_t, c_B, r_V + comp);
-      }
-    }
-
-    //------------------------------------------------------------------------------
-    // 3D
-    //------------------------------------------------------------------------------
-
-    //------------------------------------------------------------------------------
-    // L-vector -> E-vector, offsets provided
-    //------------------------------------------------------------------------------
-    template <int NCOMP, int COMPSTRIDE, int P1d>
-    inline __device__ void readDofsOffset3d(BackendData &data, const CeedInt nnodes, const CeedInt elem, const CeedInt *__restrict__ indices,
-                                            const CeedScalar *__restrict__ d_u, CeedScalar *r_u) {
-      if (data.tidx < P1d && data.tidy < P1d)
-        for (CeedInt z = 0; z < P1d; ++z) {
-          const CeedInt node = data.tidx + data.tidy * P1d + z * P1d * P1d;
-          const CeedInt ind  = indices[node + elem * P1d * P1d * P1d];
-          for (CeedInt comp = 0; comp < NCOMP; ++comp) r_u[z + comp * P1d] = d_u[ind + COMPSTRIDE * comp];
-        }
-    }
-
-    //------------------------------------------------------------------------------
-    // L-vector -> E-vector, strided
-    //------------------------------------------------------------------------------
-    template <int NCOMP, int P1d, int STRIDES_NODE, int STRIDES_COMP, int STRIDES_ELEM>
-    inline __device__ void readDofsStrided3d(BackendData &data, const CeedInt elem, const CeedScalar *__restrict__ d_u, CeedScalar *r_u) {
-      if (data.tidx < P1d && data.tidy < P1d)
-        for (CeedInt z = 0; z < P1d; ++z) {
-          const CeedInt node = data.tidx + data.tidy * P1d + z * P1d * P1d;
-          const CeedInt ind  = node * STRIDES_NODE + elem * STRIDES_ELEM;
-          for (CeedInt comp = 0; comp < NCOMP; ++comp) r_u[z + comp * P1d] = d_u[ind + comp * STRIDES_COMP];
-        }
-    }
-
-    //------------------------------------------------------------------------------
-    // E-vector -> Q-vector, offests provided
-    //------------------------------------------------------------------------------
-    template <int NCOMP, int COMPSTRIDE, int Q1d>
-    inline __device__ void readSliceQuadsOffset3d(BackendData &data, const CeedInt nquads, const CeedInt elem, const CeedInt q,
-                                                  const CeedInt *__restrict__ indices, const CeedScalar *__restrict__ d_u, CeedScalar *r_u) {
-      if (data.tidx < Q1d && data.tidy < Q1d) {
-        const CeedInt node = data.tidx + data.tidy * Q1d + q * Q1d * Q1d;
-        const CeedInt ind  = indices[node + elem * Q1d * Q1d * Q1d];
-        ;
-        for (CeedInt comp = 0; comp < NCOMP; ++comp) r_u[comp] = d_u[ind + COMPSTRIDE * comp];
-      }
-    }
-
-    //------------------------------------------------------------------------------
-    // E-vector -> Q-vector, strided
-    //------------------------------------------------------------------------------
-    template <int NCOMP, int Q1d, int STRIDES_NODE, int STRIDES_COMP, int STRIDES_ELEM>
-    inline __device__ void readSliceQuadsStrided3d(BackendData &data, const CeedInt elem, const CeedInt q, const CeedScalar *__restrict__ d_u,
-                                                   CeedScalar *r_u) {
-      if (data.tidx < Q1d && data.tidy < Q1d) {
-        const CeedInt node = data.tidx + data.tidy * Q1d + q * Q1d * Q1d;
-        const CeedInt ind  = node * STRIDES_NODE + elem * STRIDES_ELEM;
-        for (CeedInt comp = 0; comp < NCOMP; ++comp) r_u[comp] = d_u[ind + comp * STRIDES_COMP];
-      }
-    }
-
-    //------------------------------------------------------------------------------
-    // E-vector -> L-vector, offsets provided
-    //------------------------------------------------------------------------------
-    template <int NCOMP, int COMPSTRIDE, int P1d>
-    inline __device__ void writeDofsOffset3d(BackendData &data, const CeedInt nnodes, const CeedInt elem, const CeedInt *__restrict__ indices,
-                                             const CeedScalar *r_v, CeedScalar *d_v) {
-      if (data.tidx < P1d && data.tidy < P1d)
-        for (CeedInt z = 0; z < P1d; ++z) {
-          const CeedInt node = data.tidx + data.tidy * P1d + z * P1d * P1d;
-          const CeedInt ind  = indices[node + elem * P1d * P1d * P1d];
-          for (CeedInt comp = 0; comp < NCOMP; ++comp) atomicAdd(&d_v[ind + COMPSTRIDE * comp], r_v[z + comp * P1d]);
-        }
-    }
-
-    //------------------------------------------------------------------------------
-    // E-vector -> L-vector, strided
-    //------------------------------------------------------------------------------
-    template <int NCOMP, int P1d, int STRIDES_NODE, int STRIDES_COMP, int STRIDES_ELEM>
-    inline __device__ void writeDofsStrided3d(BackendData &data, const CeedInt elem, const CeedScalar *r_v, CeedScalar *d_v) {
-      if (data.tidx < P1d && data.tidy < P1d)
-        for (CeedInt z = 0; z < P1d; ++z) {
-          const CeedInt node = data.tidx + data.tidy * P1d + z * P1d * P1d;
-          const CeedInt ind  = node * STRIDES_NODE + elem * STRIDES_ELEM;
-          for (CeedInt comp = 0; comp < NCOMP; ++comp) d_v[ind + comp * STRIDES_COMP] += r_v[z + comp * P1d];
-        }
-    }
-
-    //------------------------------------------------------------------------------
-    // 3D tensor contract x
-    //------------------------------------------------------------------------------
-    template <int NCOMP, int P1d, int Q1d>
-    inline __device__ void ContractX3d(BackendData &data, const CeedScalar *U, const CeedScalar *B, CeedScalar *V) {
-      CeedScalar r_B[P1d];
-      for (CeedInt i = 0; i < P1d; ++i) r_B[i] = B[i + data.tidx * P1d];
-
-      for (CeedInt k = 0; k < P1d; ++k) {
-        data.slice[data.tidx + data.tidy * T1d] = U[k];
-        __syncthreads();
-        V[k] = 0.0;
-        if (data.tidx < Q1d && data.tidy < P1d)
-          for (CeedInt i = 0; i < P1d; ++i) V[k] += r_B[i] * data.slice[i + data.tidy * T1d];  // Contract x direction
-        __syncthreads();
-      }
-    }
-
-    //------------------------------------------------------------------------------
-    // 3D tensor contract y
-    //------------------------------------------------------------------------------
-    template <int NCOMP, int P1d, int Q1d>
-    inline __device__ void ContractY3d(BackendData &data, const CeedScalar *U, const CeedScalar *B, CeedScalar *V) {
-      CeedScalar r_B[P1d];
-      for (CeedInt i = 0; i < P1d; ++i) r_B[i] = B[i + data.tidy * P1d];
-
-      for (CeedInt k = 0; k < P1d; ++k) {
-        data.slice[data.tidx + data.tidy * T1d] = U[k];
-        __syncthreads();
-        V[k] = 0.0;
-        if (data.tidx < Q1d && data.tidy < Q1d)
-          for (CeedInt i = 0; i < P1d; ++i) V[k] += r_B[i] * data.slice[data.tidx + i * T1d];  // Contract y direction
-        __syncthreads();
-      }
-    }
-
-    //------------------------------------------------------------------------------
-    // 3D tensor contract z
-    //------------------------------------------------------------------------------
-    template <int NCOMP, int P1d, int Q1d>
-    inline __device__ void ContractZ3d(BackendData &data, const CeedScalar *U, const CeedScalar *B, CeedScalar *V) {
-      for (CeedInt k = 0; k < Q1d; ++k) {
-        V[k] = 0.0;
-        if (data.tidx < Q1d && data.tidy < Q1d)
-          for (CeedInt i = 0; i < P1d; ++i) V[k] += B[i + k * P1d] * U[i];  // Contract z direction
-      }
-    }
-
-    //------------------------------------------------------------------------------
-    // 3D transpose tensor contract z
-    //------------------------------------------------------------------------------
-    template <int NCOMP, int P1d, int Q1d>
-    inline __device__ void ContractTransposeZ3d(BackendData &data, const CeedScalar *U, const CeedScalar *B, CeedScalar *V) {
-      for (CeedInt k = 0; k < P1d; ++k) {
-        V[k] = 0.0;
-        if (data.tidx < Q1d && data.tidy < Q1d)
-          for (CeedInt i = 0; i < Q1d; ++i) V[k] += B[k + i * P1d] * U[i];  // Contract z direction
-      }
-    }
-
-    //------------------------------------------------------------------------------
-    // 3D transpose tensor contract y
-    //------------------------------------------------------------------------------
-    template <int NCOMP, int P1d, int Q1d>
-    inline __device__ void ContractTransposeY3d(BackendData &data, const CeedScalar *U, const CeedScalar *B, CeedScalar *V) {
-      CeedScalar r_B[Q1d];
-      for (CeedInt i = 0; i < Q1d; ++i) r_B[i] = B[data.tidy + i * P1d];
-
-      for (CeedInt k = 0; k < P1d; ++k) {
-        data.slice[data.tidx + data.tidy * T1d] = U[k];
-        __syncthreads();
-        V[k] = 0.0;
-        if (data.tidx < Q1d && data.tidy < P1d)
-          for (CeedInt i = 0; i < Q1d; ++i) V[k] += r_B[i] * data.slice[data.tidx + i * T1d];  // Contract y direction
-        __syncthreads();
-      }
-    }
-
-    //------------------------------------------------------------------------------
-    // 3D transpose tensor contract add y
-    //------------------------------------------------------------------------------
-    template <int NCOMP, int P1d, int Q1d>
-    inline __device__ void ContractTransposeAddY3d(BackendData &data, const CeedScalar *U, const CeedScalar *B, CeedScalar *V) {
-      CeedScalar r_B[Q1d];
-      for (CeedInt i = 0; i < Q1d; ++i) r_B[i] = B[data.tidy + i * P1d];
-
-      for (CeedInt k = 0; k < P1d; ++k) {
-        data.slice[data.tidx + data.tidy * T1d] = U[k];
-        __syncthreads();
-        if (data.tidx < Q1d && data.tidy < P1d)
-          for (CeedInt i = 0; i < Q1d; ++i) V[k] += r_B[i] * data.slice[data.tidx + i * T1d];  // Contract y direction
-        __syncthreads();
-      }
-    }
-
-    //------------------------------------------------------------------------------
-    // 3D transpose tensor contract x
-    //------------------------------------------------------------------------------
-    template <int NCOMP, int P1d, int Q1d>
-    inline __device__ void ContractTransposeX3d(BackendData &data, const CeedScalar *U, const CeedScalar *B, CeedScalar *V) {
-      CeedScalar r_B[Q1d];
-      for (CeedInt i = 0; i < Q1d; ++i) r_B[i] = B[data.tidx + i * P1d];
-
-      for (CeedInt k = 0; k < P1d; ++k) {
-        data.slice[data.tidx + data.tidy * T1d] = U[k];
-        __syncthreads();
-        V[k] = 0.0;
-        if (data.tidx < P1d && data.tidy < P1d)
-          for (CeedInt i = 0; i < Q1d; ++i) V[k] += r_B[i] * data.slice[i + data.tidy * T1d];  // Contract x direction
-        __syncthreads();
-      }
-    }
-
-    //------------------------------------------------------------------------------
-    // 3D transpose tensor contract add x
-    //------------------------------------------------------------------------------
-    template <int NCOMP, int P1d, int Q1d>
-    inline __device__ void ContractTransposeAddX3d(BackendData &data, const CeedScalar *U, const CeedScalar *B, CeedScalar *V) {
-      CeedScalar r_B[Q1d];
-      for (CeedInt i = 0; i < Q1d; ++i) r_B[i] = B[data.tidx + i * P1d];
-
-      for (CeedInt k = 0; k < P1d; ++k) {
-        data.slice[data.tidx + data.tidy * T1d] = U[k];
-        __syncthreads();
-        if (data.tidx < P1d && data.tidy < P1d)
-          for (CeedInt i = 0; i < Q1d; ++i) V[k] += r_B[i] * data.slice[i + data.tidy * T1d];  // Contract x direction
-        __syncthreads();
-      }
-    }
-
-    //------------------------------------------------------------------------------
-    // 3D interpolate to quadrature points
-    //------------------------------------------------------------------------------
-    template <int NCOMP, int P1d, int Q1d>
-    inline __device__ void interp3d(BackendData &data, const CeedScalar *__restrict__ r_U, const CeedScalar *c_B, CeedScalar *__restrict__ r_V) {
-      CeedScalar r_t1[T1d];
-      CeedScalar r_t2[T1d];
-      for (CeedInt comp = 0; comp < NCOMP; comp++) {
-        ContractX3d<NCOMP, P1d, Q1d>(data, r_U + comp * P1d, c_B, r_t1);
-        ContractY3d<NCOMP, P1d, Q1d>(data, r_t1, c_B, r_t2);
-        ContractZ3d<NCOMP, P1d, Q1d>(data, r_t2, c_B, r_V + comp * Q1d);
-      }
-    }
-
-    //------------------------------------------------------------------------------
-    // 3D interpolate transpose
-    //------------------------------------------------------------------------------
-    template <int NCOMP, int P1d, int Q1d>
-    inline __device__ void interpTranspose3d(BackendData &data, const CeedScalar *__restrict__ r_U, const CeedScalar *c_B,
-                                             CeedScalar *__restrict__ r_V) {
-      CeedScalar r_t1[T1d];
-      CeedScalar r_t2[T1d];
-      for (CeedInt comp = 0; comp < NCOMP; comp++) {
-        ContractTransposeZ3d<NCOMP, P1d, Q1d>(data, r_U + comp * Q1d, c_B, r_t1);
-        ContractTransposeY3d<NCOMP, P1d, Q1d>(data, r_t1, c_B, r_t2);
-        ContractTransposeX3d<NCOMP, P1d, Q1d>(data, r_t2, c_B, r_V + comp * P1d);
-      }
-    }
-
-    //------------------------------------------------------------------------------
-    // 3D derivatives at quadrature points
-    //------------------------------------------------------------------------------
-    template <int NCOMP, int P1d, int Q1d>
-    inline __device__ void grad3d(BackendData &data, const CeedScalar *__restrict__ r_U, const CeedScalar *c_B, const CeedScalar *c_G,
-                                  CeedScalar *__restrict__ r_V) {
-      CeedScalar r_t1[T1d];
-      CeedScalar r_t2[T1d];
-      for (CeedInt comp = 0; comp < NCOMP; comp++) {
-        ContractX3d<NCOMP, P1d, Q1d>(data, r_U + comp * P1d, c_G, r_t1);
-        ContractY3d<NCOMP, P1d, Q1d>(data, r_t1, c_B, r_t2);
-        ContractZ3d<NCOMP, P1d, Q1d>(data, r_t2, c_B, r_V + comp * Q1d + 0 * NCOMP * Q1d);
-        ContractX3d<NCOMP, P1d, Q1d>(data, r_U + comp * P1d, c_B, r_t1);
-        ContractY3d<NCOMP, P1d, Q1d>(data, r_t1, c_G, r_t2);
-        ContractZ3d<NCOMP, P1d, Q1d>(data, r_t2, c_B, r_V + comp * Q1d + 1 * NCOMP * Q1d);
-        ContractX3d<NCOMP, P1d, Q1d>(data, r_U + comp * P1d, c_B, r_t1);
-        ContractY3d<NCOMP, P1d, Q1d>(data, r_t1, c_B, r_t2);
-        ContractZ3d<NCOMP, P1d, Q1d>(data, r_t2, c_G, r_V + comp * Q1d + 2 * NCOMP * Q1d);
-      }
-    }
-
-    //------------------------------------------------------------------------------
-    // 3D derivatives transpose
-    //------------------------------------------------------------------------------
-    template <int NCOMP, int P1d, int Q1d>
-    inline __device__ void gradTranspose3d(BackendData &data, const CeedScalar *__restrict__ r_U, const CeedScalar *c_B, const CeedScalar *c_G,
-                                           CeedScalar *__restrict__ r_V) {
-      CeedScalar r_t1[T1d];
-      CeedScalar r_t2[T1d];
-      for (CeedInt comp = 0; comp < NCOMP; comp++) {
-        ContractTransposeZ3d<NCOMP, P1d, Q1d>(data, r_U + comp * Q1d + 0 * NCOMP * Q1d, c_B, r_t1);
-        ContractTransposeY3d<NCOMP, P1d, Q1d>(data, r_t1, c_B, r_t2);
-        ContractTransposeX3d<NCOMP, P1d, Q1d>(data, r_t2, c_G, r_V + comp * P1d);
-        ContractTransposeZ3d<NCOMP, P1d, Q1d>(data, r_U + comp * Q1d + 1 * NCOMP * Q1d, c_B, r_t1);
-        ContractTransposeY3d<NCOMP, P1d, Q1d>(data, r_t1, c_G, r_t2);
-        ContractTransposeAddX3d<NCOMP, P1d, Q1d>(data, r_t2, c_B, r_V + comp * P1d);
-        ContractTransposeZ3d<NCOMP, P1d, Q1d>(data, r_U + comp * Q1d + 2 * NCOMP * Q1d, c_G, r_t1);
-        ContractTransposeY3d<NCOMP, P1d, Q1d>(data, r_t1, c_B, r_t2);
-        ContractTransposeAddX3d<NCOMP, P1d, Q1d>(data, r_t2, c_B, r_V + comp * P1d);
-      }
-    }
-
-    //------------------------------------------------------------------------------
-    // 3D collocated derivatives computation
-    //------------------------------------------------------------------------------
-    template <int NCOMP, int Q1d>
-    inline __device__ void gradCollo3d(BackendData &data, const CeedInt q, const CeedScalar *__restrict__ r_U, const CeedScalar *c_G,
-                                       CeedScalar *__restrict__ r_V) {
-      if (data.tidx < Q1d && data.tidy < Q1d) {
-        for (CeedInt comp = 0; comp < NCOMP; ++comp) {
-          data.slice[data.tidx + data.tidy * T1d] = r_U[q + comp * Q1d];
-          __syncthreads();
-          // X derivative
-          r_V[comp + 0 * NCOMP] = 0.0;
-          for (CeedInt i = 0; i < Q1d; ++i)
-            r_V[comp + 0 * NCOMP] += c_G[i + data.tidx * Q1d] * data.slice[i + data.tidy * T1d];  // Contract x direction (X derivative)
-          // Y derivative
-          r_V[comp + 1 * NCOMP] = 0.0;
-          for (CeedInt i = 0; i < Q1d; ++i)
-            r_V[comp + 1 * NCOMP] += c_G[i + data.tidy * Q1d] * data.slice[data.tidx + i * T1d];  // Contract y direction (Y derivative)
-          // Z derivative
-          r_V[comp + 2 * NCOMP] = 0.0;
-          for (CeedInt i = 0; i < Q1d; ++i) r_V[comp + 2 * NCOMP] += c_G[i + q * Q1d] * r_U[i + comp * Q1d];  // Contract z direction (Z derivative)
-          __syncthreads();
-        }
-      }
-    }
-
-    //------------------------------------------------------------------------------
-    // 3D collocated derivatives transpose
-    //------------------------------------------------------------------------------
-    template <int NCOMP, int Q1d>
-    inline __device__ void gradColloTranspose3d(BackendData &data, const CeedInt q, const CeedScalar *__restrict__ r_U, const CeedScalar *c_G,
-                                                CeedScalar *__restrict__ r_V) {
-      if (data.tidx < Q1d && data.tidy < Q1d) {
-        for (CeedInt comp = 0; comp < NCOMP; ++comp) {
-          // X derivative
-          data.slice[data.tidx + data.tidy * T1d] = r_U[comp + 0 * NCOMP];
-          __syncthreads();
-          for (CeedInt i = 0; i < Q1d; ++i)
-            r_V[q + comp * Q1d] += c_G[data.tidx + i * Q1d] * data.slice[i + data.tidy * T1d];  // Contract x direction (X derivative)
-          __syncthreads();
-          // Y derivative
-          data.slice[data.tidx + data.tidy * T1d] = r_U[comp + 1 * NCOMP];
-          __syncthreads();
-          for (CeedInt i = 0; i < Q1d; ++i)
-            r_V[q + comp * Q1d] += c_G[data.tidy + i * Q1d] * data.slice[data.tidx + i * T1d];  // Contract y direction (Y derivative)
-          __syncthreads();
-          // Z derivative
-          for (CeedInt i = 0; i < Q1d; ++i)
-            r_V[i + comp * Q1d] += c_G[i + q * Q1d] * r_U[comp + 2 * NCOMP];  // PARTIAL contract z direction (Z derivative)
-        }
-      }
-    }
-
-    //------------------------------------------------------------------------------
-    // 1D quadrature weights
-    //------------------------------------------------------------------------------
-    template <int Q1d>
-    inline __device__ void weight1d(BackendData &data, const CeedScalar *__restrict__ qweight1d, CeedScalar *w) {
-      *w = (data.tidx < Q1d) ? qweight1d[data.tidx] : 0.0;
-    }
-
-    //------------------------------------------------------------------------------
-    // 2D quadrature weights
-    //------------------------------------------------------------------------------
-    template <int Q1d>
-    inline __device__ void weight2d(BackendData &data, const CeedScalar *__restrict__ qweight1d, CeedScalar *w) {
-      *w = (data.tidx < Q1d && data.tidy < Q1d) ? qweight1d[data.tidx] * qweight1d[data.tidy] : 0.0;
-    }
-
-    //------------------------------------------------------------------------------
-    // 3D quadrature weights
-    //------------------------------------------------------------------------------
-    template <int Q1d>
-    inline __device__ void weight3d(BackendData &data, const CeedScalar *__restrict__ qweight1d, CeedScalar *w) {
-      const bool       quad = (data.tidx < Q1d && data.tidy < Q1d);
-      const CeedScalar pw   = quad ? qweight1d[data.tidx] * qweight1d[data.tidy] : 0.0;
-      for (CeedInt z = 0; z < Q1d; ++z) w[z] = quad ? pw * qweight1d[z] : 0.0;
-    }
-
-);
-=======
->>>>>>> 9e201c85
 //------------------------------------------------------------------------------
 // Build singe operator kernel
 //------------------------------------------------------------------------------
 extern "C" int CeedCudaGenOperatorBuild(CeedOperator op) {
   using std::ostringstream;
   using std::string;
-<<<<<<< HEAD
-  bool setupdone;
-  CeedCallBackend(CeedOperatorIsSetupDone(op, &setupdone));
-  if (setupdone) return CEED_ERROR_SUCCESS;
-=======
-  int ierr;
   bool is_setup_done;
-  ierr = CeedOperatorIsSetupDone(op, &is_setup_done); CeedChkBackend(ierr);
+  CeedCallBackend(CeedOperatorIsSetupDone(op, &is_setup_done));
   if (is_setup_done) return CEED_ERROR_SUCCESS;
->>>>>>> 9e201c85
   Ceed ceed;
   CeedCallBackend(CeedOperatorGetCeed(op, &ceed));
   CeedOperator_Cuda_gen *data;
@@ -750,35 +38,17 @@
   CeedCallBackend(CeedOperatorGetQFunction(op, &qf));
   CeedCallBackend(CeedQFunctionGetData(qf, &qf_data));
   CeedSize lsize;
-<<<<<<< HEAD
-  CeedInt  Q, P1d = 0, Q1d = 0, numelements, elemsize, numinputfields, numoutputfields, ncomp, dim = 1;
+  CeedInt  Q, P_1d = 0, Q_1d = 0, elem_size, num_input_fields, num_output_fields, num_comp, dim = 1;
   CeedCallBackend(CeedOperatorGetNumQuadraturePoints(op, &Q));
-  Q1d = Q;
-  CeedCallBackend(CeedOperatorGetNumElements(op, &numelements));
-  CeedOperatorField *opinputfields, *opoutputfields;
-  CeedCallBackend(CeedOperatorGetFields(op, &numinputfields, &opinputfields, &numoutputfields, &opoutputfields));
-  CeedQFunctionField *qfinputfields, *qfoutputfields;
-  CeedCallBackend(CeedQFunctionGetFields(qf, NULL, &qfinputfields, NULL, &qfoutputfields));
-  CeedEvalMode              emode;
+  Q_1d = Q;
+  CeedOperatorField *op_input_fields, *op_output_fields;
+  CeedCallBackend(CeedOperatorGetFields(op, &num_input_fields, &op_input_fields, &num_output_fields, &op_output_fields));
+  CeedQFunctionField *qf_input_fields, *qf_output_fields;
+  CeedCallBackend(CeedQFunctionGetFields(qf, NULL, &qf_input_fields, NULL, &qf_output_fields));
+  CeedEvalMode              eval_mode;
   CeedBasis                 basis;
   CeedBasis_Cuda_shared    *basis_data;
   CeedElemRestriction       Erestrict;
-=======
-  CeedInt Q, P_1d = 0, Q_1d = 0, elem_size, num_input_fields,
-          num_output_fields, num_comp, dim = 1;
-  ierr = CeedOperatorGetNumQuadraturePoints(op, &Q); CeedChkBackend(ierr);
-  Q_1d = Q;
-  CeedOperatorField *op_input_fields, *op_output_fields;
-  ierr = CeedOperatorGetFields(op, &num_input_fields, &op_input_fields, &num_output_fields, &op_output_fields);
-  CeedChkBackend(ierr);
-  CeedQFunctionField *qf_input_fields, *qf_output_fields;
-  ierr = CeedQFunctionGetFields(qf, NULL, &qf_input_fields, NULL, &qf_output_fields);
-  CeedChkBackend(ierr);
-  CeedEvalMode eval_mode;
-  CeedBasis basis;
-  CeedBasis_Cuda_shared *basis_data;
-  CeedElemRestriction Erestrict;
->>>>>>> 9e201c85
   CeedElemRestriction_Cuda *restr_data;
 
   // TODO: put in a function?
@@ -786,80 +56,52 @@
   bool is_identity_qf;
   CeedCallBackend(CeedQFunctionIsIdentity(qf, &is_identity_qf));
   if (is_identity_qf) {
-<<<<<<< HEAD
-    CeedEvalMode emodein, emodeout;
-    CeedCallBackend(CeedQFunctionFieldGetEvalMode(qfinputfields[0], &emodein));
-    CeedCallBackend(CeedQFunctionFieldGetEvalMode(qfoutputfields[0], &emodeout));
-    if (emodein == CEED_EVAL_NONE && emodeout == CEED_EVAL_NONE)
-=======
     CeedEvalMode eval_mode_in, eval_mode_out;
-    ierr = CeedQFunctionFieldGetEvalMode(qf_input_fields[0], &eval_mode_in);  CeedChkBackend(ierr);
-    ierr = CeedQFunctionFieldGetEvalMode(qf_output_fields[0], &eval_mode_out);  CeedChkBackend(ierr);
+    CeedCallBackend(CeedQFunctionFieldGetEvalMode(qf_input_fields[0], &eval_mode_in));
+    CeedCallBackend(CeedQFunctionFieldGetEvalMode(qf_output_fields[0], &eval_mode_out));
     if (eval_mode_in == CEED_EVAL_NONE && eval_mode_out == CEED_EVAL_NONE)
->>>>>>> 9e201c85
       // LCOV_EXCL_START
       return CeedError(ceed, CEED_ERROR_BACKEND, "Backend does not implement restriction only identity operators");
     // LCOV_EXCL_STOP
   }
 
   ostringstream code;
-<<<<<<< HEAD
-  string        devFunctions(deviceFunctions);
-=======
->>>>>>> 9e201c85
 
   // TODO: put in a function?
   // Add atomicAdd function for old NVidia architectures
   struct cudaDeviceProp prop;
-<<<<<<< HEAD
   Ceed_Cuda            *ceed_data;
   CeedCallBackend(CeedGetData(ceed, &ceed_data));
   CeedCallBackend(cudaGetDeviceProperties(&prop, ceed_data->device_id));
   if ((prop.major < 6) && (CEED_SCALAR_TYPE != CEED_SCALAR_FP32)) {
-    code << atomicAdd;
-=======
-  Ceed_Cuda *ceed_data;
-  ierr = CeedGetData(ceed, &ceed_data); CeedChkBackend(ierr); CeedChkBackend(ierr);
-  ierr = cudaGetDeviceProperties(&prop, ceed_data->device_id); CeedChkBackend(ierr);
-  if ((prop.major < 6) && (CEED_SCALAR_TYPE != CEED_SCALAR_FP32)){
     char *atomic_add_path, *atomic_add_source;
-    ierr = CeedGetJitAbsolutePath(ceed,
-                                  "ceed/jit-source/cuda/cuda-atomic-add-fallback.h",
-                                  &atomic_add_path); CeedChkBackend(ierr);
+    CeedCallBackend(CeedGetJitAbsolutePath(ceed, "ceed/jit-source/cuda/cuda-atomic-add-fallback.h", &atomic_add_path));
     CeedDebug256(ceed, 2, "----- Loading Atomic Add Source -----\n");
-    ierr = CeedLoadSourceToBuffer(ceed, atomic_add_path, &atomic_add_source);
-    CeedChkBackend(ierr);
+    CeedCallBackend(CeedLoadSourceToBuffer(ceed, atomic_add_path, &atomic_add_source));
     code << atomic_add_source;
-    ierr = CeedFree(&atomic_add_path); CeedChkBackend(ierr);
-    ierr = CeedFree(&atomic_add_source); CeedChkBackend(ierr);
+    CeedCallBackend(CeedFree(&atomic_add_path));
+    CeedCallBackend(CeedFree(&atomic_add_source));
   }
 
   // Load basis source files
   // TODO: generalize to accept different device functions?
   {
     char *tensor_basis_kernel_path, *tensor_basis_kernel_source;
-    ierr = CeedGetJitAbsolutePath(ceed,
-                                  "ceed/jit-source/cuda/cuda-shared-basis-tensor-templates.h",
-                                  &tensor_basis_kernel_path); CeedChkBackend(ierr);
+    CeedCallBackend(CeedGetJitAbsolutePath(ceed, "ceed/jit-source/cuda/cuda-shared-basis-tensor-templates.h", &tensor_basis_kernel_path));
     CeedDebug256(ceed, 2, "----- Loading Tensor Basis Kernel Source -----\n");
-    ierr = CeedLoadSourceToBuffer(ceed, tensor_basis_kernel_path, &tensor_basis_kernel_source);
-    CeedChkBackend(ierr);
+    CeedCallBackend(CeedLoadSourceToBuffer(ceed, tensor_basis_kernel_path, &tensor_basis_kernel_source));
     code << tensor_basis_kernel_source;
-    ierr = CeedFree(&tensor_basis_kernel_path); CeedChkBackend(ierr);
-    ierr = CeedFree(&tensor_basis_kernel_source); CeedChkBackend(ierr);
+    CeedCallBackend(CeedFree(&tensor_basis_kernel_path));
+    CeedCallBackend(CeedFree(&tensor_basis_kernel_source));
   }
   {
     char *cuda_gen_template_path, *cuda_gen_template_source;
-    ierr = CeedGetJitAbsolutePath(ceed,
-                                  "ceed/jit-source/cuda/cuda-gen-templates.h",
-                                  &cuda_gen_template_path); CeedChkBackend(ierr);
+    CeedCallBackend(CeedGetJitAbsolutePath(ceed, "ceed/jit-source/cuda/cuda-gen-templates.h", &cuda_gen_template_path));
     CeedDebug256(ceed, 2, "----- Loading Cuda-Gen Template Source -----\n");
-    ierr = CeedLoadSourceToBuffer(ceed, cuda_gen_template_path, &cuda_gen_template_source);
-    CeedChkBackend(ierr);
+    CeedCallBackend(CeedLoadSourceToBuffer(ceed, cuda_gen_template_path, &cuda_gen_template_source));
     code << cuda_gen_template_source;
-    ierr = CeedFree(&cuda_gen_template_path); CeedChkBackend(ierr);
-    ierr = CeedFree(&cuda_gen_template_source); CeedChkBackend(ierr);
->>>>>>> 9e201c85
+    CeedCallBackend(CeedFree(&cuda_gen_template_path));
+    CeedCallBackend(CeedFree(&cuda_gen_template_source));
   }
 
   // Get QFunction source and name
@@ -868,61 +110,22 @@
   string operator_name;
   operator_name = "CeedKernel_Cuda_gen_" + q_function_name;
 
-<<<<<<< HEAD
-  // Find dim and Q1d
-  bool useCollograd = false;
-  // Only use collocated gradient algorithm when we actually compute a gradient.
-  if (dim == 3) {
-    for (CeedInt i = 0; i < numinputfields; i++) {
-      CeedCallBackend(CeedQFunctionFieldGetEvalMode(qfinputfields[i], &emode));
-      if (emode == CEED_EVAL_GRAD) {
-        useCollograd = true;
-      }
-    }
-    for (CeedInt i = 0; i < numoutputfields; i++) {
-      CeedCallBackend(CeedQFunctionFieldGetEvalMode(qfoutputfields[i], &emode));
-      if (emode == CEED_EVAL_GRAD) {
-        useCollograd = true;
-      }
-    }
-  }
-  data->maxP1d = 0;
-  for (CeedInt i = 0; i < numinputfields; i++) {
-    CeedCallBackend(CeedOperatorFieldGetBasis(opinputfields[i], &basis));
-    if (basis != CEED_BASIS_COLLOCATED) {
-      CeedCallBackend(CeedBasisGetData(basis, &basis_data));
-      CeedCallBackend(CeedQFunctionFieldGetEvalMode(qfinputfields[i], &emode));
-
-      // Check for collocated gradient
-      useCollograd = useCollograd && basis_data->d_collo_grad_1d;
-
-      // Collect dim and Q1d
-      CeedCallBackend(CeedBasisGetDimension(basis, &dim));
-=======
   // Find dim, P_1d, Q_1d
   data->max_P_1d = 0;
   for (CeedInt i = 0; i < num_input_fields; i++) {
-    ierr = CeedOperatorFieldGetBasis(op_input_fields[i], &basis); CeedChkBackend(ierr);
+    CeedCallBackend(CeedOperatorFieldGetBasis(op_input_fields[i], &basis));
     if (basis != CEED_BASIS_COLLOCATED) {
-      ierr = CeedBasisGetData(basis, &basis_data); CeedChkBackend(ierr);
-      ierr = CeedQFunctionFieldGetEvalMode(qf_input_fields[i], &eval_mode);
-      CeedChkBackend(ierr);
+      CeedCallBackend(CeedBasisGetData(basis, &basis_data));
+      CeedCallBackend(CeedQFunctionFieldGetEvalMode(qf_input_fields[i], &eval_mode));
 
       // Collect dim, P_1d, and Q_1d
-      ierr = CeedBasisGetDimension(basis, &dim); CeedChkBackend(ierr);
->>>>>>> 9e201c85
+      CeedCallBackend(CeedBasisGetDimension(basis, &dim));
       bool isTensor;
       CeedCallBackend(CeedBasisIsTensor(basis, &isTensor));
       if (isTensor) {
-<<<<<<< HEAD
-        CeedCallBackend(CeedBasisGetNumQuadraturePoints1D(basis, &Q1d));
-        CeedCallBackend(CeedBasisGetNumNodes1D(basis, &P1d));
-        if (P1d > data->maxP1d) data->maxP1d = P1d;
-=======
-        ierr = CeedBasisGetNumQuadraturePoints1D(basis, &Q_1d); CeedChkBackend(ierr);
-        ierr = CeedBasisGetNumNodes1D(basis, &P_1d); CeedChkBackend(ierr);
+        CeedCallBackend(CeedBasisGetNumQuadraturePoints1D(basis, &Q_1d));
+        CeedCallBackend(CeedBasisGetNumNodes1D(basis, &P_1d));
         if (P_1d > data->max_P_1d) data->max_P_1d = P_1d;
->>>>>>> 9e201c85
       } else {
         // LCOV_EXCL_START
         return CeedError(ceed, CEED_ERROR_BACKEND, "Backend does not implement operators with non-tensor basis");
@@ -932,50 +135,27 @@
   }
   // Check output bases for Q_1d, dim as well
   //   The only input basis might be CEED_BASIS_COLLOCATED
-<<<<<<< HEAD
-  for (CeedInt i = 0; i < numoutputfields; i++) {
-    CeedCallBackend(CeedOperatorFieldGetBasis(opoutputfields[i], &basis));
+  for (CeedInt i = 0; i < num_output_fields; i++) {
+    CeedCallBackend(CeedOperatorFieldGetBasis(op_output_fields[i], &basis));
 
     if (basis != CEED_BASIS_COLLOCATED) {
       CeedCallBackend(CeedBasisGetData(basis, &basis_data));
-      CeedCallBackend(CeedQFunctionFieldGetEvalMode(qfoutputfields[i], &emode));
-
-      // Collect dim and Q1d
+      CeedCallBackend(CeedQFunctionFieldGetEvalMode(qf_output_fields[i], &eval_mode));
+
+      // Collect Q_1d
       CeedCallBackend(CeedBasisGetDimension(basis, &dim));
-=======
-  for (CeedInt i = 0; i < num_output_fields; i++) {
-    ierr = CeedOperatorFieldGetBasis(op_output_fields[i], &basis); CeedChkBackend(ierr);
-
-    if (basis != CEED_BASIS_COLLOCATED) {
-      ierr = CeedBasisGetData(basis, &basis_data); CeedChkBackend(ierr);
-      ierr = CeedQFunctionFieldGetEvalMode(qf_output_fields[i], &eval_mode);
-      CeedChkBackend(ierr);
-
-      // Collect Q_1d
-      ierr = CeedBasisGetDimension(basis, &dim); CeedChkBackend(ierr);
->>>>>>> 9e201c85
       bool isTensor;
       CeedCallBackend(CeedBasisIsTensor(basis, &isTensor));
       if (isTensor) {
-<<<<<<< HEAD
-        CeedCallBackend(CeedBasisGetNumQuadraturePoints1D(basis, &Q1d));
-=======
-        ierr = CeedBasisGetNumQuadraturePoints1D(basis, &Q_1d); CeedChkBackend(ierr);
->>>>>>> 9e201c85
+        CeedCallBackend(CeedBasisGetNumQuadraturePoints1D(basis, &Q_1d));
       } else {
         // LCOV_EXCL_START
         return CeedError(ceed, CEED_ERROR_BACKEND, "Backend does not implement operators with non-tensor basis");
         // LCOV_EXCL_STOP
       }
-<<<<<<< HEAD
-
-      // Check for collocated gradient
-      useCollograd = useCollograd && basis_data->d_collo_grad_1d;
-=======
->>>>>>> 9e201c85
-    }
-  }
-  data->dim = dim;
+    }
+  }
+  data->dim  = dim;
   data->Q_1d = Q_1d;
 
   // Only use 3D collocated gradient parallelization strategy when gradient is computed
@@ -984,21 +164,21 @@
   if (dim == 3) {
     bool was_grad_found = false;
     for (CeedInt i = 0; i < num_input_fields; i++) {
-      ierr = CeedQFunctionFieldGetEvalMode(qf_input_fields[i], &eval_mode);
+      CeedCallBackend(CeedQFunctionFieldGetEvalMode(qf_input_fields[i], &eval_mode);
       if (eval_mode == CEED_EVAL_GRAD) {
-        ierr = CeedOperatorFieldGetBasis(op_input_fields[i], &basis); CeedChkBackend(ierr);
-        ierr = CeedBasisGetData(basis, &basis_data); CeedChkBackend(ierr);
+        CeedCallBackend(CeedOperatorFieldGetBasis(op_input_fields[i], &basis));
+        CeedCallBackend(CeedBasisGetData(basis, &basis_data));
         use_collograd_parallelization = !!basis_data->d_collo_grad_1d && (was_grad_found ? use_collograd_parallelization : true);
-        was_grad_found = true;
+        was_grad_found                = true;
       }
     }
     for (CeedInt i = 0; i < num_output_fields; i++) {
-      ierr = CeedQFunctionFieldGetEvalMode(qf_output_fields[i], &eval_mode);
+      CeedCallBackend(CeedQFunctionFieldGetEvalMode(qf_output_fields[i], &eval_mode);
       if (eval_mode == CEED_EVAL_GRAD) {
-        ierr = CeedOperatorFieldGetBasis(op_output_fields[i], &basis); CeedChkBackend(ierr);
-        ierr = CeedBasisGetData(basis, &basis_data); CeedChkBackend(ierr);
+        CeedCallBackend(CeedOperatorFieldGetBasis(op_output_fields[i], &basis));
+        CeedCallBackend(CeedBasisGetData(basis, &basis_data));
         use_collograd_parallelization = !!basis_data->d_collo_grad_1d && (was_grad_found ? use_collograd_parallelization : true);
-        was_grad_found = true;
+        was_grad_found                = true;
       }
     }
   }
@@ -1008,112 +188,28 @@
   if (dim != 3 || use_collograd_parallelization) {
     code << "#define CEED_Q_VLA 1\n\n";
   } else {
-<<<<<<< HEAD
-    code << "\n#define CEED_Q_VLA " << Q1d << "\n\n";
-=======
-    code << "#define CEED_Q_VLA "<<Q_1d<<"\n\n";
->>>>>>> 9e201c85
+    code << "#define CEED_Q_VLA " << Q_1d << "\n\n";
   }
 
   code << q_function_source;
 
   // Setup
   code << "\n// -----------------------------------------------------------------------------\n";
-<<<<<<< HEAD
-  code << "\nextern \"C\" __global__ void " << oper
-       << "(CeedInt nelem, void* ctx, CudaFieldsInt indices, CudaFields fields, CudaFields B, CudaFields G, CeedScalar* W) {\n";
-  for (CeedInt i = 0; i < numinputfields; i++) {
-    CeedCallBackend(CeedQFunctionFieldGetEvalMode(qfinputfields[i], &emode));
-    if (emode != CEED_EVAL_WEIGHT) {  // Skip CEED_EVAL_WEIGHT
-      code << "  const CeedScalar* d_u" << i << " = fields.in[" << i << "];\n";
-    }
-  }
-
-  for (CeedInt i = 0; i < numoutputfields; i++) {
-    code << "  CeedScalar* d_v" << i << " = fields.out[" << i << "];\n";
-  }
-
-  code << "  const CeedInt Dim = " << dim << ";\n";
-  code << "  const CeedInt Q1d = " << Q1d << ";\n";
-
-  code << "  extern __shared__ CeedScalar slice[];\n";
-  code << "  BackendData data;\n";
-  code << "  data.tidx = threadIdx.x;\n";
-  code << "  data.tidy = threadIdx.y;\n";
-  code << "  data.tidz = threadIdx.z;\n";
-  code << "  data.tid  = threadIdx.x + threadIdx.y*blockDim.x + threadIdx.z*blockDim.y*blockDim.x;\n";
-  code << "  data.slice = slice+data.tidz*T1d" << (dim > 1 ? "*T1d" : "") << ";\n";
-
-  code << "\n  // -- Input field constants and basis data --\n";
-  // Initialize constants, and matrices B and G
-  for (CeedInt i = 0; i < numinputfields; i++) {
-    code << "  // ---- Input field " << i << " ----\n";
-    // Get elemsize, emode, ncomp
-    CeedCallBackend(CeedOperatorFieldGetElemRestriction(opinputfields[i], &Erestrict));
-    CeedCallBackend(CeedElemRestrictionGetElementSize(Erestrict, &elemsize));
-    CeedCallBackend(CeedQFunctionFieldGetEvalMode(qfinputfields[i], &emode));
-    CeedCallBackend(CeedElemRestrictionGetNumComponents(Erestrict, &ncomp));
-
-    // Set field constants
-    if (emode != CEED_EVAL_WEIGHT) {
-      CeedCallBackend(CeedOperatorFieldGetBasis(opinputfields[i], &basis));
-      if (basis != CEED_BASIS_COLLOCATED) {
-        CeedCallBackend(CeedBasisGetNumNodes1D(basis, &P1d));
-        code << "  const CeedInt P_in_" << i << " = " << P1d << ";\n";
-      } else {
-        code << "  const CeedInt P_in_" << i << " = " << Q1d << ";\n";
-      }
-      code << "  const CeedInt ncomp_in_" << i << " = " << ncomp << ";\n";
-    }
-
-    // Load basis data
-    code << "  // EvalMode: " << CeedEvalModes[emode] << "\n";
-    switch (emode) {
-      case CEED_EVAL_NONE:
-        break;
-      case CEED_EVAL_INTERP:
-        CeedCallBackend(CeedBasisGetData(basis, &basis_data));
-        data->B.in[i] = basis_data->d_interp_1d;
-        code << "  __shared__ CeedScalar s_B_in_" << i << "[" << P1d * Q1d << "];\n";
-        code << "  loadMatrix<P_in_" << i << ",Q1d>(data, B.in[" << i << "], s_B_in_" << i << ");\n";
-        break;
-      case CEED_EVAL_GRAD:
-        CeedCallBackend(CeedBasisGetData(basis, &basis_data));
-        data->B.in[i] = basis_data->d_interp_1d;
-        code << "  __shared__ CeedScalar s_B_in_" << i << "[" << P1d * Q1d << "];\n";
-        code << "  loadMatrix<P_in_" << i << ",Q1d>(data, B.in[" << i << "], s_B_in_" << i << ");\n";
-        if (useCollograd) {
-          data->G.in[i] = basis_data->d_collo_grad_1d;
-          code << "  __shared__ CeedScalar s_G_in_" << i << "[" << Q1d * Q1d << "];\n";
-          code << "  loadMatrix<Q1d,Q1d>(data, G.in[" << i << "], s_G_in_" << i << ");\n";
-        } else {
-          data->G.in[i] = basis_data->d_grad_1d;
-          code << "  __shared__ CeedScalar s_G_in_" << i << "[" << P1d * Q1d << "];\n";
-          code << "  loadMatrix<P_in_" << i << ",Q1d>(data, G.in[" << i << "], s_G_in_" << i << ");\n";
-        }
-        break;
-      case CEED_EVAL_WEIGHT:
-        break;  // No action
-      case CEED_EVAL_DIV:
-        break;  // TODO: Not implemented
-      case CEED_EVAL_CURL:
-        break;  // TODO: Not implemented
-=======
-  code << "\nextern \"C\" __global__ void "<<operator_name<<"(CeedInt num_elem, void* ctx, FieldsInt_Cuda indices, Fields_Cuda fields, Fields_Cuda B, Fields_Cuda G, CeedScalar* W) {\n";
+  code << "\nextern \"C\" __global__ void " << operator_name
+       << "(CeedInt num_elem, void* ctx, FieldsInt_Cuda indices, Fields_Cuda fields, Fields_Cuda B, Fields_Cuda G, CeedScalar* W) {\n";
   for (CeedInt i = 0; i < num_input_fields; i++) {
-    ierr = CeedQFunctionFieldGetEvalMode(qf_input_fields[i], &eval_mode);
-    CeedChkBackend(ierr);
-    if (eval_mode != CEED_EVAL_WEIGHT) { // Skip CEED_EVAL_WEIGHT
-      code << "  const CeedScalar* d_u_" <<i<<" = fields.inputs["<<i<<"];\n";
+    CeedCallBackend(CeedQFunctionFieldGetEvalMode(qf_input_fields[i], &eval_mode));
+    if (eval_mode != CEED_EVAL_WEIGHT) {  // Skip CEED_EVAL_WEIGHT
+      code << "  const CeedScalar* d_u_" << i << " = fields.inputs[" << i << "];\n";
     }
   }
 
   for (CeedInt i = 0; i < num_output_fields; i++) {
-    code << "  CeedScalar* d_v_"<<i<<" = fields.outputs["<<i<<"];\n";
-  }
-
-  code << "  const CeedInt dim = "<<dim<<";\n";
-  code << "  const CeedInt Q_1d = "<<Q_1d<<";\n";
+    code << "  CeedScalar* d_v_" << i << " = fields.outputs[" << i << "];\n";
+  }
+
+  code << "  const CeedInt dim = " << dim << ";\n";
+  code << "  const CeedInt Q_1d = " << Q_1d << ";\n";
 
   code << "  extern __shared__ CeedScalar slice[];\n";
   // TODO put in a function? InitSharedData_Cuda?
@@ -1122,116 +218,113 @@
   code << "  data.t_id_y = threadIdx.y;\n";
   code << "  data.t_id_z = threadIdx.z;\n";
   code << "  data.t_id  = threadIdx.x + threadIdx.y*blockDim.x + threadIdx.z*blockDim.y*blockDim.x;\n";
-  code << "  data.slice = slice+data.t_id_z*T_1D"<<(dim>1?"*T_1D":"")<<";\n";
+  code << "  data.slice = slice+data.t_id_z*T_1D" << (dim > 1 ? "*T_1D" : "") << ";\n";
 
   code << "\n  // -- Input field constants and basis data --\n";
   // TODO: Put in a function?
-  //Initialize constants, and matrices B and G
+  // Initialize constants, and matrices B and G
   for (CeedInt i = 0; i < num_input_fields; i++) {
-    code << "  // ---- Input field "<<i<<" ----\n";
+    code << "  // ---- Input field " << i << " ----\n";
     // Get elem_size, eval_mode, num_comp
-    ierr = CeedOperatorFieldGetElemRestriction(op_input_fields[i], &Erestrict);
-    CeedChkBackend(ierr);
-    ierr = CeedElemRestrictionGetElementSize(Erestrict, &elem_size);
-    CeedChkBackend(ierr);
-    ierr = CeedQFunctionFieldGetEvalMode(qf_input_fields[i], &eval_mode);
-    CeedChkBackend(ierr);
-    ierr = CeedElemRestrictionGetNumComponents(Erestrict, &num_comp);
-    CeedChkBackend(ierr);
+    CeedCallBackend(CeedOperatorFieldGetElemRestriction(op_input_fields[i], &Erestrict));
+    CeedCallBackend(CeedElemRestrictionGetElementSize(Erestrict, &elem_size));
+    CeedCallBackend(CeedQFunctionFieldGetEvalMode(qf_input_fields[i], &eval_mode));
+    CeedCallBackend(CeedElemRestrictionGetNumComponents(Erestrict, &num_comp));
 
     // Set field constants
     if (eval_mode != CEED_EVAL_WEIGHT) {
-      ierr = CeedOperatorFieldGetBasis(op_input_fields[i], &basis); CeedChkBackend(ierr);
+      CeedCallBackend(CeedOperatorFieldGetBasis(op_input_fields[i], &basis));
       if (basis != CEED_BASIS_COLLOCATED) {
-        ierr = CeedBasisGetNumNodes1D(basis, &P_1d); CeedChkBackend(ierr);
-        code << "  const CeedInt P_in_"<<i<<" = "<<P_1d<<";\n";
+        CeedCallBackend(CeedBasisGetNumNodes1D(basis, &P_1d));
+        code << "  const CeedInt P_in_" << i << " = " << P_1d << ";\n";
       } else {
-        code << "  const CeedInt P_in_"<<i<<" = "<<Q_1d<<";\n";
-      }
-      code << "  const CeedInt num_comp_in_"<<i<<" = "<<num_comp<<";\n";
+        code << "  const CeedInt P_in_" << i << " = " << Q_1d << ";\n";
+      }
+      code << "  const CeedInt num_comp_in_" << i << " = " << num_comp << ";\n";
     }
 
     // Load basis data
-    code << "  // EvalMode: "<<CeedEvalModes[eval_mode]<<"\n";
+    code << "  // EvalMode: " << CeedEvalModes[eval_mode] << "\n";
     switch (eval_mode) {
-    case CEED_EVAL_NONE:
-      break;
-    case CEED_EVAL_INTERP:
-      ierr = CeedBasisGetData(basis, &basis_data); CeedChkBackend(ierr);
-      data->B.inputs[i] = basis_data->d_interp_1d;
-      code << "  __shared__ CeedScalar s_B_in_"<<i<<"["<<P_1d*Q_1d<<"];\n";
-      code << "  loadMatrix<P_in_"<<i<<",Q_1d>(data, B.inputs["<<i<<"], s_B_in_"<<i<<");\n";
-      break;
-    case CEED_EVAL_GRAD:
-      ierr = CeedBasisGetData(basis, &basis_data); CeedChkBackend(ierr);
-      data->B.inputs[i] = basis_data->d_interp_1d;
-      code << "  __shared__ CeedScalar s_B_in_"<<i<<"["<<P_1d*Q_1d<<"];\n";
-      code << "  loadMatrix<P_in_"<<i<<",Q_1d>(data, B.inputs["<<i<<"], s_B_in_"<<i<<");\n";
-      if (use_collograd_parallelization) {
-        data->G.inputs[i] = basis_data->d_collo_grad_1d;
-        code << "  __shared__ CeedScalar s_G_in_"<<i<<"["<<Q_1d*Q_1d<<"];\n";
-        code << "  loadMatrix<Q_1d,Q_1d>(data, G.inputs["<<i<<"], s_G_in_"<<i<<");\n";
-      } else {
-        bool has_collo_grad = !!basis_data->d_collo_grad_1d;
-        data->G.inputs[i] = has_collo_grad ? basis_data->d_collo_grad_1d : basis_data->d_grad_1d;
-        code << "  __shared__ CeedScalar s_G_in_"<<i<<"["<<Q_1d*(has_collo_grad?Q_1d:P_1d)<<"];\n";
-        code << "  loadMatrix<"<<(has_collo_grad?"Q_1d":("P_in_"+std::to_string(i)))<<",Q_1d>(data, G.inputs["<<i<<"], s_G_in_"<<i<<");\n";
-      }
-      break;
-    case CEED_EVAL_WEIGHT:
-      break; // No action
-    case CEED_EVAL_DIV:
-      break; // TODO: Not implemented
-    case CEED_EVAL_CURL:
-      break; // TODO: Not implemented
->>>>>>> 9e201c85
+      case CEED_EVAL_NONE:
+        break;
+      case CEED_EVAL_INTERP:
+        CeedCallBackend(CeedBasisGetData(basis, &basis_data));
+        data->B.inputs[i] = basis_data->d_interp_1d;
+        code << "  __shared__ CeedScalar s_B_in_" << i << "[" << P_1d * Q_1d << "];\n";
+        code << "  loadMatrix<P_in_" << i << ",Q_1d>(data, B.inputs[" << i << "], s_B_in_" << i << ");\n";
+        break;
+      case CEED_EVAL_GRAD:
+        CeedCallBackend(CeedBasisGetData(basis, &basis_data));
+        data->B.inputs[i] = basis_data->d_interp_1d;
+        code << "  __shared__ CeedScalar s_B_in_" << i << "[" << P_1d * Q_1d << "];\n";
+        code << "  loadMatrix<P_in_" << i << ",Q_1d>(data, B.inputs[" << i << "], s_B_in_" << i << ");\n";
+        if (use_collograd_parallelization) {
+          data->G.inputs[i] = basis_data->d_collo_grad_1d;
+          code << "  __shared__ CeedScalar s_G_in_" << i << "[" << Q_1d * Q_1d << "];\n";
+          code << "  loadMatrix<Q_1d,Q_1d>(data, G.inputs[" << i << "], s_G_in_" << i << ");\n";
+        } else {
+          bool has_collo_grad = !!basis_data->d_collo_grad_1d;
+          data->G.inputs[i]   = has_collo_grad ? basis_data->d_collo_grad_1d : basis_data->d_grad_1d;
+          code << "  __shared__ CeedScalar s_G_in_" << i << "[" << Q_1d * (has_collo_grad ? Q_1d : P_1d) << "];\n";
+          code << "  loadMatrix<" << (has_collo_grad ? "Q_1d" : ("P_in_" + std::to_string(i))) << ",Q_1d>(data, G.inputs[" << i << "], s_G_in_" << i
+               << ");\n";
+        }
+        break;
+      case CEED_EVAL_WEIGHT:
+        break;  // No action
+      case CEED_EVAL_DIV:
+        break;  // TODO: Not implemented
+      case CEED_EVAL_CURL:
+        break;  // TODO: Not implemented
     }
   }
 
   code << "\n  // -- Output field constants and basis data --\n";
-<<<<<<< HEAD
-  for (CeedInt i = 0; i < numoutputfields; i++) {
+  for (CeedInt i = 0; i < num_output_fields; i++) {
     code << "  // ---- Output field " << i << " ----\n";
-    // Get elemsize, emode, ncomp
-    CeedCallBackend(CeedOperatorFieldGetElemRestriction(opoutputfields[i], &Erestrict));
-    CeedCallBackend(CeedElemRestrictionGetElementSize(Erestrict, &elemsize));
-    CeedCallBackend(CeedQFunctionFieldGetEvalMode(qfoutputfields[i], &emode));
-    CeedCallBackend(CeedElemRestrictionGetNumComponents(Erestrict, &ncomp));
+    // Get elem_size, eval_mode, num_comp
+    CeedCallBackend(CeedOperatorFieldGetElemRestriction(op_output_fields[i], &Erestrict));
+    CeedCallBackend(CeedElemRestrictionGetElementSize(Erestrict, &elem_size));
+    CeedCallBackend(CeedQFunctionFieldGetEvalMode(qf_output_fields[i], &eval_mode));
+    CeedCallBackend(CeedElemRestrictionGetNumComponents(Erestrict, &num_comp));
 
     // Set field constants
-    CeedCallBackend(CeedOperatorFieldGetBasis(opoutputfields[i], &basis));
+    CeedCallBackend(CeedOperatorFieldGetBasis(op_output_fields[i], &basis));
     if (basis != CEED_BASIS_COLLOCATED) {
-      CeedCallBackend(CeedBasisGetNumNodes1D(basis, &P1d));
-      code << "  const CeedInt P_out_" << i << " = " << P1d << ";\n";
+      CeedCallBackend(CeedBasisGetNumNodes1D(basis, &P_1d));
+      code << "  const CeedInt P_out_" << i << " = " << P_1d << ";\n";
     } else {
-      code << "  const CeedInt P_out_" << i << " = " << Q1d << ";\n";
-    }
-    code << "  const CeedInt ncomp_out_" << i << " = " << ncomp << ";\n";
+      code << "  const CeedInt P_out_" << i << " = " << Q_1d << ";\n";
+    }
+    code << "  const CeedInt num_comp_out_" << i << " = " << num_comp << ";\n";
 
     // Load basis data
-    code << "  // EvalMode: " << CeedEvalModes[emode] << "\n";
-    switch (emode) {
+    code << "  // EvalMode: " << CeedEvalModes[eval_mode] << "\n";
+    switch (eval_mode) {
       case CEED_EVAL_NONE:
         break;  // No action
       case CEED_EVAL_INTERP:
         CeedCallBackend(CeedBasisGetData(basis, &basis_data));
-        data->B.out[i] = basis_data->d_interp_1d;
-        code << "  __shared__ CeedScalar s_B_out_" << i << "[" << P1d * Q1d << "];\n";
-        code << "  loadMatrix<P_out_" << i << ",Q1d>(data, B.out[" << i << "], s_B_out_" << i << ");\n";
+        data->B.outputs[i] = basis_data->d_interp_1d;
+        code << "  __shared__ CeedScalar s_B_out_" << i << "[" << P_1d * Q_1d << "];\n";
+        code << "  loadMatrix<P_out_" << i << ",Q_1d>(data, B.outputs[" << i << "], s_B_out_" << i << ");\n";
         break;
       case CEED_EVAL_GRAD:
         CeedCallBackend(CeedBasisGetData(basis, &basis_data));
-        data->B.out[i] = basis_data->d_interp_1d;
-        code << "  __shared__ CeedScalar s_B_out_" << i << "[" << P1d * Q1d << "];\n";
-        code << "  loadMatrix<P_out_" << i << ",Q1d>(data, B.out[" << i << "], s_B_out_" << i << ");\n";
-        if (useCollograd) {
-          data->G.out[i] = basis_data->d_collo_grad_1d;
-          code << "  __shared__ CeedScalar s_G_out_" << i << "[" << Q1d * Q1d << "];\n";
-          code << "  loadMatrix<Q1d,Q1d>(data, G.out[" << i << "], s_G_out_" << i << ");\n";
+        data->B.outputs[i] = basis_data->d_interp_1d;
+        code << "  __shared__ CeedScalar s_B_out_" << i << "[" << P_1d * Q_1d << "];\n";
+        code << "  loadMatrix<P_out_" << i << ",Q_1d>(data, B.outputs[" << i << "], s_B_out_" << i << ");\n";
+        if (use_collograd_parallelization) {
+          data->G.outputs[i] = basis_data->d_collo_grad_1d;
+          code << "  __shared__ CeedScalar s_G_out_" << i << "[" << Q_1d * Q_1d << "];\n";
+          code << "  loadMatrix<Q_1d,Q_1d>(data, G.outputs[" << i << "], s_G_out_" << i << ");\n";
         } else {
-          data->G.out[i] = basis_data->d_grad_1d;
-          code << "  __shared__ CeedScalar s_G_out_" << i << "[" << P1d * Q1d << "];\n";
-          code << "  loadMatrix<P_out_" << i << ",Q1d>(data, G.out[" << i << "], s_G_out_" << i << ");\n";
+          bool has_collo_grad = !!basis_data->d_collo_grad_1d;
+          data->G.outputs[i]  = has_collo_grad ? basis_data->d_collo_grad_1d : basis_data->d_grad_1d;
+          code << "  __shared__ CeedScalar s_G_out_" << i << "[" << Q_1d * (has_collo_grad ? Q_1d : P_1d) << "];\n";
+          code << "  loadMatrix<" << (has_collo_grad ? "Q_1d" : ("P_out_" + std::to_string(i))) << ",Q_1d>(data, G.outputs[" << i << "], s_G_out_"
+               << i << ");\n";
         }
         break;
       // LCOV_EXCL_START
@@ -1240,55 +333,6 @@
         CeedCallBackend(CeedOperatorGetCeed(op, &ceed));
         return CeedError(ceed, CEED_ERROR_BACKEND, "CEED_EVAL_WEIGHT cannot be an output evaluation mode");
         break;  // Should not occur
-=======
-  for (CeedInt i = 0; i < num_output_fields; i++) {
-    code << "  // ---- Output field "<<i<<" ----\n";
-    // Get elem_size, eval_mode, num_comp
-    ierr = CeedOperatorFieldGetElemRestriction(op_output_fields[i], &Erestrict);
-    CeedChkBackend(ierr);
-    ierr = CeedElemRestrictionGetElementSize(Erestrict, &elem_size);
-    CeedChkBackend(ierr);
-    ierr = CeedQFunctionFieldGetEvalMode(qf_output_fields[i], &eval_mode);
-    CeedChkBackend(ierr);
-    ierr = CeedElemRestrictionGetNumComponents(Erestrict, &num_comp);
-    CeedChkBackend(ierr);
-
-    // Set field constants
-    ierr = CeedOperatorFieldGetBasis(op_output_fields[i], &basis); CeedChkBackend(ierr);
-    if (basis != CEED_BASIS_COLLOCATED) {
-      ierr = CeedBasisGetNumNodes1D(basis, &P_1d); CeedChkBackend(ierr);
-      code << "  const CeedInt P_out_"<<i<<" = "<<P_1d<<";\n";
-    } else {
-      code << "  const CeedInt P_out_"<<i<<" = "<<Q_1d<<";\n";
-    }
-    code << "  const CeedInt num_comp_out_"<<i<<" = "<<num_comp<<";\n";
-
-    // Load basis data
-    code << "  // EvalMode: "<<CeedEvalModes[eval_mode]<<"\n";
-    switch (eval_mode) {
-    case CEED_EVAL_NONE:
-      break; // No action
-    case CEED_EVAL_INTERP:
-      ierr = CeedBasisGetData(basis, &basis_data); CeedChkBackend(ierr);
-      data->B.outputs[i] = basis_data->d_interp_1d;
-      code << "  __shared__ CeedScalar s_B_out_"<<i<<"["<<P_1d*Q_1d<<"];\n";
-      code << "  loadMatrix<P_out_"<<i<<",Q_1d>(data, B.outputs["<<i<<"], s_B_out_"<<i<<");\n";
-      break;
-    case CEED_EVAL_GRAD:
-      ierr = CeedBasisGetData(basis, &basis_data); CeedChkBackend(ierr);
-      data->B.outputs[i] = basis_data->d_interp_1d;
-      code << "  __shared__ CeedScalar s_B_out_"<<i<<"["<<P_1d*Q_1d<<"];\n";
-      code << "  loadMatrix<P_out_"<<i<<",Q_1d>(data, B.outputs["<<i<<"], s_B_out_"<<i<<");\n";
-      if (use_collograd_parallelization) {
-        data->G.outputs[i] = basis_data->d_collo_grad_1d;
-        code << "  __shared__ CeedScalar s_G_out_"<<i<<"["<<Q_1d*Q_1d<<"];\n";
-        code << "  loadMatrix<Q_1d,Q_1d>(data, G.outputs["<<i<<"], s_G_out_"<<i<<");\n";
-      } else {
-        bool has_collo_grad = !!basis_data->d_collo_grad_1d;
-        data->G.outputs[i] = has_collo_grad ? basis_data->d_collo_grad_1d : basis_data->d_grad_1d;
-        code << "  __shared__ CeedScalar s_G_out_"<<i<<"["<<Q_1d*(has_collo_grad?Q_1d:P_1d)<<"];\n";
-        code << "  loadMatrix<"<<(has_collo_grad?"Q_1d":("P_out_"+std::to_string(i)))<<",Q_1d>(data, G.outputs["<<i<<"], s_G_out_"<<i<<");\n";
->>>>>>> 9e201c85
       }
       case CEED_EVAL_DIV:
         break;  // TODO: Not implemented
@@ -1303,211 +347,109 @@
   // Input basis apply if needed
   // Generate the correct eval mode code for each input
   code << "    // -- Input field restrictions and basis actions --\n";
-<<<<<<< HEAD
-  for (CeedInt i = 0; i < numinputfields; i++) {
+  for (CeedInt i = 0; i < num_input_fields; i++) {
     code << "    // ---- Input field " << i << " ----\n";
-    // Get elemsize, emode, ncomp
-    CeedCallBackend(CeedOperatorFieldGetElemRestriction(opinputfields[i], &Erestrict));
-    CeedCallBackend(CeedElemRestrictionGetElementSize(Erestrict, &elemsize));
-    CeedCallBackend(CeedQFunctionFieldGetEvalMode(qfinputfields[i], &emode));
-    CeedCallBackend(CeedElemRestrictionGetNumComponents(Erestrict, &ncomp));
-=======
-  for (CeedInt i = 0; i < num_input_fields; i++) {
-    code << "    // ---- Input field "<<i<<" ----\n";
     // Get elem_size, eval_mode, num_comp
-    ierr = CeedOperatorFieldGetElemRestriction(op_input_fields[i], &Erestrict);
-    CeedChkBackend(ierr);
-    ierr = CeedElemRestrictionGetElementSize(Erestrict, &elem_size);
-    CeedChkBackend(ierr);
-    ierr = CeedQFunctionFieldGetEvalMode(qf_input_fields[i], &eval_mode);
-    CeedChkBackend(ierr);
-    ierr = CeedElemRestrictionGetNumComponents(Erestrict, &num_comp);
-    CeedChkBackend(ierr);
->>>>>>> 9e201c85
+    CeedCallBackend(CeedOperatorFieldGetElemRestriction(op_input_fields[i], &Erestrict));
+    CeedCallBackend(CeedElemRestrictionGetElementSize(Erestrict, &elem_size));
+    CeedCallBackend(CeedQFunctionFieldGetEvalMode(qf_input_fields[i], &eval_mode));
+    CeedCallBackend(CeedElemRestrictionGetNumComponents(Erestrict, &num_comp));
 
     // TODO: put in a function?
     // Restriction
-<<<<<<< HEAD
-    if (emode != CEED_EVAL_WEIGHT && !((emode == CEED_EVAL_NONE) && useCollograd)) {
-      code << "    CeedScalar r_u" << i << "[ncomp_in_" << i << "*P_in_" << i << "];\n";
-
-      bool isStrided;
-      CeedCallBackend(CeedElemRestrictionIsStrided(Erestrict, &isStrided));
-      if (!isStrided) {
+    if (eval_mode != CEED_EVAL_WEIGHT && !((eval_mode == CEED_EVAL_NONE) && use_collograd_parallelization)) {
+      code << "    CeedScalar r_u_" << i << "[num_comp_in_" << i << "*P_in_" << i << "];\n";
+
+      bool is_strided;
+      CeedCallBackend(CeedElemRestrictionIsStrided(Erestrict, &is_strided));
+      if (!is_strided) {
         CeedCallBackend(CeedElemRestrictionGetLVectorSize(Erestrict, &lsize));
         code << "    const CeedInt lsize_in_" << i << " = " << lsize << ";\n";
-        CeedInt compstride;
-        CeedCallBackend(CeedElemRestrictionGetCompStride(Erestrict, &compstride));
-        code << "    // CompStride: " << compstride << "\n";
+        CeedInt comp_stride;
+        CeedCallBackend(CeedElemRestrictionGetCompStride(Erestrict, &comp_stride));
+        code << "    // CompStride: " << comp_stride << "\n";
         CeedCallBackend(CeedElemRestrictionGetData(Erestrict, &restr_data));
-        data->indices.in[i] = restr_data->d_ind;
-        code << "    readDofsOffset" << dim << "d<ncomp_in_" << i << ", " << compstride << ", P_in_" << i << ">(data, lsize_in_" << i
-             << ", elem, indices.in[" << i << "], d_u" << i << ", r_u" << i << ");\n";
+        data->indices.inputs[i] = restr_data->d_ind;
+        code << "    readDofsOffset" << dim << "d<num_comp_in_" << i << ", " << comp_stride << ", P_in_" << i << ">(data, lsize_in_" << i
+             << ", elem, indices.inputs[" << i << "], d_u_" << i << ", r_u_" << i << ");\n";
       } else {
         bool backendstrides;
         CeedCallBackend(CeedElemRestrictionHasBackendStrides(Erestrict, &backendstrides));
-        CeedInt nelem;
-        CeedCallBackend(CeedElemRestrictionGetNumElements(Erestrict, &nelem));
-        CeedInt strides[3] = {1, elemsize * nelem, elemsize};
-=======
-    if (eval_mode != CEED_EVAL_WEIGHT &&
-        !((eval_mode == CEED_EVAL_NONE) && use_collograd_parallelization)) {
-      code << "    CeedScalar r_u_"<<i<<"[num_comp_in_"<<i<<"*P_in_"<<i<<"];\n";
-      
-      bool is_strided;
-      ierr = CeedElemRestrictionIsStrided(Erestrict, &is_strided); CeedChkBackend(ierr);
-      if (!is_strided) {
-        ierr = CeedElemRestrictionGetLVectorSize(Erestrict, &lsize);
-        CeedChkBackend(ierr);
-        code << "    const CeedInt lsize_in_"<<i<<" = "<<lsize<<";\n";
-        CeedInt comp_stride;
-        ierr = CeedElemRestrictionGetCompStride(Erestrict, &comp_stride); CeedChkBackend(ierr);
-        code << "    // CompStride: "<<comp_stride<<"\n";
-        ierr = CeedElemRestrictionGetData(Erestrict, &restr_data); CeedChkBackend(ierr);
-        data->indices.inputs[i] = restr_data->d_ind;
-        code << "    readDofsOffset"<<dim<<"d<num_comp_in_"<<i<<", "<<comp_stride<<", P_in_"<<i<<">(data, lsize_in_"<<i<<", elem, indices.inputs["<<i<<"], d_u_"<<i<<", r_u_"<<i<<");\n";
-      } else {
-        bool backendstrides;
-        ierr = CeedElemRestrictionHasBackendStrides(Erestrict, &backendstrides);
-        CeedChkBackend(ierr);
         CeedInt num_elem;
-        ierr = CeedElemRestrictionGetNumElements(Erestrict, &num_elem);
-        CeedChkBackend(ierr);
-        CeedInt strides[3] = {1, elem_size*num_elem, elem_size};
->>>>>>> 9e201c85
+        CeedCallBackend(CeedElemRestrictionGetNumElements(Erestrict, &num_elem));
+        CeedInt strides[3] = {1, elem_size * num_elem, elem_size};
         if (!backendstrides) {
           CeedCallBackend(CeedElemRestrictionGetStrides(Erestrict, &strides));
         }
-<<<<<<< HEAD
         code << "    // Strides: {" << strides[0] << ", " << strides[1] << ", " << strides[2] << "}\n";
-        code << "    readDofsStrided" << dim << "d<ncomp_in_" << i << ",P_in_" << i << "," << strides[0] << "," << strides[1] << "," << strides[2]
-             << ">(data, elem, d_u" << i << ", r_u" << i << ");\n";
-=======
-        code << "    // Strides: {"<<strides[0]<<", "<<strides[1]<<", "<<strides[2]<<"}\n";
-        code << "    readDofsStrided"<<dim<<"d<num_comp_in_"<<i<<",P_in_"<<i<<","<<strides[0]<<","<<strides[1]<<","<<strides[2]<<">(data, elem, d_u_"<<i<<", r_u_"<<i<<");\n";
->>>>>>> 9e201c85
+        code << "    readDofsStrided" << dim << "d<num_comp_in_" << i << ",P_in_" << i << "," << strides[0] << "," << strides[1] << "," << strides[2]
+             << ">(data, elem, d_u_" << i << ", r_u_" << i << ");\n";
       }
     }
 
     // TODO: put in a function?
     // Basis action
-<<<<<<< HEAD
-    code << "    // EvalMode: " << CeedEvalModes[emode] << "\n";
-    switch (emode) {
+    code << "    // EvalMode: " << CeedEvalModes[eval_mode] << "\n";
+    switch (eval_mode) {
       case CEED_EVAL_NONE:
-        if (!useCollograd) {
-          code << "    CeedScalar* r_t" << i << " = r_u" << i << ";\n";
+        if (!use_collograd_parallelization) {
+          code << "    CeedScalar* r_t_" << i << " = r_u_" << i << ";\n";
         }
         break;
       case CEED_EVAL_INTERP:
-        code << "    CeedScalar r_t" << i << "[ncomp_in_" << i << "*Q1d];\n";
-        code << "    interp" << dim << "d<ncomp_in_" << i << ",P_in_" << i << ",Q1d>(data, r_u" << i << ", s_B_in_" << i << ", r_t" << i << ");\n";
+        code << "    CeedScalar r_t_" << i << "[num_comp_in_" << i << "*Q_1d];\n";
+        code << "    Interp" << (dim > 1 ? "Tensor" : "") << dim << "d<num_comp_in_" << i << ",P_in_" << i << ",Q_1d>(data, r_u_" << i << ", s_B_in_"
+             << i << ", r_t_" << i << ");\n";
         break;
       case CEED_EVAL_GRAD:
-        if (useCollograd) {
-          code << "    CeedScalar r_t" << i << "[ncomp_in_" << i << "*Q1d];\n";
-          code << "    interp" << dim << "d<ncomp_in_" << i << ",P_in_" << i << ",Q1d>(data, r_u" << i << ", s_B_in_" << i << ", r_t" << i << ");\n";
+        if (use_collograd_parallelization) {
+          code << "    CeedScalar r_t_" << i << "[num_comp_in_" << i << "*Q_1d];\n";
+          code << "    Interp" << (dim > 1 ? "Tensor" : "") << dim << "d<num_comp_in_" << i << ",P_in_" << i << ",Q_1d>(data, r_u_" << i
+               << ", s_B_in_" << i << ", r_t_" << i << ");\n";
         } else {
-          code << "    CeedScalar r_t" << i << "[ncomp_in_" << i << "*Dim*Q1d];\n";
-          code << "    grad" << dim << "d<ncomp_in_" << i << ",P_in_" << i << ",Q1d>(data, r_u" << i << ", s_B_in_" << i << ", s_G_in_" << i
-               << ", r_t" << i << ");\n";
+          CeedInt P_1d;
+          CeedCallBackend(CeedOperatorFieldGetBasis(op_input_fields[i], &basis));
+          CeedCallBackend(CeedBasisGetNumNodes1D(basis, &P_1d));
+          code << "    CeedScalar r_t_" << i << "[num_comp_in_" << i << "*dim*Q_1d];\n";
+          code << "    Grad" << (dim > 1 ? "Tensor" : "") << (dim == 3 && Q_1d >= P_1d ? "Collocated" : "") << dim << "d<num_comp_in_" << i
+               << ",P_in_" << i << ",Q_1d>(data, r_u_" << i << ", s_B_in_" << i << ", s_G_in_" << i << ", r_t_" << i << ");\n";
         }
         break;
       case CEED_EVAL_WEIGHT:
-        code << "    CeedScalar r_t" << i << "[Q1d];\n";
-        CeedCallBackend(CeedOperatorFieldGetBasis(opinputfields[i], &basis));
+        code << "    CeedScalar r_t_" << i << "[Q_1d];\n";
+        CeedCallBackend(CeedOperatorFieldGetBasis(op_input_fields[i], &basis));
         CeedCallBackend(CeedBasisGetData(basis, &basis_data));
         data->W = basis_data->d_q_weight_1d;
-        code << "    weight" << dim << "d<Q1d>(data, W, r_t" << i << ");\n";
+        code << "    Weight" << (dim > 1 ? "Tensor" : "") << dim << "d<Q_1d>(data, W, r_t_" << i << ");\n";
         break;  // No action
       case CEED_EVAL_DIV:
         break;  // TODO: Not implemented
       case CEED_EVAL_CURL:
         break;  // TODO: Not implemented
-=======
-    code << "    // EvalMode: "<<CeedEvalModes[eval_mode]<<"\n";
-    switch (eval_mode) {
-    case CEED_EVAL_NONE:
-      if (!use_collograd_parallelization) {
-        code << "    CeedScalar* r_t_"<<i<<" = r_u_"<<i<<";\n";
-      }
-      break;
-    case CEED_EVAL_INTERP:
-      code << "    CeedScalar r_t_"<<i<<"[num_comp_in_"<<i<<"*Q_1d];\n";
-      code << "    Interp"<<(dim>1?"Tensor":"")<<dim<<"d<num_comp_in_"<<i<<",P_in_"<<i<<",Q_1d>(data, r_u_"<<i<<", s_B_in_"<<i<<", r_t_"<<i<<");\n";
-      break;
-    case CEED_EVAL_GRAD:
-      if (use_collograd_parallelization) {
-        code << "    CeedScalar r_t_"<<i<<"[num_comp_in_"<<i<<"*Q_1d];\n";
-        code << "    Interp"<<(dim>1?"Tensor":"")<<dim<<"d<num_comp_in_"<<i<<",P_in_"<<i<<",Q_1d>(data, r_u_"<<i<<", s_B_in_"<<i<<", r_t_"<<i<<");\n";
-      } else {
-        CeedInt P_1d;
-        ierr = CeedOperatorFieldGetBasis(op_input_fields[i], &basis); CeedChkBackend(ierr);
-        ierr = CeedBasisGetNumNodes1D(basis, &P_1d); CeedChkBackend(ierr);
-        code << "    CeedScalar r_t_"<<i<<"[num_comp_in_"<<i<<"*dim*Q_1d];\n";
-        code << "    Grad"<<(dim>1?"Tensor":"")<<(dim==3&&Q_1d>=P_1d?"Collocated":"")<<dim<<"d<num_comp_in_"<<i<<",P_in_"<<i<<",Q_1d>(data, r_u_"<<i<<", s_B_in_"<<i<<", s_G_in_"<<i<<", r_t_"<<i<<");\n";
-      }
-      break;
-    case CEED_EVAL_WEIGHT:
-      code << "    CeedScalar r_t_"<<i<<"[Q_1d];\n";
-      ierr = CeedOperatorFieldGetBasis(op_input_fields[i], &basis); CeedChkBackend(ierr);
-      ierr = CeedBasisGetData(basis, &basis_data); CeedChkBackend(ierr);
-      data->W = basis_data->d_q_weight_1d;
-      code << "    Weight"<<(dim>1?"Tensor":"")<<dim<<"d<Q_1d>(data, W, r_t_"<<i<<");\n";
-      break; // No action
-    case CEED_EVAL_DIV:
-      break; // TODO: Not implemented
-    case CEED_EVAL_CURL:
-      break; // TODO: Not implemented
->>>>>>> 9e201c85
     }
   }
 
   // TODO: put in a function + separate colograd logic
   // Q function
   code << "\n    // -- Output field setup --\n";
-<<<<<<< HEAD
-  for (CeedInt i = 0; i < numoutputfields; i++) {
+  for (CeedInt i = 0; i < num_output_fields; i++) {
     code << "\n    // ---- Output field " << i << " ----\n";
-    CeedCallBackend(CeedQFunctionFieldGetEvalMode(qfoutputfields[i], &emode));
-    if (emode == CEED_EVAL_GRAD) {
-      if (useCollograd) {
+    CeedCallBackend(CeedQFunctionFieldGetEvalMode(qf_output_fields[i], &eval_mode));
+    if (eval_mode == CEED_EVAL_GRAD) {
+      if (use_collograd_parallelization) {
         // Accumulator for gradient slices
-        code << "    CeedScalar r_tt" << i << "[ncomp_out_" << i << "*Q1d];\n";
-        code << "    for (CeedInt i = 0; i < ncomp_out_" << i << "; ++i) {\n";
-        code << "      for (CeedInt j = 0; j < Q1d; ++j) {\n";
-        code << "        r_tt" << i << "[j + i*Q1d] = 0.0;\n";
+        code << "    CeedScalar r_tt_" << i << "[num_comp_out_" << i << "*Q_1d];\n";
+        code << "    for (CeedInt i = 0; i < num_comp_out_" << i << "; i++) {\n";
+        code << "      for (CeedInt j = 0; j < Q_1d; ++j) {\n";
+        code << "        r_tt_" << i << "[j + i*Q_1d] = 0.0;\n";
         code << "      }\n";
         code << "    }\n";
       } else {
-        code << "    CeedScalar r_tt" << i << "[ncomp_out_" << i << "*Dim*Q1d];\n";
-      }
-    }
-    if (emode == CEED_EVAL_NONE || emode == CEED_EVAL_INTERP) {
-      code << "    CeedScalar r_tt" << i << "[ncomp_out_" << i << "*Q1d];\n";
-=======
-  for (CeedInt i = 0; i < num_output_fields; i++) {
-      code << "\n    // ---- Output field "<<i<<" ----\n";
-    ierr = CeedQFunctionFieldGetEvalMode(qf_output_fields[i], &eval_mode);
-    CeedChkBackend(ierr);
-    if (eval_mode==CEED_EVAL_GRAD)
-    {
-      if (use_collograd_parallelization) {
-        //Accumulator for gradient slices
-        code << "    CeedScalar r_tt_"<<i<<"[num_comp_out_"<<i<<"*Q_1d];\n";
-        code << "    for (CeedInt i = 0; i < num_comp_out_"<<i<<"; i++) {\n";
-        code << "      for (CeedInt j = 0; j < Q_1d; ++j) {\n";
-        code << "        r_tt_"<<i<<"[j + i*Q_1d] = 0.0;\n";
-        code << "      }\n";
-        code << "    }\n";
-      } else {
-        code << "    CeedScalar r_tt_"<<i<<"[num_comp_out_"<<i<<"*dim*Q_1d];\n";
-      }
-    }
-    if (eval_mode==CEED_EVAL_NONE || eval_mode==CEED_EVAL_INTERP)
-    {
-      code << "    CeedScalar r_tt_"<<i<<"[num_comp_out_"<<i<<"*Q_1d];\n";
->>>>>>> 9e201c85
+        code << "    CeedScalar r_tt_" << i << "[num_comp_out_" << i << "*dim*Q_1d];\n";
+      }
+    }
+    if (eval_mode == CEED_EVAL_NONE || eval_mode == CEED_EVAL_INTERP) {
+      code << "    CeedScalar r_tt_" << i << "[num_comp_out_" << i << "*Q_1d];\n";
     }
   }
   // We treat quadrature points per slice in 3d to save registers
@@ -1516,60 +458,61 @@
     code << "#pragma unroll\n";
     code << "    for (CeedInt q = 0; q < Q_1d; q++) {\n";
     code << "      // -- Input fields --\n";
-<<<<<<< HEAD
-    for (CeedInt i = 0; i < numinputfields; i++) {
+    for (CeedInt i = 0; i < num_input_fields; i++) {
       code << "      // ---- Input field " << i << " ----\n";
-      // Get elemsize, emode, ncomp
-      CeedCallBackend(CeedQFunctionFieldGetEvalMode(qfinputfields[i], &emode));
+      // Get elem_size, eval_mode, num_comp
+      CeedCallBackend(CeedQFunctionFieldGetEvalMode(qf_input_fields[i], &eval_mode));
       // Basis action
-      code << "      // EvalMode: " << CeedEvalModes[emode] << "\n";
-      switch (emode) {
+      code << "      // EvalMode: " << CeedEvalModes[eval_mode] << "\n";
+      switch (eval_mode) {
         case CEED_EVAL_NONE:
-          code << "      CeedScalar r_q" << i << "[ncomp_in_" << i << "];\n";
-
-          bool isStrided;
-          CeedCallBackend(CeedOperatorFieldGetElemRestriction(opinputfields[i], &Erestrict));
-          CeedCallBackend(CeedElemRestrictionIsStrided(Erestrict, &isStrided));
-          if (!isStrided) {
+          code << "      CeedScalar r_q_" << i << "[num_comp_in_" << i << "];\n";
+
+          bool is_strided;
+          CeedCallBackend(CeedOperatorFieldGetElemRestriction(op_input_fields[i], &Erestrict));
+          CeedCallBackend(CeedElemRestrictionIsStrided(Erestrict, &is_strided));
+          if (!is_strided) {
             CeedCallBackend(CeedElemRestrictionGetLVectorSize(Erestrict, &lsize));
             code << "      const CeedInt lsize_in_" << i << " = " << lsize << ";\n";
-            CeedInt compstride;
-            CeedCallBackend(CeedElemRestrictionGetCompStride(Erestrict, &compstride));
-            code << "      // CompStride: " << compstride << "\n";
+            CeedInt comp_stride;
+            CeedCallBackend(CeedElemRestrictionGetCompStride(Erestrict, &comp_stride));
+            code << "      // CompStride: " << comp_stride << "\n";
             CeedCallBackend(CeedElemRestrictionGetData(Erestrict, &restr_data));
-            data->indices.in[i] = restr_data->d_ind;
+            data->indices.inputs[i] = restr_data->d_ind;
             code << "      readSliceQuadsOffset"
-                 << "3d<ncomp_in_" << i << ", " << compstride << ", Q1d>(data, lsize_in_" << i << ", elem, q, indices.in[" << i << "], d_u" << i
-                 << ", r_q" << i << ");\n";
+                 << "3d<num_comp_in_" << i << ", " << comp_stride << ", Q_1d>(data, lsize_in_" << i << ", elem, q, indices.inputs[" << i << "], d_u_"
+                 << i << ", r_q_" << i << ");\n";
           } else {
-            CeedCallBackend(CeedElemRestrictionGetElementSize(Erestrict, &elemsize));
+            CeedCallBackend(CeedElemRestrictionGetElementSize(Erestrict, &elem_size));
             bool backendstrides;
             CeedCallBackend(CeedElemRestrictionHasBackendStrides(Erestrict, &backendstrides));
-            CeedInt nelem;
-            CeedCallBackend(CeedElemRestrictionGetNumElements(Erestrict, &nelem));
-            CeedInt strides[3] = {1, elemsize * nelem, elemsize};
-            if (!backendstrides) CeedCallBackend(CeedElemRestrictionGetStrides(Erestrict, &strides));
+            CeedInt num_elem;
+            CeedCallBackend(CeedElemRestrictionGetNumElements(Erestrict, &num_elem));
+            CeedInt strides[3] = {1, elem_size * num_elem, elem_size};
+            if (!backendstrides) {
+              CeedCallBackend(CeedElemRestrictionGetStrides(Erestrict, &strides));
+            }
             code << "      // Strides: {" << strides[0] << ", " << strides[1] << ", " << strides[2] << "}\n";
             code << "      readSliceQuadsStrided"
-                 << "3d<ncomp_in_" << i
-                 << ",Q1d"
+                 << "3d<num_comp_in_" << i
+                 << ",Q_1d"
                     ","
-                 << strides[0] << "," << strides[1] << "," << strides[2] << ">(data, elem, q, d_u" << i << ", r_q" << i << ");\n";
+                 << strides[0] << "," << strides[1] << "," << strides[2] << ">(data, elem, q, d_u_" << i << ", r_q_" << i << ");\n";
           }
           break;
         case CEED_EVAL_INTERP:
-          code << "      CeedScalar r_q" << i << "[ncomp_in_" << i << "];\n";
-          code << "      for (CeedInt j = 0; j < ncomp_in_" << i << " ; ++j) {\n";
-          code << "        r_q" << i << "[j] = r_t" << i << "[q + j*Q1d];\n";
+          code << "      CeedScalar r_q_" << i << "[num_comp_in_" << i << "];\n";
+          code << "      for (CeedInt j = 0; j < num_comp_in_" << i << " ; ++j) {\n";
+          code << "        r_q_" << i << "[j] = r_t_" << i << "[q + j*Q_1d];\n";
           code << "      }\n";
           break;
         case CEED_EVAL_GRAD:
-          code << "      CeedScalar r_q" << i << "[ncomp_in_" << i << "*Dim];\n";
-          code << "      gradCollo3d<ncomp_in_" << i << ",Q1d>(data, q, r_t" << i << ", s_G_in_" << i << ", r_q" << i << ");\n";
+          code << "      CeedScalar r_q_" << i << "[num_comp_in_" << i << "*dim];\n";
+          code << "      gradCollo3d<num_comp_in_" << i << ",Q_1d>(data, q, r_t_" << i << ", s_G_in_" << i << ", r_q_" << i << ");\n";
           break;
         case CEED_EVAL_WEIGHT:
-          code << "      CeedScalar r_q" << i << "[1];\n";
-          code << "      r_q" << i << "[0] = r_t" << i << "[q];\n";
+          code << "      CeedScalar r_q_" << i << "[1];\n";
+          code << "      r_q_" << i << "[0] = r_t_" << i << "[q];\n";
           break;  // No action
         case CEED_EVAL_DIV:
           break;  // TODO: Not implemented
@@ -1578,19 +521,19 @@
       }
     }
     code << "\n      // -- Output fields --\n";
-    for (CeedInt i = 0; i < numoutputfields; i++) {
+    for (CeedInt i = 0; i < num_output_fields; i++) {
       code << "      // ---- Output field " << i << " ----\n";
-      CeedCallBackend(CeedQFunctionFieldGetEvalMode(qfoutputfields[i], &emode));
+      CeedCallBackend(CeedQFunctionFieldGetEvalMode(qf_output_fields[i], &eval_mode));
       // Basis action
-      switch (emode) {
+      switch (eval_mode) {
         case CEED_EVAL_NONE:
-          code << "      CeedScalar r_qq" << i << "[ncomp_out_" << i << "];\n";
+          code << "      CeedScalar r_qq_" << i << "[num_comp_out_" << i << "];\n";
           break;  // No action
         case CEED_EVAL_INTERP:
-          code << "      CeedScalar r_qq" << i << "[ncomp_out_" << i << "];\n";
+          code << "      CeedScalar r_qq_" << i << "[num_comp_out_" << i << "];\n";
           break;
         case CEED_EVAL_GRAD:
-          code << "      CeedScalar r_qq" << i << "[ncomp_out_" << i << "*Dim];\n";
+          code << "      CeedScalar r_qq_" << i << "[num_comp_out_" << i << "*dim];\n";
           break;
         case CEED_EVAL_WEIGHT:
           break;  // Should not occur
@@ -1598,147 +541,35 @@
           break;  // TODO: Not implemented
         case CEED_EVAL_CURL:
           break;  // TODO: Not implemented
-=======
-    for (CeedInt i = 0; i < num_input_fields; i++) {
-      code << "      // ---- Input field "<<i<<" ----\n";
-      // Get elem_size, eval_mode, num_comp
-      ierr = CeedQFunctionFieldGetEvalMode(qf_input_fields[i], &eval_mode);
-      CeedChkBackend(ierr);
-      // Basis action
-      code << "      // EvalMode: "<<CeedEvalModes[eval_mode]<<"\n";
-      switch (eval_mode) {
-      case CEED_EVAL_NONE:
-        code << "      CeedScalar r_q_"<<i<<"[num_comp_in_"<<i<<"];\n";
-
-        bool is_strided;
-        ierr = CeedOperatorFieldGetElemRestriction(op_input_fields[i], &Erestrict); CeedChkBackend(ierr);
-        ierr = CeedElemRestrictionIsStrided(Erestrict, &is_strided); CeedChkBackend(ierr);
-        if (!is_strided) {
-          ierr = CeedElemRestrictionGetLVectorSize(Erestrict, &lsize);
-          CeedChkBackend(ierr);
-          code << "      const CeedInt lsize_in_"<<i<<" = "<<lsize<<";\n";
-          CeedInt comp_stride;
-          ierr = CeedElemRestrictionGetCompStride(Erestrict, &comp_stride); CeedChkBackend(ierr);
-          code << "      // CompStride: "<<comp_stride<<"\n";
-          ierr = CeedElemRestrictionGetData(Erestrict, &restr_data); CeedChkBackend(ierr);
-          data->indices.inputs[i] = restr_data->d_ind;
-          code << "      readSliceQuadsOffset"<<"3d<num_comp_in_"<<i<<", "<<comp_stride<<", Q_1d>(data, lsize_in_"<<i<<", elem, q, indices.inputs["<<i<<"], d_u_"<<i<<", r_q_"<<i<<");\n";
-        } else {
-          ierr = CeedElemRestrictionGetElementSize(Erestrict, &elem_size); CeedChkBackend(ierr);
-          bool backendstrides;
-          ierr = CeedElemRestrictionHasBackendStrides(Erestrict, &backendstrides);
-          CeedChkBackend(ierr);
-          CeedInt num_elem;
-          ierr = CeedElemRestrictionGetNumElements(Erestrict, &num_elem);
-          CeedChkBackend(ierr);
-          CeedInt strides[3] = {1, elem_size*num_elem, elem_size};
-          if (!backendstrides) {
-            ierr = CeedElemRestrictionGetStrides(Erestrict, &strides);
-            CeedChkBackend(ierr);
-          }
-          code << "      // Strides: {"<<strides[0]<<", "<<strides[1]<<", "<<strides[2]<<"}\n";
-          code << "      readSliceQuadsStrided"<<"3d<num_comp_in_"<<i<<",Q_1d"","<<strides[0]<<","<<strides[1]<<","<<strides[2]<<">(data, elem, q, d_u_"<<i<<", r_q_"<<i<<");\n";
-        }
-        break;
-      case CEED_EVAL_INTERP:
-        code << "      CeedScalar r_q_"<<i<<"[num_comp_in_"<<i<<"];\n";
-        code << "      for (CeedInt j = 0; j < num_comp_in_"<<i<<" ; ++j) {\n";
-        code << "        r_q_"<<i<<"[j] = r_t_"<<i<<"[q + j*Q_1d];\n";
-        code << "      }\n";
-        break;
-      case CEED_EVAL_GRAD:
-        code << "      CeedScalar r_q_"<<i<<"[num_comp_in_"<<i<<"*dim];\n";
-        code << "      gradCollo3d<num_comp_in_"<<i<<",Q_1d>(data, q, r_t_"<<i<<", s_G_in_"<<i<<", r_q_"<<i<<");\n";
-        break;
-      case CEED_EVAL_WEIGHT:
-        code << "      CeedScalar r_q_"<<i<<"[1];\n";
-        code << "      r_q_"<<i<<"[0] = r_t_"<<i<<"[q];\n";
-        break; // No action
-      case CEED_EVAL_DIV:
-        break; // TODO: Not implemented
-      case CEED_EVAL_CURL:
-        break; // TODO: Not implemented
-      }
-    }
-    code << "\n      // -- Output fields --\n";
-    for (CeedInt i = 0; i < num_output_fields; i++) {
-      code << "      // ---- Output field "<<i<<" ----\n";
-      ierr = CeedQFunctionFieldGetEvalMode(qf_output_fields[i], &eval_mode);
-      CeedChkBackend(ierr);
-      // Basis action
-      switch (eval_mode) {
-      case CEED_EVAL_NONE:
-        code << "      CeedScalar r_qq_"<<i<<"[num_comp_out_"<<i<<"];\n";
-        break; // No action
-      case CEED_EVAL_INTERP:
-        code << "      CeedScalar r_qq_"<<i<<"[num_comp_out_"<<i<<"];\n";
-        break;
-      case CEED_EVAL_GRAD:
-        code << "      CeedScalar r_qq_"<<i<<"[num_comp_out_"<<i<<"*dim];\n";
-        break;
-      case CEED_EVAL_WEIGHT:
-        break; // Should not occur
-      case CEED_EVAL_DIV:
-        break; // TODO: Not implemented
-      case CEED_EVAL_CURL:
-        break; // TODO: Not implemented
->>>>>>> 9e201c85
       }
     }
   } else {
     code << "\n      // Note: Using full elements\n";
     code << "      // -- Input fields --\n";
-<<<<<<< HEAD
-    for (CeedInt i = 0; i < numinputfields; i++) {
+    for (CeedInt i = 0; i < num_input_fields; i++) {
       code << "      // ---- Input field " << i << " ----\n";
-      code << "      CeedScalar* r_q" << i << " = r_t" << i << ";\n";
-    }
-    code << "      // -- Output fields --\n";
-    for (CeedInt i = 0; i < numoutputfields; i++) {
-      code << "      // ---- Output field " << i << " ----\n";
-      code << "      CeedScalar* r_qq" << i << " = r_tt" << i << ";\n";
-    }
-  }
-  code << "\n      // -- QFunction Inputs and outputs --\n";
-  code << "      CeedScalar* in[" << numinputfields << "];\n";
-  for (CeedInt i = 0; i < numinputfields; i++) {
-    code << "      // ---- Input field " << i << " ----\n";
-    code << "      in[" << i << "] = r_q" << i << ";\n";
-  }
-  code << "      CeedScalar* out[" << numoutputfields << "];\n";
-  for (CeedInt i = 0; i < numoutputfields; i++) {
-    code << "      // ---- Output field " << i << " ----\n";
-    code << "      out[" << i << "] = r_qq" << i << ";\n";
-  }
-  code << "\n      // -- Apply QFunction --\n";
-  code << "      " << qFunctionName << "(ctx, ";
-  if (dim != 3 || useCollograd) {
-=======
-    for (CeedInt i = 0; i < num_input_fields; i++) {
-      code << "      // ---- Input field "<<i<<" ----\n";
-      code << "      CeedScalar* r_q_"<<i<<" = r_t_"<<i<<";\n";
+      code << "      CeedScalar* r_q_" << i << " = r_t_" << i << ";\n";
     }
     code << "      // -- Output fields --\n";
     for (CeedInt i = 0; i < num_output_fields; i++) {
-      code << "      // ---- Output field "<<i<<" ----\n";
-      code << "      CeedScalar* r_qq_"<<i<<" = r_tt_"<<i<<";\n";
+      code << "      // ---- Output field " << i << " ----\n";
+      code << "      CeedScalar* r_qq_" << i << " = r_tt_" << i << ";\n";
     }
   }
   code << "\n      // -- QFunction Inputs and outputs --\n";
-  code << "      CeedScalar* in["<<num_input_fields<<"];\n";
+  code << "      CeedScalar* in[" << num_input_fields << "];\n";
   for (CeedInt i = 0; i < num_input_fields; i++) {
-    code << "      // ---- Input field "<<i<<" ----\n";
-    code << "      in["<<i<<"] = r_q_"<<i<<";\n";
-  }
-  code << "      CeedScalar* out["<<num_output_fields<<"];\n";
+    code << "      // ---- Input field " << i << " ----\n";
+    code << "      in[" << i << "] = r_q_" << i << ";\n";
+  }
+  code << "      CeedScalar* out[" << num_output_fields << "];\n";
   for (CeedInt i = 0; i < num_output_fields; i++) {
-    code << "      // ---- Output field "<<i<<" ----\n";
-    code << "      out["<<i<<"] = r_qq_"<<i<<";\n";
+    code << "      // ---- Output field " << i << " ----\n";
+    code << "      out[" << i << "] = r_qq_" << i << ";\n";
   }
   code << "\n      // -- Apply QFunction --\n";
-  code << "      "<<q_function_name<<"(ctx, ";
+  code << "      " << q_function_name << "(ctx, ";
   if (dim != 3 || use_collograd_parallelization) {
->>>>>>> 9e201c85
     code << "1";
   } else {
     code << "Q_1d";
@@ -1746,25 +577,24 @@
   code << ", in, out);\n";
   if (use_collograd_parallelization) {
     code << "      // -- Output fields --\n";
-<<<<<<< HEAD
-    for (CeedInt i = 0; i < numoutputfields; i++) {
+    for (CeedInt i = 0; i < num_output_fields; i++) {
       code << "      // ---- Output field " << i << " ----\n";
-      CeedCallBackend(CeedQFunctionFieldGetEvalMode(qfoutputfields[i], &emode));
+      CeedCallBackend(CeedQFunctionFieldGetEvalMode(qf_output_fields[i], &eval_mode));
       // Basis action
-      code << "      // EvalMode: " << CeedEvalModes[emode] << "\n";
-      switch (emode) {
+      code << "      // EvalMode: " << CeedEvalModes[eval_mode] << "\n";
+      switch (eval_mode) {
         case CEED_EVAL_NONE:
-          code << "      for (CeedInt j = 0; j < ncomp_out_" << i << " ; ++j) {\n";
-          code << "        r_tt" << i << "[q + j*Q1d] = r_qq" << i << "[j];\n";
+          code << "      for (CeedInt j = 0; j < num_comp_out_" << i << " ; ++j) {\n";
+          code << "        r_tt_" << i << "[q + j*Q_1d] = r_qq_" << i << "[j];\n";
           code << "      }\n";
           break;  // No action
         case CEED_EVAL_INTERP:
-          code << "      for (CeedInt j = 0; j < ncomp_out_" << i << " ; ++j) {\n";
-          code << "        r_tt" << i << "[q + j*Q1d] = r_qq" << i << "[j];\n";
+          code << "      for (CeedInt j = 0; j < num_comp_out_" << i << " ; ++j) {\n";
+          code << "        r_tt_" << i << "[q + j*Q_1d] = r_qq_" << i << "[j];\n";
           code << "      }\n";
           break;
         case CEED_EVAL_GRAD:
-          code << "      gradColloTranspose3d<ncomp_out_" << i << ",Q1d>(data, q, r_qq" << i << ", s_G_out_" << i << ", r_tt" << i << ");\n";
+          code << "      gradColloTranspose3d<num_comp_out_" << i << ",Q_1d>(data, q, r_qq_" << i << ", s_G_out_" << i << ", r_tt_" << i << ");\n";
           break;
         case CEED_EVAL_WEIGHT:
           break;  // Should not occur
@@ -1772,34 +602,6 @@
           break;  // TODO: Not implemented
         case CEED_EVAL_CURL:
           break;  // TODO: Not implemented
-=======
-    for (CeedInt i = 0; i < num_output_fields; i++) {
-      code << "      // ---- Output field "<<i<<" ----\n";
-      ierr = CeedQFunctionFieldGetEvalMode(qf_output_fields[i], &eval_mode);
-      CeedChkBackend(ierr);
-      // Basis action
-      code << "      // EvalMode: "<<CeedEvalModes[eval_mode]<<"\n";
-      switch (eval_mode) {
-      case CEED_EVAL_NONE:
-        code << "      for (CeedInt j = 0; j < num_comp_out_"<<i<<" ; ++j) {\n";
-        code << "        r_tt_"<<i<<"[q + j*Q_1d] = r_qq_"<<i<<"[j];\n";
-        code << "      }\n";
-        break; // No action
-      case CEED_EVAL_INTERP:
-        code << "      for (CeedInt j = 0; j < num_comp_out_"<<i<<" ; ++j) {\n";
-        code << "        r_tt_"<<i<<"[q + j*Q_1d] = r_qq_"<<i<<"[j];\n";
-        code << "      }\n";
-        break;
-      case CEED_EVAL_GRAD:
-        code << "      gradColloTranspose3d<num_comp_out_"<<i<<",Q_1d>(data, q, r_qq_"<<i<<", s_G_out_"<<i<<", r_tt_"<<i<<");\n";
-        break;
-      case CEED_EVAL_WEIGHT:
-        break; // Should not occur
-      case CEED_EVAL_DIV:
-        break; // TODO: Not implemented
-      case CEED_EVAL_CURL:
-        break; // TODO: Not implemented
->>>>>>> 9e201c85
       }
     }
     code << "    }\n";
@@ -1808,33 +610,36 @@
   // Output basis apply if needed
   // Generate the correct eval mode code for each output
   code << "\n    // -- Output field basis action and restrictions --\n";
-<<<<<<< HEAD
-  for (CeedInt i = 0; i < numoutputfields; i++) {
+  for (CeedInt i = 0; i < num_output_fields; i++) {
     code << "    // ---- Output field " << i << " ----\n";
-    // Get elemsize, emode, ncomp
-    CeedCallBackend(CeedOperatorFieldGetElemRestriction(opoutputfields[i], &Erestrict));
-    CeedCallBackend(CeedElemRestrictionGetElementSize(Erestrict, &elemsize));
-    CeedCallBackend(CeedQFunctionFieldGetEvalMode(qfoutputfields[i], &emode));
-    CeedCallBackend(CeedElemRestrictionGetNumComponents(Erestrict, &ncomp));
+    // Get elem_size, eval_mode, num_comp
+    CeedCallBackend(CeedOperatorFieldGetElemRestriction(op_output_fields[i], &Erestrict));
+    CeedCallBackend(CeedElemRestrictionGetElementSize(Erestrict, &elem_size));
+    CeedCallBackend(CeedQFunctionFieldGetEvalMode(qf_output_fields[i], &eval_mode));
+    CeedCallBackend(CeedElemRestrictionGetNumComponents(Erestrict, &num_comp));
+    // TODO put in a function
     // Basis action
-    code << "    // EvalMode: " << CeedEvalModes[emode] << "\n";
-    switch (emode) {
+    code << "    // EvalMode: " << CeedEvalModes[eval_mode] << "\n";
+    switch (eval_mode) {
       case CEED_EVAL_NONE:
-        code << "    CeedScalar* r_v" << i << " = r_tt" << i << ";\n";
+        code << "    CeedScalar* r_v_" << i << " = r_tt_" << i << ";\n";
         break;  // No action
       case CEED_EVAL_INTERP:
-        code << "    CeedScalar r_v" << i << "[ncomp_out_" << i << "*P_out_" << i << "];\n";
-        code << "    interpTranspose" << dim << "d<ncomp_out_" << i << ",P_out_" << i << ",Q1d>(data, r_tt" << i << ", s_B_out_" << i << ", r_v" << i
-             << ");\n";
+        code << "    CeedScalar r_v_" << i << "[num_comp_out_" << i << "*P_out_" << i << "];\n";
+        code << "    InterpTranspose" << (dim > 1 ? "Tensor" : "") << dim << "d<num_comp_out_" << i << ",P_out_" << i << ",Q_1d>(data, r_tt_" << i
+             << ", s_B_out_" << i << ", r_v_" << i << ");\n";
         break;
       case CEED_EVAL_GRAD:
-        code << "    CeedScalar r_v" << i << "[ncomp_out_" << i << "*P_out_" << i << "];\n";
-        if (useCollograd) {
-          code << "    interpTranspose" << dim << "d<ncomp_out_" << i << ",P_out_" << i << ",Q1d>(data, r_tt" << i << ", s_B_out_" << i << ", r_v"
-               << i << ");\n";
+        code << "    CeedScalar r_v_" << i << "[num_comp_out_" << i << "*P_out_" << i << "];\n";
+        if (use_collograd_parallelization) {
+          code << "    InterpTranspose" << (dim > 1 ? "Tensor" : "") << dim << "d<num_comp_out_" << i << ",P_out_" << i << ",Q_1d>(data, r_tt_" << i
+               << ", s_B_out_" << i << ", r_v_" << i << ");\n";
         } else {
-          code << "    gradTranspose" << dim << "d<ncomp_out_" << i << ",P_out_" << i << ",Q1d>(data, r_tt" << i << ", s_B_out_" << i << ", s_G_out_"
-               << i << ", r_v" << i << ");\n";
+          CeedInt P_1d;
+          CeedCallBackend(CeedOperatorFieldGetBasis(op_output_fields[i], &basis));
+          CeedCallBackend(CeedBasisGetNumNodes1D(basis, &P_1d));
+          code << "    GradTranspose" << (dim > 1 ? "Tensor" : "") << (dim == 3 && Q_1d >= P_1d ? "Collocated" : "") << dim << "d<num_comp_out_" << i
+               << ",P_out_" << i << ",Q_1d>(data, r_tt_" << i << ", s_B_out_" << i << ", s_G_out_" << i << ", r_v_" << i << ");\n";
         }
         break;
       // LCOV_EXCL_START
@@ -1843,39 +648,6 @@
         CeedCallBackend(CeedOperatorGetCeed(op, &ceed));
         return CeedError(ceed, CEED_ERROR_BACKEND, "CEED_EVAL_WEIGHT cannot be an output evaluation mode");
         break;  // Should not occur
-=======
-  for (CeedInt i = 0; i < num_output_fields; i++) {
-    code << "    // ---- Output field "<<i<<" ----\n";
-    // Get elem_size, eval_mode, num_comp
-    ierr = CeedOperatorFieldGetElemRestriction(op_output_fields[i], &Erestrict);
-    CeedChkBackend(ierr);
-    ierr = CeedElemRestrictionGetElementSize(Erestrict, &elem_size);
-    CeedChkBackend(ierr);
-    ierr = CeedQFunctionFieldGetEvalMode(qf_output_fields[i], &eval_mode);
-    CeedChkBackend(ierr);
-    ierr = CeedElemRestrictionGetNumComponents(Erestrict, &num_comp);
-    CeedChkBackend(ierr);
-    // TODO put in a function
-    // Basis action
-    code << "    // EvalMode: "<<CeedEvalModes[eval_mode]<<"\n";
-    switch (eval_mode) {
-    case CEED_EVAL_NONE:
-      code << "    CeedScalar* r_v_"<<i<<" = r_tt_"<<i<<";\n";
-      break; // No action
-    case CEED_EVAL_INTERP:
-      code << "    CeedScalar r_v_"<<i<<"[num_comp_out_"<<i<<"*P_out_"<<i<<"];\n";
-      code << "    InterpTranspose"<<(dim>1?"Tensor":"")<<dim<<"d<num_comp_out_"<<i<<",P_out_"<<i<<",Q_1d>(data, r_tt_"<<i<<", s_B_out_"<<i<<", r_v_"<<i<<");\n";
-      break;
-    case CEED_EVAL_GRAD:
-      code << "    CeedScalar r_v_"<<i<<"[num_comp_out_"<<i<<"*P_out_"<<i<<"];\n";
-      if (use_collograd_parallelization) {
-        code << "    InterpTranspose"<<(dim>1?"Tensor":"")<<dim<<"d<num_comp_out_"<<i<<",P_out_"<<i<<",Q_1d>(data, r_tt_"<<i<<", s_B_out_"<<i<<", r_v_"<<i<<");\n";
-      } else {
-        CeedInt P_1d;
-        ierr = CeedOperatorFieldGetBasis(op_output_fields[i], &basis); CeedChkBackend(ierr);
-        ierr = CeedBasisGetNumNodes1D(basis, &P_1d); CeedChkBackend(ierr);
-        code << "    GradTranspose"<<(dim>1?"Tensor":"")<<(dim==3&&Q_1d>=P_1d?"Collocated":"")<<dim<<"d<num_comp_out_"<<i<<",P_out_"<<i<<",Q_1d>(data, r_tt_"<<i<<", s_B_out_"<<i<<", s_G_out_"<<i<<", r_v_"<<i<<");\n";
->>>>>>> 9e201c85
       }
       case CEED_EVAL_DIV:
         break;  // TODO: Not implemented
@@ -1885,59 +657,30 @@
     }
     // TODO put in a function
     // Restriction
-<<<<<<< HEAD
-    bool isStrided;
-    CeedCallBackend(CeedElemRestrictionIsStrided(Erestrict, &isStrided));
-    if (!isStrided) {
+    bool is_strided;
+    CeedCallBackend(CeedElemRestrictionIsStrided(Erestrict, &is_strided));
+    if (!is_strided) {
       CeedCallBackend(CeedElemRestrictionGetLVectorSize(Erestrict, &lsize));
       code << "    const CeedInt lsize_out_" << i << " = " << lsize << ";\n";
-      CeedInt compstride;
-      CeedCallBackend(CeedElemRestrictionGetCompStride(Erestrict, &compstride));
-      code << "    // CompStride: " << compstride << "\n";
+      CeedInt comp_stride;
+      CeedCallBackend(CeedElemRestrictionGetCompStride(Erestrict, &comp_stride));
+      code << "    // CompStride: " << comp_stride << "\n";
       CeedCallBackend(CeedElemRestrictionGetData(Erestrict, &restr_data));
-      data->indices.out[i] = restr_data->d_ind;
-      code << "    writeDofsOffset" << dim << "d<ncomp_out_" << i << ", " << compstride << ", P_out_" << i << ">(data, lsize_out_" << i
-           << ", elem, indices.out[" << i << "], r_v" << i << ", d_v" << i << ");\n";
-    } else {
-      bool backendstrides;
-      CeedCallBackend(CeedElemRestrictionHasBackendStrides(Erestrict, &backendstrides));
-      CeedInt nelem;
-      CeedCallBackend(CeedElemRestrictionGetNumElements(Erestrict, &nelem));
-      CeedInt strides[3] = {1, elemsize * nelem, elemsize};
-      if (!backendstrides) {
-        CeedCallBackend(CeedElemRestrictionGetStrides(Erestrict, &strides));
-      }
-      code << "    // Strides: {" << strides[0] << ", " << strides[1] << ", " << strides[2] << "}\n";
-      code << "    writeDofsStrided" << dim << "d<ncomp_out_" << i << ",P_out_" << i << "," << strides[0] << "," << strides[1] << "," << strides[2]
-           << ">(data, elem, r_v" << i << ", d_v" << i << ");\n";
-=======
-      bool is_strided;
-      ierr = CeedElemRestrictionIsStrided(Erestrict, &is_strided); CeedChkBackend(ierr);
-    if (!is_strided) {
-      ierr = CeedElemRestrictionGetLVectorSize(Erestrict, &lsize);
-      CeedChkBackend(ierr);
-      code << "    const CeedInt lsize_out_"<<i<<" = "<<lsize<<";\n";
-      CeedInt comp_stride;
-      ierr = CeedElemRestrictionGetCompStride(Erestrict, &comp_stride); CeedChkBackend(ierr);
-      code << "    // CompStride: "<<comp_stride<<"\n";
-      ierr = CeedElemRestrictionGetData(Erestrict, &restr_data); CeedChkBackend(ierr);
       data->indices.outputs[i] = restr_data->d_ind;
-      code << "    writeDofsOffset"<<dim<<"d<num_comp_out_"<<i<<", "<<comp_stride<<", P_out_"<<i<<">(data, lsize_out_"<<i<<", elem, indices.outputs["<<i<<"], r_v_"<<i<<", d_v_"<<i<<");\n";
+      code << "    writeDofsOffset" << dim << "d<num_comp_out_" << i << ", " << comp_stride << ", P_out_" << i << ">(data, lsize_out_" << i
+           << ", elem, indices.outputs[" << i << "], r_v_" << i << ", d_v_" << i << ");\n";
     } else {
       bool has_backend_strides;
-      ierr = CeedElemRestrictionHasBackendStrides(Erestrict, &has_backend_strides);
-      CeedChkBackend(ierr);
+      CeedCallBackend(CeedElemRestrictionHasBackendStrides(Erestrict, &has_backend_strides));
       CeedInt num_elem;
-      ierr = CeedElemRestrictionGetNumElements(Erestrict, &num_elem);
-      CeedChkBackend(ierr);
-      CeedInt strides[3] = {1, elem_size*num_elem, elem_size};
+      CeedCallBackend(CeedElemRestrictionGetNumElements(Erestrict, &num_elem));
+      CeedInt strides[3] = {1, elem_size * num_elem, elem_size};
       if (!has_backend_strides) {
-        ierr = CeedElemRestrictionGetStrides(Erestrict, &strides);
-        CeedChkBackend(ierr);
-      }
-      code << "    // Strides: {"<<strides[0]<<", "<<strides[1]<<", "<<strides[2]<<"}\n";
-      code << "    writeDofsStrided"<<dim<<"d<num_comp_out_"<<i<<",P_out_"<<i<<","<<strides[0]<<","<<strides[1]<<","<<strides[2]<<">(data, elem, r_v_"<<i<<", d_v_"<<i<<");\n";
->>>>>>> 9e201c85
+        CeedCallBackend(CeedElemRestrictionGetStrides(Erestrict, &strides));
+      }
+      code << "    // Strides: {" << strides[0] << ", " << strides[1] << ", " << strides[2] << "}\n";
+      code << "    writeDofsStrided" << dim << "d<num_comp_out_" << i << ",P_out_" << i << "," << strides[0] << "," << strides[1] << "," << strides[2]
+           << ">(data, elem, r_v_" << i << ", d_v_" << i << ");\n";
     }
   }
 
@@ -1949,16 +692,8 @@
   CeedDebug256(ceed, 2, "Generated Operator Kernels:\n");
   CeedDebug(ceed, code.str().c_str());
 
-<<<<<<< HEAD
-  CeedCallBackend(CeedCompileCuda(ceed, code.str().c_str(), &data->module, 1, "T1d", CeedIntMax(Q1d, data->maxP1d)));
-  CeedCallBackend(CeedGetKernelCuda(ceed, data->module, oper.c_str(), &data->op));
-=======
-  ierr = CeedCompileCuda(ceed, code.str().c_str(), &data->module, 1,
-                         "T_1D", CeedIntMax(Q_1d, data->max_P_1d));
-  CeedChkBackend(ierr);
-  ierr = CeedGetKernelCuda(ceed, data->module, operator_name.c_str(), &data->op);
-  CeedChkBackend(ierr);
->>>>>>> 9e201c85
+  CeedCallBackend(CeedCompileCuda(ceed, code.str().c_str(), &data->module, 1, "T_1D", CeedIntMax(Q_1d, data->max_P_1d)));
+  CeedCallBackend(CeedGetKernelCuda(ceed, data->module, operator_name.c_str(), &data->op));
 
   CeedCallBackend(CeedOperatorSetSetupDone(op));
   return CEED_ERROR_SUCCESS;
