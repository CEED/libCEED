// Copyright (c) 2017-2018, Lawrence Livermore National Security, LLC.
// Produced at the Lawrence Livermore National Laboratory. LLNL-CODE-734707.
// All Rights reserved. See files LICENSE and NOTICE for details.
//
// This file is part of CEED, a collection of benchmarks, miniapps, software
// libraries and APIs for efficient high-order finite element and spectral
// element discretizations for exascale applications. For more information and
// source code availability see http://github.com/ceed.
//
// The CEED research is supported by the Exascale Computing Project 17-SC-20-SC,
// a collaborative effort of two U.S. Department of Energy organizations (Office
// of Science and the National Nuclear Security Administration) responsible for
// the planning and preparation of a capable exascale ecosystem, including
// software, applications, hardware, advanced system engineering and early
// testbed platforms, in support of the nation's exascale computing imperative.

#define CEED_DEBUG_COLOR 12

#include <ceed/ceed.h>
#include <ceed/backend.h>
#include <cuda_runtime.h>
#include <iostream>
#include <sstream>
#include "ceed-cuda-gen.h"
#include "../cuda/ceed-cuda-compile.h"
#include "../cuda-ref/ceed-cuda-ref.h"
#include "../cuda-shared/ceed-cuda-shared.h"

static const char *atomicAdd = QUOTE(
//------------------------------------------------------------------------------
// Atomic add, for older CUDA
//------------------------------------------------------------------------------
__device__ CeedScalar atomicAdd(CeedScalar *address, CeedScalar val) {
  unsigned long long int *address_as_ull = (unsigned long long int *)address;
  unsigned long long int old = *address_as_ull, assumed;
  do {
    assumed = old;
    old =
      atomicCAS(address_as_ull, assumed,
                __double_as_longlong(val +
                                    __longlong_as_double(assumed)));
    // Note: uses integer comparison to avoid hang in case of NaN
    // (since NaN != NaN)
  } while (assumed != old);
  return __longlong_as_double(old);
}
);

static const char *deviceFunctions = QUOTE(

//------------------------------------------------------------------------------
// Typedefs
//------------------------------------------------------------------------------
typedef struct { const CeedScalar* in[16]; CeedScalar* out[16]; } CudaFields;
typedef struct { const double* in[16]; double* out[16]; } CudaFields_double;
typedef struct { CeedInt* in[16]; CeedInt* out[16]; } CudaFieldsInt;

typedef struct {
  CeedInt tidx;
  CeedInt tidy;
  CeedInt tidz;
  CeedInt tid;
  double* slice;
} BackendData;

//------------------------------------------------------------------------------
// Load matrices for basis actions
//------------------------------------------------------------------------------
template <int P, int Q>
inline __device__ void loadMatrix(BackendData &data, const double *__restrict__ d_B, double *B) {
  for (CeedInt i = data.tid; i < P*Q; i += blockDim.x*blockDim.y*blockDim.z)
    B[i] = d_B[i];
}

//------------------------------------------------------------------------------
// 1D
//------------------------------------------------------------------------------

//------------------------------------------------------------------------------
// L-vector -> E-vector, offsets provided
// Convert float (CeedScalar) L-vector to double E-vector
//------------------------------------------------------------------------------
template <int NCOMP, int COMPSTRIDE, int P1d>
inline __device__ void readDofsOffset1d(BackendData &data, const CeedInt nnodes, const CeedInt elem, const CeedInt *__restrict__ indices, const CeedScalar *__restrict__ d_u, double *r_u) {
  if (data.tidx < P1d) {
    const CeedInt node = data.tidx;
    const CeedInt ind = indices[node + elem * P1d];
    for (CeedInt comp = 0; comp < NCOMP; ++comp)
      r_u[comp] = (double) d_u[ind + COMPSTRIDE * comp];
  }
}

//------------------------------------------------------------------------------
// L-vector -> E-vector, strided
// Convert float (CeedScalar) L-vector to double E-vector
//------------------------------------------------------------------------------
template <int NCOMP, int P1d, int STRIDES_NODE, int STRIDES_COMP, int STRIDES_ELEM>
inline __device__ void readDofsStrided1d(BackendData &data, const CeedInt elem, const CeedScalar *__restrict__ d_u, double *r_u) {
  if (data.tidx < P1d) {
    const CeedInt node = data.tidx;
    const CeedInt ind = node * STRIDES_NODE + elem * STRIDES_ELEM;
    for (CeedInt comp = 0; comp < NCOMP; ++comp)
      r_u[comp] = (double) d_u[ind + comp * STRIDES_COMP];
  }
}

//------------------------------------------------------------------------------
// E-vector -> L-vector, offsets provided
// Convert double E-vector to float (CeedScalar) L-vector
//------------------------------------------------------------------------------
template <int NCOMP, int COMPSTRIDE, int P1d>
inline __device__ void writeDofsOffset1d(BackendData &data, const CeedInt nnodes, const CeedInt elem, const CeedInt *__restrict__ indices, const double *r_v, CeedScalar *d_v) {
  if (data.tidx < P1d) {
    const CeedInt node = data.tidx;
    const CeedInt ind = indices[node + elem * P1d];
    for (CeedInt comp = 0; comp < NCOMP; ++comp) {
      CeedScalar r_v_comp = (float) r_v[comp]; 
      atomicAdd(&d_v[ind + COMPSTRIDE * comp],  r_v_comp);
    }
  }
}

//------------------------------------------------------------------------------
// E-vector -> L-vector, strided
// Convert double E-vector to float (CeedScalar) L-vector
//------------------------------------------------------------------------------
template <int NCOMP, int P1d, int STRIDES_NODE, int STRIDES_COMP, int STRIDES_ELEM>
inline __device__ void writeDofsStrided1d(BackendData &data, const CeedInt elem, const double *r_v, CeedScalar *d_v) {
  if (data.tidx < P1d) {
    const CeedInt node = data.tidx;
    const CeedInt ind = node * STRIDES_NODE + elem * STRIDES_ELEM;
    for (CeedInt comp = 0; comp < NCOMP; ++comp)
      d_v[ind + comp * STRIDES_COMP] += (float) r_v[comp];
  }
}

//------------------------------------------------------------------------------
// 1D tensor contraction x
//------------------------------------------------------------------------------
template <int NCOMP, int P1d, int Q1d>
inline __device__ void ContractX1d(BackendData &data, const double *U, const double *B, double *V) {
  data.slice[data.tidx] = *U;
  __syncthreads();
  *V = 0.0;
  if (data.tidx < Q1d)
    for (CeedInt i = 0; i < P1d; ++i)
      *V += B[i + data.tidx*P1d] * data.slice[i]; // Contract x direction
  __syncthreads();
}

//------------------------------------------------------------------------------
// 1D transpose tensor contraction x
//------------------------------------------------------------------------------
template <int NCOMP, int P1d, int Q1d>
inline __device__ void ContractTransposeX1d(BackendData &data, const double *U, const double *B, double *V) {
  data.slice[data.tidx] = *U;
  __syncthreads();
  *V = 0.0;
  if (data.tidx < P1d)
    for (CeedInt i = 0; i < Q1d; ++i)
      *V += B[data.tidx + i*P1d] * data.slice[i]; // Contract x direction
  __syncthreads();
}

//------------------------------------------------------------------------------
// 1D interpolate to quadrature points
//------------------------------------------------------------------------------
template <int NCOMP, int P1d, int Q1d>
inline __device__ void interp1d(BackendData &data, const double *__restrict__ r_U, const double *c_B, double *__restrict__ r_V) {
  for (CeedInt comp = 0; comp < NCOMP; comp++)
    ContractX1d<NCOMP, P1d, Q1d>(data, r_U + comp, c_B, r_V + comp);
}

//------------------------------------------------------------------------------
// 1D interpolate transpose
//------------------------------------------------------------------------------
template <int NCOMP, int P1d, int Q1d>
inline __device__ void interpTranspose1d(BackendData &data, const double *__restrict__ r_U, const double *c_B, double *__restrict__ r_V) {
  for (CeedInt comp=0; comp<NCOMP; comp++)
    ContractTransposeX1d<NCOMP, P1d, Q1d>(data, r_U + comp, c_B, r_V + comp);
}

//------------------------------------------------------------------------------
// 1D derivatives at quadrature points
//------------------------------------------------------------------------------
template <int NCOMP, int P1d, int Q1d>
inline __device__ void grad1d(BackendData &data, const double *__restrict__ r_U, const double *c_B, const double *c_G, double *__restrict__ r_V) {
  for (CeedInt comp = 0; comp < NCOMP; comp++)
    ContractX1d<NCOMP, P1d, Q1d>(data, r_U + comp, c_G, r_V + comp);
}

//------------------------------------------------------------------------------
// 1D derivatives transpose
//------------------------------------------------------------------------------
template <int NCOMP, int P1d, int Q1d>
inline __device__ void gradTranspose1d(BackendData &data, const double *__restrict__ r_U, const double *c_B, const double *c_G, double *__restrict__ r_V) {
  for (CeedInt comp = 0; comp < NCOMP; comp++)
    ContractTransposeX1d<NCOMP, P1d, Q1d>(data, r_U + comp, c_G, r_V + comp);
}

//------------------------------------------------------------------------------
// 2D
//------------------------------------------------------------------------------

//------------------------------------------------------------------------------
// L-vector -> E-vector, offsets provided
// Convert float (CeedScalar) L-vector to double E-vector
//------------------------------------------------------------------------------
template <int NCOMP, int COMPSTRIDE, int P1d>
inline __device__ void readDofsOffset2d(BackendData &data, const CeedInt nnodes, const CeedInt elem, const CeedInt *__restrict__ indices, const CeedScalar *__restrict__ d_u, double *r_u) {
  if (data.tidx < P1d && data.tidy < P1d) {
    const CeedInt node = data.tidx + data.tidy*P1d;
    const CeedInt ind = indices[node + elem * P1d*P1d];
    for (CeedInt comp = 0; comp < NCOMP; ++comp)
      r_u[comp] = (double) d_u[ind + COMPSTRIDE * comp];
  }
}

//------------------------------------------------------------------------------
// L-vector -> E-vector, strided
// Convert float (CeedScalar) L-vector to double E-vector
//------------------------------------------------------------------------------
template <int NCOMP, int P1d, int STRIDES_NODE, int STRIDES_COMP, int STRIDES_ELEM>
inline __device__ void readDofsStrided2d(BackendData &data, const CeedInt elem, const CeedScalar *__restrict__ d_u, double *r_u) {
  if (data.tidx < P1d && data.tidy < P1d) {
    const CeedInt node = data.tidx + data.tidy*P1d;
    const CeedInt ind = node * STRIDES_NODE + elem * STRIDES_ELEM;
    for (CeedInt comp = 0; comp < NCOMP; ++comp)
      r_u[comp] = (double) d_u[ind + comp * STRIDES_COMP];
  }
}

//------------------------------------------------------------------------------
// E-vector -> L-vector, offsets provided
// Convert double E-vector to float (CeedScalar) L-vector
//------------------------------------------------------------------------------
template <int NCOMP, int COMPSTRIDE, int P1d>
inline __device__ void writeDofsOffset2d(BackendData &data, const CeedInt nnodes, const CeedInt elem, const CeedInt *__restrict__ indices, const double *r_v, CeedScalar *d_v) {
  if (data.tidx < P1d && data.tidy < P1d) {
    const CeedInt node = data.tidx + data.tidy*P1d;
    const CeedInt ind = indices[node + elem * P1d*P1d];
    for (CeedInt comp = 0; comp < NCOMP; ++comp) {
      CeedScalar r_v_comp = (float) r_v[comp];
      atomicAdd(&d_v[ind + COMPSTRIDE * comp], r_v_comp);
    }
  }
}

//------------------------------------------------------------------------------
// E-vector -> L-vector, strided
// Convert double E-vector to float (CeedScalar) L-vector
//------------------------------------------------------------------------------
template <int NCOMP, int P1d, int STRIDES_NODE, int STRIDES_COMP, int STRIDES_ELEM>
inline __device__ void writeDofsStrided2d(BackendData &data, const CeedInt elem, const double *r_v, CeedScalar *d_v) {
  if (data.tidx < P1d && data.tidy < P1d) {
    const CeedInt node = data.tidx + data.tidy*P1d;
    const CeedInt ind = node * STRIDES_NODE + elem * STRIDES_ELEM;
    for (CeedInt comp = 0; comp < NCOMP; ++comp)
      d_v[ind + comp * STRIDES_COMP] += (float) r_v[comp];
  }
}

//------------------------------------------------------------------------------
// 2D tensor contraction x
//------------------------------------------------------------------------------
template <int NCOMP, int P1d, int Q1d>
inline __device__ void ContractX2d(BackendData &data, const double *U, const double *B, double *V) {
  data.slice[data.tidx+data.tidy*T1d] = *U;
  __syncthreads();
  *V = 0.0;
  if (data.tidx < Q1d && data.tidy < P1d)
    for (CeedInt i = 0; i < P1d; ++i)
      *V += B[i + data.tidx*P1d] * data.slice[i + data.tidy*T1d]; // Contract x direction
  __syncthreads();
}

//------------------------------------------------------------------------------
// 2D tensor contract y
//------------------------------------------------------------------------------
template <int NCOMP, int P1d, int Q1d>
inline __device__ void ContractY2d(BackendData &data, const double *U, const double *B, double *V) {
  data.slice[data.tidx+data.tidy*T1d] = *U;
  __syncthreads();
  *V = 0.0;
  if (data.tidx < Q1d && data.tidy < Q1d)
    for (CeedInt i = 0; i < P1d; ++i)
      *V += B[i + data.tidy*P1d] * data.slice[data.tidx + i*T1d]; // Contract y direction
  __syncthreads();
}

//------------------------------------------------------------------------------
// 2D transpose tensor contract y
//------------------------------------------------------------------------------
template <int NCOMP, int P1d, int Q1d>
inline __device__ void ContractYTranspose2d(BackendData &data, const double *U, const double *B, double *V) {
  data.slice[data.tidx+data.tidy*T1d] = *U;
  __syncthreads();
  *V = 0.0;
  if (data.tidx < Q1d && data.tidy < P1d)
    for (CeedInt i = 0; i < Q1d; ++i)
      *V += B[data.tidy + i*P1d] * data.slice[data.tidx + i*T1d]; // Contract y direction
  __syncthreads();
}

//------------------------------------------------------------------------------
// 2D transpose tensor contract x
//------------------------------------------------------------------------------
template <int NCOMP, int P1d, int Q1d>
inline __device__ void ContractXTranspose2d(BackendData &data, const double *U, const double *B, double *V) {
  data.slice[data.tidx+data.tidy*T1d] = *U;
  __syncthreads();
  *V = 0.0;
  if (data.tidx < P1d && data.tidy < P1d)
    for (CeedInt i = 0; i < Q1d; ++i)
      *V += B[data.tidx + i*P1d] * data.slice[i + data.tidy*T1d]; // Contract x direction
  __syncthreads();
}

//------------------------------------------------------------------------------
// 2D transpose tensor contract and add x
//------------------------------------------------------------------------------
template <int NCOMP, int P1d, int Q1d>
inline __device__ void ContractXTransposeAdd2d(BackendData &data, const double *U, const double *B, double *V) {
  data.slice[data.tidx+data.tidy*T1d] = *U;
  __syncthreads();
  if (data.tidx < P1d && data.tidy < P1d)
    for (CeedInt i = 0; i < Q1d; ++i)
      *V += B[data.tidx + i*P1d] * data.slice[i + data.tidy*T1d]; // Contract x direction
  __syncthreads();
}

//------------------------------------------------------------------------------
// 2D interpolate to quadrature points
//------------------------------------------------------------------------------
template <int NCOMP, int P1d, int Q1d>
inline __device__ void interp2d(BackendData &data, const double *__restrict__ r_U, const double *c_B, double *__restrict__ r_V) {
  double r_t[1];
  for (CeedInt comp = 0; comp < NCOMP; comp++) {
    ContractX2d<NCOMP, P1d, Q1d>(data, r_U + comp, c_B, r_t);
    ContractY2d<NCOMP, P1d, Q1d>(data, r_t, c_B, r_V + comp);
  }
}

//------------------------------------------------------------------------------
// 2D interpolate transpose
//------------------------------------------------------------------------------
template <int NCOMP, int P1d, int Q1d>
inline __device__ void interpTranspose2d(BackendData &data, const double *__restrict__ r_U, const double *c_B, double *__restrict__ r_V) {
  double r_t[1];
  for (CeedInt comp = 0; comp < NCOMP; comp++) {
    ContractYTranspose2d<NCOMP, P1d, Q1d>(data, r_U + comp, c_B, r_t);
    ContractXTranspose2d<NCOMP, P1d, Q1d>(data, r_t, c_B, r_V + comp);
  }
}

//------------------------------------------------------------------------------
// 2D derivatives at quadrature points
//------------------------------------------------------------------------------
template <int NCOMP, int P1d, int Q1d>
inline __device__ void grad2d(BackendData &data, const double *__restrict__ r_U, const double *c_B, const double *c_G, double *__restrict__ r_V) {
  double r_t[1];
  for (CeedInt comp = 0; comp < NCOMP; comp++) {
    ContractX2d<NCOMP, P1d, Q1d>(data, r_U + comp, c_G, r_t);
    ContractY2d<NCOMP, P1d, Q1d>(data, r_t, c_B, r_V + comp + 0*NCOMP);
    ContractX2d<NCOMP, P1d, Q1d>(data, r_U + comp, c_B, r_t);
    ContractY2d<NCOMP, P1d, Q1d>(data, r_t, c_G, r_V + comp + 1*NCOMP);
  }
}

//------------------------------------------------------------------------------
// 2D derivatives transpose
//------------------------------------------------------------------------------
template <int NCOMP, int P1d, int Q1d>
inline __device__ void gradTranspose2d(BackendData &data, const double *__restrict__ r_U, const double *c_B, const double *c_G, double *__restrict__ r_V) {
  double r_t[1];
  for (CeedInt comp = 0; comp < NCOMP; comp++) {
    ContractYTranspose2d<NCOMP, P1d, Q1d>(data, r_U + comp + 0*NCOMP, c_B, r_t);
    ContractXTranspose2d<NCOMP, P1d, Q1d>(data, r_t, c_G, r_V + comp);
    ContractYTranspose2d<NCOMP, P1d, Q1d>(data, r_U + comp + 1*NCOMP, c_G, r_t);
    ContractXTransposeAdd2d<NCOMP, P1d, Q1d>(data, r_t, c_B, r_V + comp);
  }
}

//------------------------------------------------------------------------------
// 3D
//------------------------------------------------------------------------------

//------------------------------------------------------------------------------
// L-vector -> E-vector, offsets provided
// Convert float (CeedScalar) L-vector to double E-vector
//------------------------------------------------------------------------------
template <int NCOMP, int COMPSTRIDE, int P1d>
inline __device__ void readDofsOffset3d(BackendData &data, const CeedInt nnodes, const CeedInt elem, const CeedInt *__restrict__ indices, const CeedScalar *__restrict__ d_u, double *r_u) {
  if (data.tidx < P1d && data.tidy < P1d)
    for (CeedInt z = 0; z < P1d; ++z) {
      const CeedInt node = data.tidx + data.tidy*P1d + z*P1d*P1d;
      const CeedInt ind = indices[node + elem * P1d*P1d*P1d];
      for (CeedInt comp = 0; comp < NCOMP; ++comp)
        r_u[z+comp*P1d] = (double) d_u[ind + COMPSTRIDE * comp];
    }
}

//------------------------------------------------------------------------------
// L-vector -> E-vector, strided
// Convert float (CeedScalar) L-vector to double E-vector
//------------------------------------------------------------------------------
template <int NCOMP, int P1d, int STRIDES_NODE, int STRIDES_COMP, int STRIDES_ELEM>
inline __device__ void readDofsStrided3d(BackendData &data, const CeedInt elem, const CeedScalar *__restrict__ d_u, double *r_u) {
  if (data.tidx < P1d && data.tidy < P1d)
    for (CeedInt z = 0; z < P1d; ++z) {
      const CeedInt node = data.tidx + data.tidy*P1d + z*P1d*P1d;
      const CeedInt ind = node * STRIDES_NODE + elem * STRIDES_ELEM;
      for (CeedInt comp = 0; comp < NCOMP; ++comp)
        r_u[z+comp*P1d] = (double) d_u[ind + comp * STRIDES_COMP];
    }
}

//------------------------------------------------------------------------------
// E-vector -> Q-vector, offests provided
// convert to double
//------------------------------------------------------------------------------
template <int NCOMP, int COMPSTRIDE, int Q1d>
inline __device__ void readSliceQuadsOffset3d(BackendData &data, const CeedInt nquads, const CeedInt elem, const CeedInt q, const CeedInt *__restrict__ indices, const CeedScalar *__restrict__ d_u, double *r_u) {
  if (data.tidx < Q1d && data.tidy < Q1d) {
    const CeedInt node = data.tidx + data.tidy*Q1d + q*Q1d*Q1d;
    const CeedInt ind = indices[node + elem * Q1d*Q1d*Q1d];;
    for (CeedInt comp = 0; comp < NCOMP; ++comp)
      r_u[comp] = (double) d_u[ind + COMPSTRIDE * comp];
  }
}

//------------------------------------------------------------------------------
// E-vector -> Q-vector, strided
// convert to double
//------------------------------------------------------------------------------
template <int NCOMP, int Q1d, int STRIDES_NODE, int STRIDES_COMP, int STRIDES_ELEM>
inline __device__ void readSliceQuadsStrided3d(BackendData &data, const CeedInt elem, const CeedInt q, const CeedScalar *__restrict__ d_u, double *r_u) {
  if (data.tidx < Q1d && data.tidy < Q1d) {
    const CeedInt node = data.tidx + data.tidy*Q1d + q*Q1d*Q1d;
    const CeedInt ind = node * STRIDES_NODE + elem * STRIDES_ELEM;
    for (CeedInt comp = 0; comp < NCOMP; ++comp)
      r_u[comp] = (double) d_u[ind + comp * STRIDES_COMP];
  }
}

//------------------------------------------------------------------------------
// E-vector -> L-vector, offsets provided
// Convert double E-vector to float (CeedScalar) L-vector
//------------------------------------------------------------------------------
template <int NCOMP, int COMPSTRIDE, int P1d>
inline __device__ void writeDofsOffset3d(BackendData &data, const CeedInt nnodes, const CeedInt elem, const CeedInt *__restrict__ indices, const double *r_v, CeedScalar *d_v) {
  if (data.tidx < P1d && data.tidy < P1d)
    for (CeedInt z = 0; z < P1d; ++z) {
      const CeedInt node = data.tidx + data.tidy*P1d + z*P1d*P1d;
      const CeedInt ind = indices[node + elem * P1d*P1d*P1d];
      for (CeedInt comp = 0; comp < NCOMP; ++comp) {
        CeedScalar r_v_comp = (float) r_v[z+comp*P1d];
        atomicAdd(&d_v[ind + COMPSTRIDE * comp], r_v_comp);
      }
    }
}

//------------------------------------------------------------------------------
// E-vector -> L-vector, strided
// Convert double E-vector to float (CeedScalar) L-vector
//------------------------------------------------------------------------------
template <int NCOMP, int P1d, int STRIDES_NODE, int STRIDES_COMP, int STRIDES_ELEM>
inline __device__ void writeDofsStrided3d(BackendData &data, const CeedInt elem, const double *r_v, CeedScalar *d_v) {
  if (data.tidx < P1d && data.tidy < P1d)
    for (CeedInt z = 0; z < P1d; ++z) {
      const CeedInt node = data.tidx + data.tidy*P1d + z*P1d*P1d;
      const CeedInt ind = node * STRIDES_NODE + elem * STRIDES_ELEM;
      for (CeedInt comp = 0; comp < NCOMP; ++comp)
        d_v[ind + comp * STRIDES_COMP] += (float) r_v[z+comp*P1d];
    }
}

//------------------------------------------------------------------------------
// 3D tensor contract x
//------------------------------------------------------------------------------
template <int NCOMP, int P1d, int Q1d>
inline __device__ void ContractX3d(BackendData &data, const double *U, const double *B, double *V) {
  double r_B[P1d];
  for (CeedInt i = 0; i < P1d; ++i)
    r_B[i] = B[i + data.tidx*P1d];

  for (CeedInt k = 0; k < P1d; ++k) {
    data.slice[data.tidx+data.tidy*T1d] = U[k];
    __syncthreads();
    V[k] = 0.0;
    if (data.tidx < Q1d && data.tidy < P1d)
      for (CeedInt i = 0; i < P1d; ++i)
        V[k] += r_B[i] * data.slice[i + data.tidy*T1d]; // Contract x direction
    __syncthreads();
  }
}

//------------------------------------------------------------------------------
// 3D tensor contract y
//------------------------------------------------------------------------------
template <int NCOMP, int P1d, int Q1d>
inline __device__ void ContractY3d(BackendData &data, const double *U, const double *B, double *V) {
  double r_B[P1d];
  for (CeedInt i = 0; i < P1d; ++i)
    r_B[i] = B[i + data.tidy*P1d];

  for (CeedInt k = 0; k < P1d; ++k) {
    data.slice[data.tidx+data.tidy*T1d] = U[k];
    __syncthreads();
    V[k] = 0.0;
    if (data.tidx < Q1d && data.tidy < Q1d)
      for (CeedInt i = 0; i < P1d; ++i)
        V[k] += r_B[i] * data.slice[data.tidx + i*T1d]; // Contract y direction
    __syncthreads();
  }
}

//------------------------------------------------------------------------------
// 3D tensor contract z
//------------------------------------------------------------------------------
template <int NCOMP, int P1d, int Q1d>
inline __device__ void ContractZ3d(BackendData &data, const double *U, const double *B, double *V) {
  for (CeedInt k = 0; k < Q1d; ++k) {
    V[k] = 0.0;
    if (data.tidx < Q1d && data.tidy < Q1d)
      for (CeedInt i = 0; i < P1d; ++i)
        V[k] += B[i + k*P1d] * U[i]; // Contract z direction
  }
}

//------------------------------------------------------------------------------
// 3D transpose tensor contract z
//------------------------------------------------------------------------------
template <int NCOMP, int P1d, int Q1d>
inline __device__ void ContractTransposeZ3d(BackendData &data, const double *U, const double *B, double *V) {
  for (CeedInt k = 0; k < P1d; ++k) {
    V[k] = 0.0;
    if (data.tidx < Q1d && data.tidy < Q1d)
      for (CeedInt i = 0; i < Q1d; ++i)
        V[k] += B[k + i*P1d] * U[i]; // Contract z direction
  }
}

//------------------------------------------------------------------------------
// 3D transpose tensor contract y
//------------------------------------------------------------------------------
template <int NCOMP, int P1d, int Q1d>
inline __device__ void ContractTransposeY3d(BackendData &data, const double *U, const double *B, double *V) {
  double r_B[Q1d];
  for (CeedInt i = 0; i < Q1d; ++i)
    r_B[i] = B[data.tidy + i*P1d];

  for (CeedInt k = 0; k < P1d; ++k) {
    data.slice[data.tidx+data.tidy*T1d] = U[k];
    __syncthreads();
    V[k] = 0.0;
    if (data.tidx < Q1d && data.tidy < P1d)
      for (CeedInt i = 0; i < Q1d; ++i)
        V[k] += r_B[i] * data.slice[data.tidx + i*T1d]; // Contract y direction
    __syncthreads();
  }
}

//------------------------------------------------------------------------------
// 3D transpose tensor contract add y
//------------------------------------------------------------------------------
template <int NCOMP, int P1d, int Q1d>
inline __device__ void ContractTransposeAddY3d(BackendData &data, const double *U, const double *B, double *V) {
  double r_B[Q1d];
  for (CeedInt i = 0; i < Q1d; ++i)
    r_B[i] = B[data.tidy + i*P1d];

  for (CeedInt k = 0; k < P1d; ++k) {
    data.slice[data.tidx+data.tidy*T1d] = U[k];
    __syncthreads();
    if (data.tidx < Q1d && data.tidy < P1d)
      for (CeedInt i = 0; i < Q1d; ++i)
        V[k] += r_B[i] * data.slice[data.tidx + i*T1d]; // Contract y direction
    __syncthreads();
  }
}

//------------------------------------------------------------------------------
// 3D transpose tensor contract x
//------------------------------------------------------------------------------
template <int NCOMP, int P1d, int Q1d>
inline __device__ void ContractTransposeX3d(BackendData &data, const double *U, const double *B, double *V) {
  double r_B[Q1d];
  for (CeedInt i = 0; i < Q1d; ++i)
    r_B[i] = B[data.tidx + i*P1d];

  for (CeedInt k = 0; k < P1d; ++k) {
    data.slice[data.tidx+data.tidy*T1d] = U[k];
    __syncthreads();
    V[k] = 0.0;
    if (data.tidx < P1d && data.tidy < P1d)
      for (CeedInt i = 0; i < Q1d; ++i)
        V[k] += r_B[i] * data.slice[i + data.tidy*T1d]; // Contract x direction
    __syncthreads();
  }
}

//------------------------------------------------------------------------------
// 3D transpose tensor contract add x
//------------------------------------------------------------------------------
template <int NCOMP, int P1d, int Q1d>
inline __device__ void ContractTransposeAddX3d(BackendData &data, const double *U, const double *B, double *V) {
  double r_B[Q1d];
  for (CeedInt i = 0; i < Q1d; ++i)
    r_B[i] = B[data.tidx + i*P1d];

  for (CeedInt k = 0; k < P1d; ++k) {
    data.slice[data.tidx+data.tidy*T1d] = U[k];
    __syncthreads();
    if (data.tidx < P1d && data.tidy < P1d)
      for (CeedInt i = 0; i < Q1d; ++i)
        V[k] += r_B[i] * data.slice[i + data.tidy*T1d]; // Contract x direction
    __syncthreads();
  }
}

//------------------------------------------------------------------------------
// 3D interpolate to quadrature points
//------------------------------------------------------------------------------
template <int NCOMP, int P1d, int Q1d>
inline __device__ void interp3d(BackendData &data, const double *__restrict__ r_U, const double *c_B, double *__restrict__ r_V) {
  double r_t1[T1d];
  double r_t2[T1d];
  for (CeedInt comp = 0; comp < NCOMP; comp++) {
    ContractX3d<NCOMP, P1d, Q1d>(data, r_U + comp*P1d, c_B, r_t1);
    ContractY3d<NCOMP, P1d, Q1d>(data, r_t1, c_B, r_t2);
    ContractZ3d<NCOMP, P1d, Q1d>(data, r_t2, c_B, r_V + comp*Q1d);
  }
}

//------------------------------------------------------------------------------
// 3D interpolate transpose
//------------------------------------------------------------------------------
template <int NCOMP, int P1d, int Q1d>
inline __device__ void interpTranspose3d(BackendData &data, const double *__restrict__ r_U, const double *c_B, double *__restrict__ r_V) {
  double r_t1[T1d];
  double r_t2[T1d];
  for (CeedInt comp = 0; comp < NCOMP; comp++) {
    ContractTransposeZ3d<NCOMP, P1d, Q1d>(data, r_U + comp*Q1d, c_B, r_t1);
    ContractTransposeY3d<NCOMP, P1d, Q1d>(data, r_t1, c_B, r_t2);
    ContractTransposeX3d<NCOMP, P1d, Q1d>(data, r_t2, c_B, r_V + comp*P1d);
  }
}

//------------------------------------------------------------------------------
// 3D derivatives at quadrature points
//------------------------------------------------------------------------------
template <int NCOMP, int P1d, int Q1d>
inline __device__ void grad3d(BackendData &data, const double *__restrict__ r_U, const double *c_B, const double *c_G, double *__restrict__ r_V) {
  double r_t1[T1d];
  double r_t2[T1d];
  for (CeedInt comp = 0; comp < NCOMP; comp++) {
    ContractX3d<NCOMP, P1d, Q1d>(data, r_U + comp*P1d, c_G, r_t1);
    ContractY3d<NCOMP, P1d, Q1d>(data, r_t1, c_B, r_t2);
    ContractZ3d<NCOMP, P1d, Q1d>(data, r_t2, c_B, r_V + comp*Q1d + 0*NCOMP*Q1d);
    ContractX3d<NCOMP, P1d, Q1d>(data, r_U + comp*P1d, c_B, r_t1);
    ContractY3d<NCOMP, P1d, Q1d>(data, r_t1, c_G, r_t2);
    ContractZ3d<NCOMP, P1d, Q1d>(data, r_t2, c_B, r_V + comp*Q1d + 1*NCOMP*Q1d);
    ContractX3d<NCOMP, P1d, Q1d>(data, r_U + comp*P1d, c_B, r_t1);
    ContractY3d<NCOMP, P1d, Q1d>(data, r_t1, c_B, r_t2);
    ContractZ3d<NCOMP, P1d, Q1d>(data, r_t2, c_G, r_V + comp*Q1d + 2*NCOMP*Q1d);
  }
}

//------------------------------------------------------------------------------
// 3D derivatives transpose
//------------------------------------------------------------------------------
template <int NCOMP, int P1d, int Q1d>
inline __device__ void gradTranspose3d(BackendData &data, const double *__restrict__ r_U, const double *c_B, const double *c_G, double *__restrict__ r_V) {
  double r_t1[T1d];
  double r_t2[T1d];
  for (CeedInt comp = 0; comp < NCOMP; comp++) {
    ContractTransposeZ3d<NCOMP, P1d, Q1d>(data, r_U + comp*Q1d + 0*NCOMP*Q1d, c_B, r_t1);
    ContractTransposeY3d<NCOMP, P1d, Q1d>(data, r_t1, c_B, r_t2);
    ContractTransposeX3d<NCOMP, P1d, Q1d>(data, r_t2, c_G, r_V + comp*P1d);
    ContractTransposeZ3d<NCOMP, P1d, Q1d>(data, r_U + comp*Q1d + 1*NCOMP*Q1d, c_B, r_t1);
    ContractTransposeY3d<NCOMP, P1d, Q1d>(data, r_t1, c_G, r_t2);
    ContractTransposeAddX3d<NCOMP,P1d, Q1d>(data, r_t2, c_B, r_V + comp*P1d);
    ContractTransposeZ3d<NCOMP, P1d, Q1d>(data, r_U + comp*Q1d + 2*NCOMP*Q1d, c_G, r_t1);
    ContractTransposeY3d<NCOMP, P1d, Q1d>(data, r_t1, c_B, r_t2);
    ContractTransposeAddX3d<NCOMP, P1d, Q1d>(data, r_t2, c_B, r_V + comp*P1d);
  }
}

//------------------------------------------------------------------------------
// 3D collocated derivatives computation
//------------------------------------------------------------------------------
template <int NCOMP, int Q1d>
inline __device__ void gradCollo3d(BackendData &data, const CeedInt q, const double *__restrict__ r_U, const double *c_G, double *__restrict__ r_V) {
  if (data.tidx < Q1d && data.tidy < Q1d) {
    for (CeedInt comp = 0; comp < NCOMP; ++comp) {
      data.slice[data.tidx + data.tidy*T1d] = r_U[q + comp*Q1d];
      __syncthreads();
      // X derivative
      r_V[comp+0*NCOMP] = 0.0;
      for (CeedInt i = 0; i < Q1d; ++i)
        r_V[comp+0*NCOMP] += c_G[i + data.tidx*Q1d] * data.slice[i + data.tidy*T1d]; // Contract x direction (X derivative)
      // Y derivative
      r_V[comp+1*NCOMP] = 0.0;
      for (CeedInt i = 0; i < Q1d; ++i)
        r_V[comp+1*NCOMP] += c_G[i + data.tidy*Q1d] * data.slice[data.tidx + i*T1d]; // Contract y direction (Y derivative)
      // Z derivative
      r_V[comp+2*NCOMP] = 0.0;
      for (CeedInt i = 0; i < Q1d; ++i)
        r_V[comp+2*NCOMP] += c_G[i + q*Q1d] * r_U[i + comp*Q1d]; // Contract z direction (Z derivative)
      __syncthreads();
    }
  }
}

//------------------------------------------------------------------------------
// 3D collocated derivatives transpose
//------------------------------------------------------------------------------
template <int NCOMP, int Q1d>
inline __device__ void gradColloTranspose3d(BackendData &data, const CeedInt q, const double *__restrict__ r_U, const double *c_G, double *__restrict__ r_V) {
  if (data.tidx < Q1d && data.tidy < Q1d) {
    for (CeedInt comp = 0; comp < NCOMP; ++comp) {
      // X derivative
      data.slice[data.tidx + data.tidy*T1d] = r_U[comp + 0*NCOMP];
      __syncthreads();
      for (CeedInt i = 0; i < Q1d; ++i)
        r_V[q+comp*Q1d] += c_G[data.tidx + i*Q1d] * data.slice[i + data.tidy*T1d]; // Contract x direction (X derivative)
      __syncthreads();
      // Y derivative
      data.slice[data.tidx + data.tidy*T1d] = r_U[comp + 1*NCOMP];
      __syncthreads();
      for (CeedInt i = 0; i < Q1d; ++i)
        r_V[q+comp*Q1d] += c_G[data.tidy + i*Q1d] * data.slice[data.tidx + i*T1d]; // Contract y direction (Y derivative)
      __syncthreads();
      // Z derivative
      for (CeedInt i = 0; i < Q1d; ++i)
        r_V[i+comp*Q1d] += c_G[i + q*Q1d] * r_U[comp + 2*NCOMP]; // PARTIAL contract z direction (Z derivative)
    }
  }
}

//------------------------------------------------------------------------------
// 1D quadrature weights
//------------------------------------------------------------------------------
template <int Q1d>
inline __device__ void weight1d(BackendData &data, const double *__restrict__ qweight1d, double *w) {
  *w = (data.tidx < Q1d) ? qweight1d[data.tidx] : 0.0;
}

//------------------------------------------------------------------------------
// 2D quadrature weights
//------------------------------------------------------------------------------
template <int Q1d>
inline __device__ void weight2d(BackendData &data, const double *__restrict__ qweight1d, double *w) {
  *w = (data.tidx < Q1d && data.tidy < Q1d) ?
        qweight1d[data.tidx]*qweight1d[data.tidy] : 0.0;
}

//------------------------------------------------------------------------------
// 3D quadrature weights
//------------------------------------------------------------------------------
template <int Q1d>
inline __device__ void weight3d(BackendData &data, const double *__restrict__ qweight1d, double *w) {
  const bool quad = (data.tidx < Q1d && data.tidy < Q1d);
  const double pw = quad ? qweight1d[data.tidx]*qweight1d[data.tidy] : 0.0;
  for (CeedInt z = 0; z < Q1d; ++z)
    w[z] = quad ? pw*qweight1d[z] : 0.0;
}

);
//------------------------------------------------------------------------------
// Build singe operator kernel
//------------------------------------------------------------------------------
extern "C" int CeedCudaGenOperatorBuild(CeedOperator op) {

  using std::ostringstream;
  using std::string;
  int ierr;
  bool setupdone;
  ierr = CeedOperatorIsSetupDone(op, &setupdone); CeedChkBackend(ierr);
  if (setupdone) return CEED_ERROR_SUCCESS;
  Ceed ceed;
  ierr = CeedOperatorGetCeed(op, &ceed); CeedChkBackend(ierr);
  CeedOperator_Cuda_gen *data;
  ierr = CeedOperatorGetData(op, &data); CeedChkBackend(ierr);
  CeedQFunction qf;
  CeedQFunction_Cuda_gen *qf_data;
  ierr = CeedOperatorGetQFunction(op, &qf); CeedChkBackend(ierr);
  ierr = CeedQFunctionGetData(qf, &qf_data); CeedChkBackend(ierr);
  CeedInt Q, P1d = 0, Q1d = 0, numelements, elemsize, numinputfields,
          numoutputfields, ncomp, dim = 0, lsize;
  ierr = CeedOperatorGetNumQuadraturePoints(op, &Q); CeedChkBackend(ierr);
  ierr = CeedOperatorGetNumElements(op, &numelements); CeedChkBackend(ierr);
  CeedOperatorField *opinputfields, *opoutputfields;
  ierr = CeedOperatorGetFields(op, &numinputfields, &opinputfields, &numoutputfields, &opoutputfields);
  CeedChkBackend(ierr);
  CeedQFunctionField *qfinputfields, *qfoutputfields;
  ierr = CeedQFunctionGetFields(qf, NULL, &qfinputfields, NULL, &qfoutputfields);
  CeedChkBackend(ierr);
  CeedEvalMode emode;
  CeedBasis basis;
  CeedBasis_Cuda_shared *basis_data;
  CeedElemRestriction Erestrict;
  CeedElemRestriction_Cuda *restr_data;

  // Check for restriction only identity operator
  bool is_identity_qf;
  ierr = CeedQFunctionIsIdentity(qf, &is_identity_qf); CeedChkBackend(ierr);
  if (is_identity_qf) {
    CeedEvalMode emodein, emodeout;
    ierr = CeedQFunctionFieldGetEvalMode(qfinputfields[0], &emodein);  CeedChkBackend(ierr);
    ierr = CeedQFunctionFieldGetEvalMode(qfoutputfields[0], &emodeout);  CeedChkBackend(ierr);
    if (emodein == CEED_EVAL_NONE && emodeout == CEED_EVAL_NONE)
      // LCOV_EXCL_START
      return CeedError(ceed, CEED_ERROR_BACKEND,
                       "Backend does not implement restriction only identity operators");
    // LCOV_EXCL_STOP
  }

  ostringstream code;
  string devFunctions(deviceFunctions);

  // Add atomicAdd function for old NVidia architectures
  struct cudaDeviceProp prop;
  Ceed_Cuda *ceed_data;
  ierr = CeedGetData(ceed, &ceed_data); CeedChkBackend(ierr); CeedChkBackend(ierr);
  ierr = cudaGetDeviceProperties(&prop, ceed_data->device_id); CeedChkBackend(ierr);
  if ((prop.major < 6) && (CEED_SCALAR_TYPE != CEED_SCALAR_FP32)){
    code << atomicAdd;
  }

  code << devFunctions;

  string qFunction(qf_data->qFunctionSource);
  string qFunctionName(qf_data->qFunctionName);
  string oper;
  oper = "CeedKernel_Cuda_gen_" + qFunctionName;

  code << "\n#define CEED_QFUNCTION(name) inline __device__ int name\n";
  code << "#define CEED_QFUNCTION_HELPER inline __device__\n";
  code << "#define CeedPragmaSIMD\n";
  code << "#define CEED_ERROR_SUCCESS 0\n\n";

  // Find dim and Q1d
  bool useCollograd = true;
  data->maxP1d = 0;
  for (CeedInt i = 0; i < numinputfields; i++) {
    ierr = CeedOperatorFieldGetBasis(opinputfields[i], &basis); CeedChkBackend(ierr);
    if (basis != CEED_BASIS_COLLOCATED) {
      ierr = CeedBasisGetData(basis, &basis_data); CeedChkBackend(ierr);
      ierr = CeedQFunctionFieldGetEvalMode(qfinputfields[i], &emode);
      CeedChkBackend(ierr);

      // Check for collocated gradient
      useCollograd = useCollograd && basis_data->d_collo_grad_1d; 

      // Collect dim and Q1d
      ierr = CeedBasisGetDimension(basis, &dim); CeedChkBackend(ierr);
      bool isTensor;
      ierr = CeedBasisIsTensor(basis, &isTensor); CeedChkBackend(ierr); 
      if (isTensor) {
        ierr = CeedBasisGetNumQuadraturePoints1D(basis, &Q1d); CeedChkBackend(ierr);
        ierr = CeedBasisGetNumNodes1D(basis, &P1d); CeedChkBackend(ierr);
        if (P1d>data->maxP1d) data->maxP1d = P1d;
      } else {
        // LCOV_EXCL_START
        return CeedError(ceed, CEED_ERROR_BACKEND, "Backend does not implement operators with non-tensor basis");
        // LCOV_EXCL_STOP
        }
    }
  }
  // Check output bases for Q1d, dim as well
  //   The only imput basis might be CEED_BASIS_COLLOCATED
  for (CeedInt i = 0; i < numoutputfields; i++) {
    ierr = CeedOperatorFieldGetBasis(opoutputfields[i], &basis); CeedChkBackend(ierr);

    if (basis != CEED_BASIS_COLLOCATED) {
      ierr = CeedBasisGetData(basis, &basis_data); CeedChkBackend(ierr);
      ierr = CeedQFunctionFieldGetEvalMode(qfoutputfields[i], &emode);
      CeedChkBackend(ierr);

      // Collect dim and Q1d
      ierr = CeedBasisGetDimension(basis, &dim); CeedChkBackend(ierr);
      bool isTensor;
      ierr = CeedBasisIsTensor(basis, &isTensor); CeedChkBackend(ierr); 
      if (isTensor) {
        ierr = CeedBasisGetNumQuadraturePoints1D(basis, &Q1d); CeedChkBackend(ierr);
      } else {
        // LCOV_EXCL_START
        return CeedError(ceed, CEED_ERROR_BACKEND, "Backend does not implement operators with non-tensor basis");
        // LCOV_EXCL_STOP
        }

      // Check for collocated gradient
      useCollograd = useCollograd && basis_data->d_collo_grad_1d; 
    }
  }
  data->dim = dim;
  data->Q1d = Q1d;

  // Define CEED_Q_VLA
  if (dim != 3 || useCollograd) {
    code << "\n#define CEED_Q_VLA 1\n\n";
  } else {
    code << "\n#define CEED_Q_VLA "<<Q1d<<"\n\n";
  }

  code << qFunction;

  // Setup
  code << "\n// -----------------------------------------------------------------------------\n";
  code << "\nextern \"C\" __global__ void "<<oper<<"(CeedInt nelem, void* ctx, CudaFieldsInt indices, CudaFields fields, CudaFields_double B, CudaFields_double G, double* W) {\n";
  for (CeedInt i = 0; i < numinputfields; i++) {
    ierr = CeedQFunctionFieldGetEvalMode(qfinputfields[i], &emode);
    CeedChkBackend(ierr);
    if (emode != CEED_EVAL_WEIGHT) { // Skip CEED_EVAL_WEIGHT
      code << "  const CeedScalar* d_u" <<i<<" = fields.in["<<i<<"];\n";
    }
  }

  for (CeedInt i = 0; i < numoutputfields; i++) {
    code << "  CeedScalar* d_v"<<i<<" = fields.out["<<i<<"];\n";
  }

  code << "  const CeedInt Dim = "<<dim<<";\n";
  code << "  const CeedInt Q1d = "<<Q1d<<";\n";

  code << "  extern __shared__ double slice[];\n";
  code << "  BackendData data;\n";
  code << "  data.tidx = threadIdx.x;\n";
  code << "  data.tidy = threadIdx.y;\n";
  code << "  data.tidz = threadIdx.z;\n";
  code << "  data.tid  = threadIdx.x + threadIdx.y*blockDim.x + threadIdx.z*blockDim.y*blockDim.x;\n";
  code << "  data.slice = slice+data.tidz*T1d"<<(dim>1?"*T1d":"")<<";\n";

  code << "\n  // -- Input field constants and basis data --\n";
  //Initialize constants, and matrices B and G
  for (CeedInt i = 0; i < numinputfields; i++) {
    code << "  // ---- Input field "<<i<<" ----\n";
    // Get elemsize, emode, ncomp
    ierr = CeedOperatorFieldGetElemRestriction(opinputfields[i], &Erestrict);
    CeedChkBackend(ierr);
    ierr = CeedElemRestrictionGetElementSize(Erestrict, &elemsize);
    CeedChkBackend(ierr);
    ierr = CeedQFunctionFieldGetEvalMode(qfinputfields[i], &emode);
    CeedChkBackend(ierr);
    ierr = CeedElemRestrictionGetNumComponents(Erestrict, &ncomp);
    CeedChkBackend(ierr);

    // Set field constants
    if (emode != CEED_EVAL_WEIGHT) {
      ierr = CeedOperatorFieldGetBasis(opinputfields[i], &basis); CeedChkBackend(ierr);
      if (basis != CEED_BASIS_COLLOCATED) {
        ierr = CeedBasisGetNumNodes1D(basis, &P1d); CeedChkBackend(ierr);
        code << "  const CeedInt P_in_"<<i<<" = "<<P1d<<";\n";
      } else {
        code << "  const CeedInt P_in_"<<i<<" = "<<Q1d<<";\n";
      }
      code << "  const CeedInt ncomp_in_"<<i<<" = "<<ncomp<<";\n";
    }

    // Load basis data
    code << "  // EvalMode: "<<CeedEvalModes[emode]<<"\n";
    switch (emode) {
    case CEED_EVAL_NONE:
      break;
    case CEED_EVAL_INTERP:
      ierr = CeedBasisGetData(basis, &basis_data); CeedChkBackend(ierr);
<<<<<<< HEAD
      data->B.in[i] = basis_data->d_interp1d;
      code << "  __shared__ double s_B_in_"<<i<<"["<<P1d*Q1d<<"];\n";
=======
      data->B.in[i] = basis_data->d_interp_1d;
      code << "  __shared__ CeedScalar s_B_in_"<<i<<"["<<P1d*Q1d<<"];\n";
>>>>>>> 60801d19
      code << "  loadMatrix<P_in_"<<i<<",Q1d>(data, B.in["<<i<<"], s_B_in_"<<i<<");\n";
      break;
    case CEED_EVAL_GRAD:
      ierr = CeedBasisGetData(basis, &basis_data); CeedChkBackend(ierr);
<<<<<<< HEAD
      data->B.in[i] = basis_data->d_interp1d;
      code << "  __shared__ double s_B_in_"<<i<<"["<<P1d*Q1d<<"];\n";
      code << "  loadMatrix<P_in_"<<i<<",Q1d>(data, B.in["<<i<<"], s_B_in_"<<i<<");\n";
      if (useCollograd) {
        data->G.in[i] = basis_data->d_collograd1d;
        code << "  __shared__ double s_G_in_"<<i<<"["<<Q1d*Q1d<<"];\n";
        code << "  loadMatrix<Q1d,Q1d>(data, G.in["<<i<<"], s_G_in_"<<i<<");\n";
      } else {
        data->G.in[i] = basis_data->d_grad1d;
        code << "  __shared__ double s_G_in_"<<i<<"["<<P1d*Q1d<<"];\n";
=======
      data->B.in[i] = basis_data->d_interp_1d;
      code << "  __shared__ CeedScalar s_B_in_"<<i<<"["<<P1d*Q1d<<"];\n";
      code << "  loadMatrix<P_in_"<<i<<",Q1d>(data, B.in["<<i<<"], s_B_in_"<<i<<");\n";
      if (useCollograd) {
        data->G.in[i] = basis_data->d_collo_grad_1d;
        code << "  __shared__ CeedScalar s_G_in_"<<i<<"["<<Q1d*Q1d<<"];\n";
        code << "  loadMatrix<Q1d,Q1d>(data, G.in["<<i<<"], s_G_in_"<<i<<");\n";
      } else {
        data->G.in[i] = basis_data->d_grad_1d;
        code << "  __shared__ CeedScalar s_G_in_"<<i<<"["<<P1d*Q1d<<"];\n";
>>>>>>> 60801d19
        code << "  loadMatrix<P_in_"<<i<<",Q1d>(data, G.in["<<i<<"], s_G_in_"<<i<<");\n";
      }
      break;
    case CEED_EVAL_WEIGHT:
      break; // No action
    case CEED_EVAL_DIV:
      break; // TODO: Not implemented
    case CEED_EVAL_CURL:
      break; // TODO: Not implemented
    }
  }

  code << "\n  // -- Output field constants and basis data --\n";
  for (CeedInt i = 0; i < numoutputfields; i++) {
    code << "  // ---- Output field "<<i<<" ----\n";
    // Get elemsize, emode, ncomp
    ierr = CeedOperatorFieldGetElemRestriction(opoutputfields[i], &Erestrict);
    CeedChkBackend(ierr);
    ierr = CeedElemRestrictionGetElementSize(Erestrict, &elemsize);
    CeedChkBackend(ierr);
    ierr = CeedQFunctionFieldGetEvalMode(qfoutputfields[i], &emode);
    CeedChkBackend(ierr);
    ierr = CeedElemRestrictionGetNumComponents(Erestrict, &ncomp);
    CeedChkBackend(ierr);

    // Set field constants
    ierr = CeedOperatorFieldGetBasis(opoutputfields[i], &basis); CeedChkBackend(ierr);
    if (basis != CEED_BASIS_COLLOCATED) {
      ierr = CeedBasisGetNumNodes1D(basis, &P1d); CeedChkBackend(ierr);
      code << "  const CeedInt P_out_"<<i<<" = "<<P1d<<";\n";
    } else {
      code << "  const CeedInt P_out_"<<i<<" = "<<Q1d<<";\n";
    }
    code << "  const CeedInt ncomp_out_"<<i<<" = "<<ncomp<<";\n";

    // Load basis data
    code << "  // EvalMode: "<<CeedEvalModes[emode]<<"\n";
    switch (emode) {
    case CEED_EVAL_NONE:
      break; // No action
    case CEED_EVAL_INTERP:
      ierr = CeedBasisGetData(basis, &basis_data); CeedChkBackend(ierr);
<<<<<<< HEAD
      data->B.out[i] = basis_data->d_interp1d;
      code << "  __shared__ double s_B_out_"<<i<<"["<<P1d*Q1d<<"];\n";
=======
      data->B.out[i] = basis_data->d_interp_1d;
      code << "  __shared__ CeedScalar s_B_out_"<<i<<"["<<P1d*Q1d<<"];\n";
>>>>>>> 60801d19
      code << "  loadMatrix<P_out_"<<i<<",Q1d>(data, B.out["<<i<<"], s_B_out_"<<i<<");\n";
      break;
    case CEED_EVAL_GRAD:
      ierr = CeedBasisGetData(basis, &basis_data); CeedChkBackend(ierr);
<<<<<<< HEAD
      data->B.out[i] = basis_data->d_interp1d;
      code << "  __shared__ double s_B_out_"<<i<<"["<<P1d*Q1d<<"];\n";
      code << "  loadMatrix<P_out_"<<i<<",Q1d>(data, B.out["<<i<<"], s_B_out_"<<i<<");\n";
      if (useCollograd) {
        data->G.out[i] = basis_data->d_collograd1d;
        code << "  __shared__ double s_G_out_"<<i<<"["<<Q1d*Q1d<<"];\n";
        code << "  loadMatrix<Q1d,Q1d>(data, G.out["<<i<<"], s_G_out_"<<i<<");\n";
      } else {
        data->G.out[i] = basis_data->d_grad1d;
        code << "  __shared__ double s_G_out_"<<i<<"["<<P1d*Q1d<<"];\n";
=======
      data->B.out[i] = basis_data->d_interp_1d;
      code << "  __shared__ CeedScalar s_B_out_"<<i<<"["<<P1d*Q1d<<"];\n";
      code << "  loadMatrix<P_out_"<<i<<",Q1d>(data, B.out["<<i<<"], s_B_out_"<<i<<");\n";
      if (useCollograd) {
        data->G.out[i] = basis_data->d_collo_grad_1d;
        code << "  __shared__ CeedScalar s_G_out_"<<i<<"["<<Q1d*Q1d<<"];\n";
        code << "  loadMatrix<Q1d,Q1d>(data, G.out["<<i<<"], s_G_out_"<<i<<");\n";
      } else {
        data->G.out[i] = basis_data->d_grad_1d;
        code << "  __shared__ CeedScalar s_G_out_"<<i<<"["<<P1d*Q1d<<"];\n";
>>>>>>> 60801d19
        code << "  loadMatrix<P_out_"<<i<<",Q1d>(data, G.out["<<i<<"], s_G_out_"<<i<<");\n";
      }
      break;
    // LCOV_EXCL_START
    case CEED_EVAL_WEIGHT: {
      Ceed ceed;
      ierr = CeedOperatorGetCeed(op, &ceed); CeedChkBackend(ierr);
      return CeedError(ceed, CEED_ERROR_BACKEND,
                       "CEED_EVAL_WEIGHT cannot be an output evaluation mode");
      break; // Should not occur
    }
    case CEED_EVAL_DIV:
      break; // TODO: Not implemented
    case CEED_EVAL_CURL:
      break; // TODO: Not implemented
      // LCOV_EXCL_STOP
    }
  }
  code << "\n  // -- Element loop --\n";
  code << "  __syncthreads();\n";
  code << "  for (CeedInt elem = blockIdx.x*blockDim.z + threadIdx.z; elem < nelem; elem += gridDim.x*blockDim.z) {\n";
  // Input basis apply if needed
  // Generate the correct eval mode code for each input
  code << "    // -- Input field restrictions and basis actions --\n";
  for (CeedInt i = 0; i < numinputfields; i++) {
    code << "    // ---- Input field "<<i<<" ----\n";
    // Get elemsize, emode, ncomp
    ierr = CeedOperatorFieldGetElemRestriction(opinputfields[i], &Erestrict);
    CeedChkBackend(ierr);
    ierr = CeedElemRestrictionGetElementSize(Erestrict, &elemsize);
    CeedChkBackend(ierr);
    ierr = CeedQFunctionFieldGetEvalMode(qfinputfields[i], &emode);
    CeedChkBackend(ierr);
    ierr = CeedElemRestrictionGetNumComponents(Erestrict, &ncomp);
    CeedChkBackend(ierr);

    // Restriction
    if (emode != CEED_EVAL_WEIGHT &&
        !((emode == CEED_EVAL_NONE) && useCollograd)) {
      code << "    double r_u"<<i<<"[ncomp_in_"<<i<<"*P_in_"<<i<<"];\n";
      
      bool isStrided;
      ierr = CeedElemRestrictionIsStrided(Erestrict, &isStrided); CeedChkBackend(ierr);
      if (!isStrided) {
        ierr = CeedElemRestrictionGetLVectorSize(Erestrict, &lsize);
        CeedChkBackend(ierr);
        code << "    const CeedInt lsize_in_"<<i<<" = "<<lsize<<";\n";
        CeedInt compstride;
        ierr = CeedElemRestrictionGetCompStride(Erestrict, &compstride); CeedChkBackend(ierr);
        code << "    // CompStride: "<<compstride<<"\n";
        ierr = CeedElemRestrictionGetData(Erestrict, &restr_data); CeedChkBackend(ierr);
        data->indices.in[i] = restr_data->d_ind;
        code << "    readDofsOffset"<<dim<<"d<ncomp_in_"<<i<<", "<<compstride<<", P_in_"<<i<<">(data, lsize_in_"<<i<<", elem, indices.in["<<i<<"], d_u"<<i<<", r_u"<<i<<");\n";
      } else {
        bool backendstrides;
        ierr = CeedElemRestrictionHasBackendStrides(Erestrict, &backendstrides);
        CeedChkBackend(ierr);
        CeedInt nelem;
        ierr = CeedElemRestrictionGetNumElements(Erestrict, &nelem);
        CeedChkBackend(ierr);
        CeedInt strides[3] = {1, elemsize*nelem, elemsize};
        if (!backendstrides) {
          ierr = CeedElemRestrictionGetStrides(Erestrict, &strides);
          CeedChkBackend(ierr);
        }
        code << "    // Strides: {"<<strides[0]<<", "<<strides[1]<<", "<<strides[2]<<"}\n";
        code << "    readDofsStrided"<<dim<<"d<ncomp_in_"<<i<<",P_in_"<<i<<","<<strides[0]<<","<<strides[1]<<","<<strides[2]<<">(data, elem, d_u"<<i<<", r_u"<<i<<");\n";
      }
    }

    // Basis action
    code << "    // EvalMode: "<<CeedEvalModes[emode]<<"\n";
    switch (emode) {
    case CEED_EVAL_NONE:
      if (!useCollograd) {
        code << "    double* r_t"<<i<<" = r_u"<<i<<";\n";
      }
      break;
    case CEED_EVAL_INTERP:
      code << "    double r_t"<<i<<"[ncomp_in_"<<i<<"*Q1d];\n";
      code << "    interp"<<dim<<"d<ncomp_in_"<<i<<",P_in_"<<i<<",Q1d>(data, r_u"<<i<<", s_B_in_"<<i<<", r_t"<<i<<");\n";
      break;
    case CEED_EVAL_GRAD:
      if (useCollograd) {
        code << "    double r_t"<<i<<"[ncomp_in_"<<i<<"*Q1d];\n";
        code << "    interp"<<dim<<"d<ncomp_in_"<<i<<",P_in_"<<i<<",Q1d>(data, r_u"<<i<<", s_B_in_"<<i<<", r_t"<<i<<");\n";
      } else {
        code << "    double r_t"<<i<<"[ncomp_in_"<<i<<"*Dim*Q1d];\n";
        code << "    grad"<<dim<<"d<ncomp_in_"<<i<<",P_in_"<<i<<",Q1d>(data, r_u"<<i<<", s_B_in_"<<i<<", s_G_in_"<<i<<", r_t"<<i<<");\n";
      }
      break;
    case CEED_EVAL_WEIGHT:
      code << "    double r_t"<<i<<"[Q1d];\n";
      ierr = CeedOperatorFieldGetBasis(opinputfields[i], &basis); CeedChkBackend(ierr);
      ierr = CeedBasisGetData(basis, &basis_data); CeedChkBackend(ierr);
      data->W = basis_data->d_q_weight_1d;
      code << "    weight"<<dim<<"d<Q1d>(data, W, r_t"<<i<<");\n";
      break; // No action
    case CEED_EVAL_DIV:
      break; // TODO: Not implemented
    case CEED_EVAL_CURL:
      break; // TODO: Not implemented
    }
  }

  // Q function
  code << "\n    // -- Output field setup --\n";
  for (CeedInt i = 0; i < numoutputfields; i++) {
      code << "\n    // ---- Output field "<<i<<" ----\n";
    ierr = CeedQFunctionFieldGetEvalMode(qfoutputfields[i], &emode);
    CeedChkBackend(ierr);
    if (emode==CEED_EVAL_GRAD)
    {
      if (useCollograd) {
        //Accumulator for gradient slices
        code << "    double r_tt"<<i<<"[ncomp_out_"<<i<<"*Q1d];\n";
        code << "    for (CeedInt i = 0; i < ncomp_out_"<<i<<"; ++i) {\n";
        code << "      for (CeedInt j = 0; j < Q1d; ++j) {\n";
        code << "        r_tt"<<i<<"[j + i*Q1d] = 0.0;\n";
        code << "      }\n";
        code << "    }\n";
      } else {
        code << "    double r_tt"<<i<<"[ncomp_out_"<<i<<"*Dim*Q1d];\n";
      }
    }
    if (emode==CEED_EVAL_NONE || emode==CEED_EVAL_INTERP)
    {
      code << "    double r_tt"<<i<<"[ncomp_out_"<<i<<"*Q1d];\n";
    }
  }
  // We treat quadrature points per slice in 3d to save registers
  if (useCollograd) {
    code << "\n    // Note: Collocated Gradient\n";
    code << "#pragma unroll\n";
    code << "    for (CeedInt q=0; q<Q1d; q++) {\n";
    code << "      // -- Input fields --\n";
    for (CeedInt i = 0; i < numinputfields; i++) {
      code << "      // ---- Input field "<<i<<" ----\n";
      // Get elemsize, emode, ncomp
      ierr = CeedQFunctionFieldGetEvalMode(qfinputfields[i], &emode);
      CeedChkBackend(ierr);
      // Basis action
      code << "      // EvalMode: "<<CeedEvalModes[emode]<<"\n";
      switch (emode) {
      case CEED_EVAL_NONE:
        code << "      double r_q"<<i<<"[ncomp_in_"<<i<<"];\n";

        bool isStrided;
        ierr = CeedOperatorFieldGetElemRestriction(opinputfields[i], &Erestrict); CeedChkBackend(ierr);
        ierr = CeedElemRestrictionGetElementSize(Erestrict, &elemsize); CeedChkBackend(ierr);
        ierr = CeedElemRestrictionIsStrided(Erestrict, &isStrided); CeedChkBackend(ierr);
        if (!isStrided) {
          ierr = CeedElemRestrictionGetLVectorSize(Erestrict, &lsize);
          CeedChkBackend(ierr);
          code << "      const CeedInt lsize_in_"<<i<<" = "<<lsize<<";\n";
          CeedInt compstride;
          ierr = CeedElemRestrictionGetCompStride(Erestrict, &compstride); CeedChkBackend(ierr);
          code << "      // CompStride: "<<compstride<<"\n";
          ierr = CeedElemRestrictionGetData(Erestrict, &restr_data); CeedChkBackend(ierr);
          data->indices.in[i] = restr_data->d_ind;
          code << "      readSliceQuadsOffset"<<"3d<ncomp_in_"<<i<<", "<<compstride<<", Q1d>(data, lsize_in_"<<i<<", elem, q, indices.in["<<i<<"], d_u"<<i<<", r_q"<<i<<");\n";
        } else {
          bool backendstrides;
          ierr = CeedElemRestrictionHasBackendStrides(Erestrict, &backendstrides);
          CeedChkBackend(ierr);
          CeedInt nelem;
          ierr = CeedElemRestrictionGetNumElements(Erestrict, &nelem);
          CeedChkBackend(ierr);
          CeedInt strides[3] = {1, elemsize*nelem, elemsize};
          if (!backendstrides) {
            ierr = CeedElemRestrictionGetStrides(Erestrict, &strides);
            CeedChkBackend(ierr);
          }
          code << "      // Strides: {"<<strides[0]<<", "<<strides[1]<<", "<<strides[2]<<"}\n";
          code << "      readSliceQuadsStrided"<<"3d<ncomp_in_"<<i<<",Q1d"","<<strides[0]<<","<<strides[1]<<","<<strides[2]<<">(data, elem, q, d_u"<<i<<", r_q"<<i<<");\n";
        }
        break;
      case CEED_EVAL_INTERP:
        code << "      double r_q"<<i<<"[ncomp_in_"<<i<<"];\n";
        code << "      for (CeedInt j = 0; j < ncomp_in_"<<i<<" ; ++j) {\n";
        code << "        r_q"<<i<<"[j] = r_t"<<i<<"[q + j*Q1d];\n";
        code << "      }\n";
        break;
      case CEED_EVAL_GRAD:
        code << "      double r_q"<<i<<"[ncomp_in_"<<i<<"*Dim];\n";
        code << "      gradCollo3d<ncomp_in_"<<i<<",Q1d>(data, q, r_t"<<i<<", s_G_in_"<<i<<", r_q"<<i<<");\n";
        break;
      case CEED_EVAL_WEIGHT:
        code << "      double r_q"<<i<<"[1];\n";
        code << "      r_q"<<i<<"[0] = r_t"<<i<<"[q];\n";
        break; // No action
      case CEED_EVAL_DIV:
        break; // TODO: Not implemented
      case CEED_EVAL_CURL:
        break; // TODO: Not implemented
      }
    }
    code << "\n      // -- Output fields --\n";
    for (CeedInt i = 0; i < numoutputfields; i++) {
      code << "      // ---- Output field "<<i<<" ----\n";
      ierr = CeedQFunctionFieldGetEvalMode(qfoutputfields[i], &emode);
      CeedChkBackend(ierr);
      // Basis action
      switch (emode) {
      case CEED_EVAL_NONE:
        code << "      double r_qq"<<i<<"[ncomp_out_"<<i<<"];\n";
        break; // No action
      case CEED_EVAL_INTERP:
        code << "      double r_qq"<<i<<"[ncomp_out_"<<i<<"];\n";
        break;
      case CEED_EVAL_GRAD:
        code << "      double r_qq"<<i<<"[ncomp_out_"<<i<<"*Dim];\n";
        break;
      case CEED_EVAL_WEIGHT:
        break; // Should not occur
      case CEED_EVAL_DIV:
        break; // TODO: Not implemented
      case CEED_EVAL_CURL:
        break; // TODO: Not implemented
      }
    }
  } else {
    code << "\n      // Note: No Collocated Gradient\n";
    code << "      // -- Input fields --\n";
    for (CeedInt i = 0; i < numinputfields; i++) {
      code << "      // ---- Input field "<<i<<" ----\n";
      code << "      double* r_q"<<i<<" = r_t"<<i<<";\n";
    }
    code << "      // -- Output fields --\n";
    for (CeedInt i = 0; i < numoutputfields; i++) {
      code << "      // ---- Output field "<<i<<" ----\n";
      code << "      double* r_qq"<<i<<" = r_tt"<<i<<";\n";
    }
  }
  code << "\n      // -- QFunction Inputs and outputs --\n";
  code << "      double* in["<<numinputfields<<"];\n";
  for (CeedInt i = 0; i < numinputfields; i++) {
    code << "      // ---- Input field "<<i<<" ----\n";
    code << "      in["<<i<<"] = r_q"<<i<<";\n";
  }
  code << "      double* out["<<numoutputfields<<"];\n";
  for (CeedInt i = 0; i < numoutputfields; i++) {
    code << "      // ---- Output field "<<i<<" ----\n";
    code << "      out["<<i<<"] = r_qq"<<i<<";\n";
  }
  code << "\n      // -- Apply QFunction --\n";
  code << "      "<<qFunctionName<<"(ctx, ";
  if (dim != 3 || useCollograd) {
    code << "1";
  } else {
    code << "Q1d";
  }
  code << ", in, out);\n";
  if (useCollograd) {
    code << "\n      // Note: Collocated Gradient\n";
    code << "      // -- Output fields --\n";
    for (CeedInt i = 0; i < numoutputfields; i++) {
      code << "      // ---- Output field "<<i<<" ----\n";
      ierr = CeedQFunctionFieldGetEvalMode(qfoutputfields[i], &emode);
      CeedChkBackend(ierr);
      // Basis action
      code << "      // EvalMode: "<<CeedEvalModes[emode]<<"\n";
      switch (emode) {
      case CEED_EVAL_NONE:
        code << "      for (CeedInt j = 0; j < ncomp_out_"<<i<<" ; ++j) {\n";
        code << "        r_tt"<<i<<"[q + j*Q1d] = r_qq"<<i<<"[j];\n";
        code << "      }\n";
        break; // No action
      case CEED_EVAL_INTERP:
        code << "      for (CeedInt j = 0; j < ncomp_out_"<<i<<" ; ++j) {\n";
        code << "        r_tt"<<i<<"[q + j*Q1d] = r_qq"<<i<<"[j];\n";
        code << "      }\n";
        break;
      case CEED_EVAL_GRAD:
        code << "      gradColloTranspose3d<ncomp_out_"<<i<<",Q1d>(data, q, r_qq"<<i<<", s_G_out_"<<i<<", r_tt"<<i<<");\n";
        break;
      case CEED_EVAL_WEIGHT:
        break; // Should not occur
      case CEED_EVAL_DIV:
        break; // TODO: Not implemented
      case CEED_EVAL_CURL:
        break; // TODO: Not implemented
      }
    }
    code << "    }\n";
  }

  // Output basis apply if needed
  // Generate the correct eval mode code for each output
  code << "\n    // -- Output field basis action and restrictions --\n";
  for (CeedInt i = 0; i < numoutputfields; i++) {
    code << "    // ---- Output field "<<i<<" ----\n";
    // Get elemsize, emode, ncomp
    ierr = CeedOperatorFieldGetElemRestriction(opoutputfields[i], &Erestrict);
    CeedChkBackend(ierr);
    ierr = CeedElemRestrictionGetElementSize(Erestrict, &elemsize);
    CeedChkBackend(ierr);
    ierr = CeedQFunctionFieldGetEvalMode(qfoutputfields[i], &emode);
    CeedChkBackend(ierr);
    ierr = CeedElemRestrictionGetNumComponents(Erestrict, &ncomp);
    CeedChkBackend(ierr);
    // Basis action
    code << "    // EvalMode: "<<CeedEvalModes[emode]<<"\n";
    switch (emode) {
    case CEED_EVAL_NONE:
      code << "    double* r_v"<<i<<" = r_tt"<<i<<";\n";
      break; // No action
    case CEED_EVAL_INTERP:
      code << "    double r_v"<<i<<"[ncomp_out_"<<i<<"*P_out_"<<i<<"];\n";
      code << "    interpTranspose"<<dim<<"d<ncomp_out_"<<i<<",P_out_"<<i<<",Q1d>(data, r_tt"<<i<<", s_B_out_"<<i<<", r_v"<<i<<");\n";
      break;
    case CEED_EVAL_GRAD:
      code << "    double r_v"<<i<<"[ncomp_out_"<<i<<"*P_out_"<<i<<"];\n";
      if (useCollograd) {
        code << "    interpTranspose"<<dim<<"d<ncomp_out_"<<i<<",P_out_"<<i<<",Q1d>(data, r_tt"<<i<<", s_B_out_"<<i<<", r_v"<<i<<");\n";
      } else {
        code << "    gradTranspose"<<dim<<"d<ncomp_out_"<<i<<",P_out_"<<i<<",Q1d>(data, r_tt"<<i<<", s_B_out_"<<i<<", s_G_out_"<<i<<", r_v"<<i<<");\n";
      }
      break;
    // LCOV_EXCL_START
    case CEED_EVAL_WEIGHT: {
      Ceed ceed;
      ierr = CeedOperatorGetCeed(op, &ceed); CeedChkBackend(ierr);
      return CeedError(ceed, CEED_ERROR_BACKEND,
                       "CEED_EVAL_WEIGHT cannot be an output evaluation mode");
      break; // Should not occur
    }
    case CEED_EVAL_DIV:
      break; // TODO: Not implemented
    case CEED_EVAL_CURL:
      break; // TODO: Not implemented
      // LCOV_EXCL_STOP
    }
    // Restriction
      bool isStrided;
      ierr = CeedElemRestrictionIsStrided(Erestrict, &isStrided); CeedChkBackend(ierr);
    if (!isStrided) {
      ierr = CeedElemRestrictionGetLVectorSize(Erestrict, &lsize);
      CeedChkBackend(ierr);
      code << "    const CeedInt lsize_out_"<<i<<" = "<<lsize<<";\n";
      CeedInt compstride;
      ierr = CeedElemRestrictionGetCompStride(Erestrict, &compstride); CeedChkBackend(ierr);
      code << "    // CompStride: "<<compstride<<"\n";
      ierr = CeedElemRestrictionGetData(Erestrict, &restr_data); CeedChkBackend(ierr);
      data->indices.out[i] = restr_data->d_ind;
      code << "    writeDofsOffset"<<dim<<"d<ncomp_out_"<<i<<", "<<compstride<<", P_out_"<<i<<">(data, lsize_out_"<<i<<", elem, indices.out["<<i<<"], r_v"<<i<<", d_v"<<i<<");\n";
    } else {
      bool backendstrides;
      ierr = CeedElemRestrictionHasBackendStrides(Erestrict, &backendstrides);
      CeedChkBackend(ierr);
      CeedInt nelem;
      ierr = CeedElemRestrictionGetNumElements(Erestrict, &nelem);
      CeedChkBackend(ierr);
      CeedInt strides[3] = {1, elemsize*nelem, elemsize};
      if (!backendstrides) {
        ierr = CeedElemRestrictionGetStrides(Erestrict, &strides);
        CeedChkBackend(ierr);
      }
      code << "    // Strides: {"<<strides[0]<<", "<<strides[1]<<", "<<strides[2]<<"}\n";
      code << "    writeDofsStrided"<<dim<<"d<ncomp_out_"<<i<<",P_out_"<<i<<","<<strides[0]<<","<<strides[1]<<","<<strides[2]<<">(data, elem, r_v"<<i<<", d_v"<<i<<");\n";
    }
  }

  code << "  }\n";
  code << "}\n";
  code << "// -----------------------------------------------------------------------------\n\n";

  // View kernel for debugging
  CeedDebug256(ceed, 2, "Generated Operator Kernels:\n");
  CeedDebug(ceed, code.str().c_str());

  ierr = CeedCompileCuda(ceed, code.str().c_str(), &data->module, 1,
                         "T1d", CeedIntMax(Q1d, data->maxP1d));
  CeedChkBackend(ierr);
  ierr = CeedGetKernelCuda(ceed, data->module, oper.c_str(), &data->op);
  CeedChkBackend(ierr);

  ierr = CeedOperatorSetSetupDone(op); CeedChkBackend(ierr);
  return CEED_ERROR_SUCCESS;
}
//------------------------------------------------------------------------------<|MERGE_RESOLUTION|>--- conflicted
+++ resolved
@@ -966,40 +966,22 @@
       break;
     case CEED_EVAL_INTERP:
       ierr = CeedBasisGetData(basis, &basis_data); CeedChkBackend(ierr);
-<<<<<<< HEAD
-      data->B.in[i] = basis_data->d_interp1d;
+      data->B.in[i] = basis_data->d_interp_1d;
       code << "  __shared__ double s_B_in_"<<i<<"["<<P1d*Q1d<<"];\n";
-=======
-      data->B.in[i] = basis_data->d_interp_1d;
-      code << "  __shared__ CeedScalar s_B_in_"<<i<<"["<<P1d*Q1d<<"];\n";
->>>>>>> 60801d19
       code << "  loadMatrix<P_in_"<<i<<",Q1d>(data, B.in["<<i<<"], s_B_in_"<<i<<");\n";
       break;
     case CEED_EVAL_GRAD:
       ierr = CeedBasisGetData(basis, &basis_data); CeedChkBackend(ierr);
-<<<<<<< HEAD
-      data->B.in[i] = basis_data->d_interp1d;
+      data->B.in[i] = basis_data->d_interp_1d;
       code << "  __shared__ double s_B_in_"<<i<<"["<<P1d*Q1d<<"];\n";
       code << "  loadMatrix<P_in_"<<i<<",Q1d>(data, B.in["<<i<<"], s_B_in_"<<i<<");\n";
       if (useCollograd) {
-        data->G.in[i] = basis_data->d_collograd1d;
+        data->G.in[i] = basis_data->d_collo_grad_1d;
         code << "  __shared__ double s_G_in_"<<i<<"["<<Q1d*Q1d<<"];\n";
         code << "  loadMatrix<Q1d,Q1d>(data, G.in["<<i<<"], s_G_in_"<<i<<");\n";
       } else {
-        data->G.in[i] = basis_data->d_grad1d;
+        data->G.in[i] = basis_data->d_grad_1d;
         code << "  __shared__ double s_G_in_"<<i<<"["<<P1d*Q1d<<"];\n";
-=======
-      data->B.in[i] = basis_data->d_interp_1d;
-      code << "  __shared__ CeedScalar s_B_in_"<<i<<"["<<P1d*Q1d<<"];\n";
-      code << "  loadMatrix<P_in_"<<i<<",Q1d>(data, B.in["<<i<<"], s_B_in_"<<i<<");\n";
-      if (useCollograd) {
-        data->G.in[i] = basis_data->d_collo_grad_1d;
-        code << "  __shared__ CeedScalar s_G_in_"<<i<<"["<<Q1d*Q1d<<"];\n";
-        code << "  loadMatrix<Q1d,Q1d>(data, G.in["<<i<<"], s_G_in_"<<i<<");\n";
-      } else {
-        data->G.in[i] = basis_data->d_grad_1d;
-        code << "  __shared__ CeedScalar s_G_in_"<<i<<"["<<P1d*Q1d<<"];\n";
->>>>>>> 60801d19
         code << "  loadMatrix<P_in_"<<i<<",Q1d>(data, G.in["<<i<<"], s_G_in_"<<i<<");\n";
       }
       break;
@@ -1042,40 +1024,22 @@
       break; // No action
     case CEED_EVAL_INTERP:
       ierr = CeedBasisGetData(basis, &basis_data); CeedChkBackend(ierr);
-<<<<<<< HEAD
-      data->B.out[i] = basis_data->d_interp1d;
+      data->B.out[i] = basis_data->d_interp_1d;
       code << "  __shared__ double s_B_out_"<<i<<"["<<P1d*Q1d<<"];\n";
-=======
-      data->B.out[i] = basis_data->d_interp_1d;
-      code << "  __shared__ CeedScalar s_B_out_"<<i<<"["<<P1d*Q1d<<"];\n";
->>>>>>> 60801d19
       code << "  loadMatrix<P_out_"<<i<<",Q1d>(data, B.out["<<i<<"], s_B_out_"<<i<<");\n";
       break;
     case CEED_EVAL_GRAD:
       ierr = CeedBasisGetData(basis, &basis_data); CeedChkBackend(ierr);
-<<<<<<< HEAD
-      data->B.out[i] = basis_data->d_interp1d;
+      data->B.out[i] = basis_data->d_interp_1d;
       code << "  __shared__ double s_B_out_"<<i<<"["<<P1d*Q1d<<"];\n";
       code << "  loadMatrix<P_out_"<<i<<",Q1d>(data, B.out["<<i<<"], s_B_out_"<<i<<");\n";
       if (useCollograd) {
-        data->G.out[i] = basis_data->d_collograd1d;
+        data->G.out[i] = basis_data->d_collo_grad_1d;
         code << "  __shared__ double s_G_out_"<<i<<"["<<Q1d*Q1d<<"];\n";
         code << "  loadMatrix<Q1d,Q1d>(data, G.out["<<i<<"], s_G_out_"<<i<<");\n";
       } else {
-        data->G.out[i] = basis_data->d_grad1d;
+        data->G.out[i] = basis_data->d_grad_1d;
         code << "  __shared__ double s_G_out_"<<i<<"["<<P1d*Q1d<<"];\n";
-=======
-      data->B.out[i] = basis_data->d_interp_1d;
-      code << "  __shared__ CeedScalar s_B_out_"<<i<<"["<<P1d*Q1d<<"];\n";
-      code << "  loadMatrix<P_out_"<<i<<",Q1d>(data, B.out["<<i<<"], s_B_out_"<<i<<");\n";
-      if (useCollograd) {
-        data->G.out[i] = basis_data->d_collo_grad_1d;
-        code << "  __shared__ CeedScalar s_G_out_"<<i<<"["<<Q1d*Q1d<<"];\n";
-        code << "  loadMatrix<Q1d,Q1d>(data, G.out["<<i<<"], s_G_out_"<<i<<");\n";
-      } else {
-        data->G.out[i] = basis_data->d_grad_1d;
-        code << "  __shared__ CeedScalar s_G_out_"<<i<<"["<<P1d*Q1d<<"];\n";
->>>>>>> 60801d19
         code << "  loadMatrix<P_out_"<<i<<",Q1d>(data, G.out["<<i<<"], s_G_out_"<<i<<");\n";
       }
       break;
