--- conflicted
+++ resolved
@@ -69,26 +69,13 @@
 // pack a single block of 7 elements (2*49=343 useful threads) into the 354
 // slots. The latter has the least "waste", but __syncthreads()
 // over-synchronizes and it might not pay off relative to smaller blocks.
-<<<<<<< HEAD
-static int BlockGridCalculate(CeedInt nelem, int blocks_per_sm, int max_threads_per_block, int max_threads_z, int warp_size, int block[3],
+static int BlockGridCalculate(CeedInt num_elem, int blocks_per_sm, int max_threads_per_block, int max_threads_z, int warp_size, int block[3],
                               int *grid) {
   const int threads_per_sm   = blocks_per_sm * max_threads_per_block;
   const int threads_per_elem = block[0] * block[1];
   int       elems_per_block  = 1;
   int       waste            = Waste(threads_per_sm, warp_size, threads_per_elem, 1);
-  for (int i = 2; i <= CeedIntMin(max_threads_per_block / threads_per_elem, nelem); i++) {
-=======
-static int BlockGridCalculate(CeedInt num_elem, int blocks_per_sm,
-                              int max_threads_per_block, int max_threads_z,
-                              int warp_size, int block[3], int *grid) {
-  const int threads_per_sm = blocks_per_sm * max_threads_per_block;
-  const int threads_per_elem = block[0] * block[1];
-  int elems_per_block = 1;
-  int waste = Waste(threads_per_sm, warp_size, threads_per_elem, 1);
-  for (int i = 2;
-       i <= CeedIntMin(max_threads_per_block / threads_per_elem, num_elem);
-       i++) {
->>>>>>> 9e201c85
+  for (int i = 2; i <= CeedIntMin(max_threads_per_block / threads_per_elem, num_elem); i++) {
     int i_waste = Waste(threads_per_sm, warp_size, threads_per_elem, i);
     // We want to minimize waste, but smaller kernels have lower latency and
     // less __syncthreads() overhead so when a larger block size has the same
@@ -102,11 +89,7 @@
   // an elems_per_block greater than allowable for the device, so we must check
   // before setting the z-dimension size of the block.
   block[2] = CeedIntMin(elems_per_block, max_threads_z);
-<<<<<<< HEAD
-  *grid    = (nelem + elems_per_block - 1) / elems_per_block;
-=======
-  *grid = (num_elem + elems_per_block - 1) / elems_per_block;
->>>>>>> 9e201c85
+  *grid    = (num_elem + elems_per_block - 1) / elems_per_block;
   return CEED_ERROR_SUCCESS;
 }
 
@@ -117,13 +100,7 @@
 //------------------------------------------------------------------------------
 // Apply and add to output
 //------------------------------------------------------------------------------
-<<<<<<< HEAD
-static int CeedOperatorApplyAdd_Cuda_gen(CeedOperator op, CeedVector invec, CeedVector outvec, CeedRequest *request) {
-=======
-static int CeedOperatorApplyAdd_Cuda_gen(CeedOperator op, CeedVector input_vec,
-    CeedVector output_vec, CeedRequest *request) {
-  int ierr;
->>>>>>> 9e201c85
+static int CeedOperatorApplyAdd_Cuda_gen(CeedOperator op, CeedVector input_vec, CeedVector output_vec, CeedRequest *request) {
   Ceed ceed;
   CeedCallBackend(CeedOperatorGetCeed(op, &ceed));
   Ceed_Cuda *cuda_data;
@@ -132,89 +109,102 @@
   CeedCallBackend(CeedOperatorGetData(op, &data));
   CeedQFunction           qf;
   CeedQFunction_Cuda_gen *qf_data;
-<<<<<<< HEAD
   CeedCallBackend(CeedOperatorGetQFunction(op, &qf));
   CeedCallBackend(CeedQFunctionGetData(qf, &qf_data));
-  CeedInt nelem, numinputfields, numoutputfields;
-  CeedCallBackend(CeedOperatorGetNumElements(op, &nelem));
-  CeedOperatorField *opinputfields, *opoutputfields;
-  CeedCallBackend(CeedOperatorGetFields(op, &numinputfields, &opinputfields, &numoutputfields, &opoutputfields));
-  CeedQFunctionField *qfinputfields, *qfoutputfields;
-  CeedCallBackend(CeedQFunctionGetFields(qf, NULL, &qfinputfields, NULL, &qfoutputfields));
-  CeedEvalMode emode;
-  CeedVector   vec, outvecs[CEED_FIELD_MAX] = {};
-=======
-  ierr = CeedOperatorGetQFunction(op, &qf); CeedChkBackend(ierr);
-  ierr = CeedQFunctionGetData(qf, &qf_data); CeedChkBackend(ierr);
   CeedInt num_elem, num_input_fields, num_output_fields;
-  ierr = CeedOperatorGetNumElements(op, &num_elem); CeedChkBackend(ierr);
+  CeedCallBackend(CeedOperatorGetNumElements(op, &num_elem));
   CeedOperatorField *op_input_fields, *op_output_fields;
-  ierr = CeedOperatorGetFields(op, &num_input_fields, &op_input_fields,
-                               &num_output_fields, &op_output_fields);
-  CeedChkBackend(ierr);
+  CeedCallBackend(CeedOperatorGetFields(op, &num_input_fields, &op_input_fields, &num_output_fields, &op_output_fields));
   CeedQFunctionField *qf_input_fields, *qf_output_fields;
-  ierr = CeedQFunctionGetFields(qf, NULL, &qf_input_fields, NULL,
-                                &qf_output_fields);
-  CeedChkBackend(ierr);
+  CeedCallBackend(CeedQFunctionGetFields(qf, NULL, &qf_input_fields, NULL, &qf_output_fields));
   CeedEvalMode eval_mode;
-  CeedVector vec, output_vecs[CEED_FIELD_MAX] = {};
->>>>>>> 9e201c85
+  CeedVector   vec, output_vecs[CEED_FIELD_MAX] = {};
 
   // Creation of the operator
   CeedCallBackend(CeedCudaGenOperatorBuild(op));
 
   // Input vectors
-<<<<<<< HEAD
-  for (CeedInt i = 0; i < numinputfields; i++) {
-    CeedCallBackend(CeedQFunctionFieldGetEvalMode(qfinputfields[i], &emode));
-    if (emode == CEED_EVAL_WEIGHT) {  // Skip
-      data->fields.in[i] = NULL;
+  for (CeedInt i = 0; i < num_input_fields; i++) {
+    CeedCallBackend(CeedQFunctionFieldGetEvalMode(qf_input_fields[i], &eval_mode));
+    if (eval_mode == CEED_EVAL_WEIGHT) {  // Skip
+      data->fields.inputs[i] = NULL;
     } else {
       // Get input vector
-      CeedCallBackend(CeedOperatorFieldGetVector(opinputfields[i], &vec));
-      if (vec == CEED_VECTOR_ACTIVE) vec = invec;
-      CeedCallBackend(CeedVectorGetArrayRead(vec, CEED_MEM_DEVICE, &data->fields.in[i]));
-=======
-  for (CeedInt i = 0; i < num_input_fields; i++) {
-    ierr = CeedQFunctionFieldGetEvalMode(qf_input_fields[i], &eval_mode);
-    CeedChkBackend(ierr);
-    if (eval_mode == CEED_EVAL_WEIGHT) { // Skip
-      data->fields.inputs[i] = NULL;
-    } else {
-      // Get input vector
-      ierr = CeedOperatorFieldGetVector(op_input_fields[i], &vec);
-      CeedChkBackend(ierr);
+      CeedCallBackend(CeedOperatorFieldGetVector(op_input_fields[i], &vec));
       if (vec == CEED_VECTOR_ACTIVE) vec = input_vec;
-      ierr = CeedVectorGetArrayRead(vec, CEED_MEM_DEVICE, &data->fields.inputs[i]);
-      CeedChkBackend(ierr);
->>>>>>> 9e201c85
+      CeedCallBackend(CeedVectorGetArrayRead(vec, CEED_MEM_DEVICE, &data->fields.inputs[i]));
     }
   }
 
   // Output vectors
-<<<<<<< HEAD
-  for (CeedInt i = 0; i < numoutputfields; i++) {
-    CeedCallBackend(CeedQFunctionFieldGetEvalMode(qfoutputfields[i], &emode));
-    if (emode == CEED_EVAL_WEIGHT) {  // Skip
-      data->fields.out[i] = NULL;
+
+  for (CeedInt i = 0; i < num_output_fields; i++) {
+    CeedCallBackend(CeedQFunctionFieldGetEvalMode(qf_output_fields[i], &eval_mode));
+    if (eval_mode == CEED_EVAL_WEIGHT) {  // Skip
+      data->fields.outputs[i] = NULL;
     } else {
       // Get output vector
-      CeedCallBackend(CeedOperatorFieldGetVector(opoutputfields[i], &vec));
-      if (vec == CEED_VECTOR_ACTIVE) vec = outvec;
-      outvecs[i]    = vec;
-=======
-  for (CeedInt i = 0; i < num_output_fields; i++) {
-    ierr = CeedQFunctionFieldGetEvalMode(qf_output_fields[i], &eval_mode);
-    CeedChkBackend(ierr);
-    if (eval_mode == CEED_EVAL_WEIGHT) { // Skip
-      data->fields.outputs[i] = NULL;
-    } else {
-      // Get output vector
-      ierr = CeedOperatorFieldGetVector(op_output_fields[i], &vec);
-      CeedChkBackend(ierr);
+      CeedCallBackend(CeedOperatorFieldGetVector(op_output_fields[i], &vec));
       if (vec == CEED_VECTOR_ACTIVE) vec = output_vec;
       output_vecs[i] = vec;
->>>>>>> 9e201c85
+      // Check for multiple output modes
+      CeedInt index  = -1;
+      for (CeedInt j = 0; j < i; j++) {
+        if (vec == output_vecs[j]) {
+          index = j;
+          break;
+        }
+      }
+      if (index == -1) {
+        CeedCallBackend(CeedVectorGetArray(vec, CEED_MEM_DEVICE, &data->fields.outputs[i]));
+      } else {
+        data->fields.outputs[i] = data->fields.outputs[index];
+      }
+    }
+  }
+
+  // Get context data
+  CeedCallBackend(CeedQFunctionGetInnerContextData(qf, CEED_MEM_DEVICE, &qf_data->d_c));
+
+  // Apply operator
+
+  void         *opargs[]  = {(void *)&num_elem, &qf_data->d_c, &data->indices, &data->fields, &data->B, &data->G, &data->W};
+  const CeedInt dim       = data->dim;
+  const CeedInt Q_1d      = data->Q_1d;
+  const CeedInt P_1d      = data->max_P_1d;
+  const CeedInt thread_1d = CeedIntMax(Q_1d, P_1d);
+  int           max_threads_per_block, min_grid_size;
+  CeedCallCuda(ceed, cuOccupancyMaxPotentialBlockSize(&min_grid_size, &max_threads_per_block, data->op, dynamicSMemSize, 0, 0x10000));
+  int block[3] =
+      {
+          thread_1d,
+          dim < 2 ? 1 : thread_1d,
+          -1,
+      },
+      grid;
+  CeedChkBackend(BlockGridCalculate(num_elem, min_grid_size / cuda_data->device_prop.multiProcessorCount, max_threads_per_block,
+                                    cuda_data->device_prop.maxThreadsDim[2], cuda_data->device_prop.warpSize, block, &grid));
+  CeedInt shared_mem = block[0] * block[1] * block[2] * sizeof(CeedScalar);
+  CeedCallBackend(CeedRunKernelDimSharedCuda(ceed, data->op, grid, block[0], block[1], block[2], shared_mem, opargs));
+
+  // Restore input arrays
+  for (CeedInt i = 0; i < num_input_fields; i++) {
+    CeedCallBackend(CeedQFunctionFieldGetEvalMode(qf_input_fields[i], &eval_mode));
+    if (eval_mode == CEED_EVAL_WEIGHT) {  // Skip
+    } else {
+      CeedCallBackend(CeedOperatorFieldGetVector(op_input_fields[i], &vec));
+      if (vec == CEED_VECTOR_ACTIVE) vec = input_vec;
+      CeedCallBackend(CeedVectorRestoreArrayRead(vec, &data->fields.inputs[i]));
+    }
+  }
+
+  // Restore output arrays
+  for (CeedInt i = 0; i < num_output_fields; i++) {
+    CeedCallBackend(CeedQFunctionFieldGetEvalMode(qf_output_fields[i], &eval_mode));
+    if (eval_mode == CEED_EVAL_WEIGHT) {  // Skip
+    } else {
+      CeedCallBackend(CeedOperatorFieldGetVector(op_output_fields[i], &vec));
+      if (vec == CEED_VECTOR_ACTIVE) vec = output_vec;
       // Check for multiple output modes
       CeedInt index = -1;
       for (CeedInt j = 0; j < i; j++) {
@@ -224,117 +214,7 @@
         }
       }
       if (index == -1) {
-<<<<<<< HEAD
-        CeedCallBackend(CeedVectorGetArray(vec, CEED_MEM_DEVICE, &data->fields.out[i]));
-=======
-        ierr = CeedVectorGetArray(vec, CEED_MEM_DEVICE, &data->fields.outputs[i]);
-        CeedChkBackend(ierr);
->>>>>>> 9e201c85
-      } else {
-        data->fields.outputs[i] = data->fields.outputs[index];
-      }
-    }
-  }
-
-  // Get context data
-  CeedCallBackend(CeedQFunctionGetInnerContextData(qf, CEED_MEM_DEVICE, &qf_data->d_c));
-
-  // Apply operator
-<<<<<<< HEAD
-  void         *opargs[] = {(void *)&nelem, &qf_data->d_c, &data->indices, &data->fields, &data->B, &data->G, &data->W};
-  const CeedInt dim      = data->dim;
-  const CeedInt Q1d      = data->Q1d;
-  const CeedInt P1d      = data->maxP1d;
-  const CeedInt thread1d = CeedIntMax(Q1d, P1d);
-  int           max_threads_per_block, min_grid_size;
-  CeedChk_Cu(ceed, cuOccupancyMaxPotentialBlockSize(&min_grid_size, &max_threads_per_block, data->op, dynamicSMemSize, 0, 0x10000));
-  int block[3] =
-      {
-          thread1d,
-          dim < 2 ? 1 : thread1d,
-          -1,
-      },
-      grid;
-  CeedChkBackend(BlockGridCalculate(nelem, min_grid_size / cuda_data->device_prop.multiProcessorCount, max_threads_per_block,
-                                    cuda_data->device_prop.maxThreadsDim[2], cuda_data->device_prop.warpSize, block, &grid));
-=======
-  void *opargs[] = {(void *) &num_elem, &qf_data->d_c, &data->indices,
-                    &data->fields, &data->B, &data->G, &data->W
-                   };
-  const CeedInt dim = data->dim;
-  const CeedInt Q_1d = data->Q_1d;
-  const CeedInt P_1d = data->max_P_1d;
-  const CeedInt thread_1d = CeedIntMax(Q_1d, P_1d);
-  int max_threads_per_block, min_grid_size;
-  CeedChk_Cu(ceed, cuOccupancyMaxPotentialBlockSize(&min_grid_size,
-             &max_threads_per_block, data->op, dynamicSMemSize, 0, 0x10000));
-  int block[3] = {thread_1d, dim < 2 ? 1 : thread_1d, -1,}, grid;
-  CeedChkBackend(BlockGridCalculate(num_elem,
-                                    min_grid_size/ cuda_data->device_prop.multiProcessorCount,
-                                    max_threads_per_block,
-                                    cuda_data->device_prop.maxThreadsDim[2],
-                                    cuda_data->device_prop.warpSize, block, &grid));
->>>>>>> 9e201c85
-  CeedInt shared_mem = block[0] * block[1] * block[2] * sizeof(CeedScalar);
-  CeedCallBackend(CeedRunKernelDimSharedCuda(ceed, data->op, grid, block[0], block[1], block[2], shared_mem, opargs));
-
-  // Restore input arrays
-<<<<<<< HEAD
-  for (CeedInt i = 0; i < numinputfields; i++) {
-    CeedCallBackend(CeedQFunctionFieldGetEvalMode(qfinputfields[i], &emode));
-    if (emode == CEED_EVAL_WEIGHT) {  // Skip
-    } else {
-      CeedCallBackend(CeedOperatorFieldGetVector(opinputfields[i], &vec));
-      if (vec == CEED_VECTOR_ACTIVE) vec = invec;
-      CeedCallBackend(CeedVectorRestoreArrayRead(vec, &data->fields.in[i]));
-=======
-  for (CeedInt i = 0; i < num_input_fields; i++) {
-    ierr = CeedQFunctionFieldGetEvalMode(qf_input_fields[i], &eval_mode);
-    CeedChkBackend(ierr);
-    if (eval_mode == CEED_EVAL_WEIGHT) { // Skip
-    } else {
-      ierr = CeedOperatorFieldGetVector(op_input_fields[i], &vec);
-      CeedChkBackend(ierr);
-      if (vec == CEED_VECTOR_ACTIVE) vec = input_vec;
-      ierr = CeedVectorRestoreArrayRead(vec, &data->fields.inputs[i]);
-      CeedChkBackend(ierr);
->>>>>>> 9e201c85
-    }
-  }
-
-  // Restore output arrays
-<<<<<<< HEAD
-  for (CeedInt i = 0; i < numoutputfields; i++) {
-    CeedCallBackend(CeedQFunctionFieldGetEvalMode(qfoutputfields[i], &emode));
-    if (emode == CEED_EVAL_WEIGHT) {  // Skip
-    } else {
-      CeedCallBackend(CeedOperatorFieldGetVector(opoutputfields[i], &vec));
-      if (vec == CEED_VECTOR_ACTIVE) vec = outvec;
-=======
-  for (CeedInt i = 0; i < num_output_fields; i++) {
-    ierr = CeedQFunctionFieldGetEvalMode(qf_output_fields[i], &eval_mode);
-    CeedChkBackend(ierr);
-    if (eval_mode == CEED_EVAL_WEIGHT) { // Skip
-    } else {
-      ierr = CeedOperatorFieldGetVector(op_output_fields[i], &vec);
-      CeedChkBackend(ierr);
-      if (vec == CEED_VECTOR_ACTIVE) vec = output_vec;
->>>>>>> 9e201c85
-      // Check for multiple output modes
-      CeedInt index = -1;
-      for (CeedInt j = 0; j < i; j++) {
-        if (vec == output_vecs[j]) {
-          index = j;
-          break;
-        }
-      }
-      if (index == -1) {
-<<<<<<< HEAD
-        CeedCallBackend(CeedVectorRestoreArray(vec, &data->fields.out[i]));
-=======
-        ierr = CeedVectorRestoreArray(vec, &data->fields.outputs[i]);
-        CeedChkBackend(ierr);
->>>>>>> 9e201c85
+        CeedCallBackend(CeedVectorRestoreArray(vec, &data->fields.outputs[i]));
       }
     }
   }
