// Copyright (c) 2017-2018, Lawrence Livermore National Security, LLC.
// Produced at the Lawrence Livermore National Laboratory. LLNL-CODE-734707.
// All Rights reserved. See files LICENSE and NOTICE for details.
//
// This file is part of CEED, a collection of benchmarks, miniapps, software
// libraries and APIs for efficient high-order finite element and spectral
// element discretizations for exascale applications. For more information and
// source code availability see http://github.com/ceed.
//
// The CEED research is supported by the Exascale Computing Project 17-SC-20-SC,
// a collaborative effort of two U.S. Department of Energy organizations (Office
// of Science and the National Nuclear Security Administration) responsible for
// the planning and preparation of a capable exascale ecosystem, including
// software, applications, hardware, advanced system engineering and early
// testbed platforms, in support of the nation's exascale computing imperative.

#include <ceed/ceed.h>
#include <ceed/backend.h>
#include <cuda_runtime.h>
#include <stdio.h>
#include <string.h>
#include "ceed-cuda-gen.h"

//------------------------------------------------------------------------------
// Apply QFunction
//------------------------------------------------------------------------------
static int CeedQFunctionApply_Cuda_gen(CeedQFunction qf, CeedInt Q,
                                       CeedVector *U, CeedVector *V) {
  int ierr;
  Ceed ceed;
  ierr = CeedQFunctionGetCeed(qf, &ceed); CeedChkBackend(ierr);
  return CeedError(ceed, CEED_ERROR_BACKEND,
                   "Backend does not implement QFunctionApply");
}

//------------------------------------------------------------------------------
// Destroy QFunction
//------------------------------------------------------------------------------
static int CeedQFunctionDestroy_Cuda_gen(CeedQFunction qf) {
  int ierr;
  CeedQFunction_Cuda_gen *data;
  ierr = CeedQFunctionGetData(qf, &data); CeedChkBackend(ierr);
  Ceed ceed;
  ierr = CeedQFunctionGetCeed(qf, &ceed); CeedChkBackend(ierr);
  ierr = cudaFree(data->d_c); CeedChk_Cu(ceed, ierr);
  ierr = CeedFree(&data->qFunctionSource); CeedChkBackend(ierr);
  ierr = CeedFree(&data); CeedChkBackend(ierr);
  return CEED_ERROR_SUCCESS;
}

//------------------------------------------------------------------------------
<<<<<<< HEAD
// Load QFunction
//------------------------------------------------------------------------------
static int loadCudaFunction(CeedQFunction qf, char *c_src_file) {
  int ierr;
  Ceed ceed;
  CeedQFunctionGetCeed(qf, &ceed);
  CeedQFunction_Cuda_gen *data;
  ierr = CeedQFunctionGetData(qf, &data); CeedChkBackend(ierr);

  // Find source file
  char *cuda_file;
  ierr = CeedCalloc(CUDA_MAX_PATH, &cuda_file); CeedChkBackend(ierr);
  memcpy(cuda_file, c_src_file, strlen(c_src_file));
  const char *last_dot = strrchr(cuda_file, '.');
  if (!last_dot)
    return CeedError(ceed, CEED_ERROR_BACKEND, "Cannot find file's extension!");
  const size_t cuda_path_len = last_dot - cuda_file;
  strncpy(&cuda_file[cuda_path_len], ".h", 3);

  // Open source file
  FILE *fp;
  long lSize;
  char *buffer;
  fp = fopen (cuda_file, "rb");
  if (!fp)
    // LCOV_EXCL_START
    return CeedError(ceed, CEED_ERROR_BACKEND,
                     "Couldn't open the Cuda file for the QFunction.");
  // LCOV_EXCL_STOP

  // Compute size of source file
  fseek(fp, 0L, SEEK_END);
  lSize = ftell(fp);
  rewind(fp);

  // Allocate memory for entire content
  ierr = CeedCalloc(lSize+1, &buffer); CeedChkBackend(ierr);

  // Copy the file into the buffer
  if (1 != fread(buffer, lSize, 1, fp)) {
    // LCOV_EXCL_START
    fclose(fp);
    ierr = CeedFree(&buffer); CeedChkBackend(ierr);
    return CeedError(ceed, CEED_ERROR_BACKEND,
                     "Couldn't read the Cuda file for the QFunction.");
    // LCOV_EXCL_STOP
  }

  // Append typedef and save source string
  // FIXME: the magic number 16 should be defined somewhere...
  char *fields_string =
    "typedef struct { const double* inputs[16]; double* outputs[16]; } Fields_Cuda_gen;";
  ierr = CeedMalloc(1 + strlen(fields_string) + strlen(buffer),
                    &data->qFunctionSource); CeedChkBackend(ierr);
  memcpy(data->qFunctionSource, fields_string, strlen(fields_string));
  memcpy(data->qFunctionSource + strlen(fields_string), buffer,
         strlen(buffer) + 1);

  // Cleanup
  ierr = CeedFree(&buffer); CeedChkBackend(ierr);
  fclose(fp);
  ierr = CeedFree(&cuda_file); CeedChkBackend(ierr);
  return CEED_ERROR_SUCCESS;
}

//------------------------------------------------------------------------------
=======
>>>>>>> 60801d19
// Create QFunction
//------------------------------------------------------------------------------
int CeedQFunctionCreate_Cuda_gen(CeedQFunction qf) {
  int ierr;
  Ceed ceed;
  CeedQFunctionGetCeed(qf, &ceed);
  CeedQFunction_Cuda_gen *data;
  ierr = CeedCalloc(1, &data); CeedChkBackend(ierr);
  ierr = CeedQFunctionSetData(qf, data); CeedChkBackend(ierr);

  // Read QFunction source
  ierr = CeedQFunctionGetKernelName(qf, &data->qFunctionName);
  CeedChkBackend(ierr);
  CeedDebug256(ceed, 2, "----- Loading QFunction User Source -----\n");
  ierr = CeedQFunctionLoadSourceToBuffer(qf, &data->qFunctionSource);
  CeedChkBackend(ierr);
  CeedDebug256(ceed, 2, "----- Loading QFunction User Source Complete! -----\n");
  if (!data->qFunctionSource)
    // LCOV_EXCL_START
    return CeedError(ceed, CEED_ERROR_UNSUPPORTED,
                     "/gpu/cuda/gen backend requires QFunction source code file");
  // LCOV_EXCL_STOP

  ierr = CeedSetBackendFunction(ceed, "QFunction", qf, "Apply",
                                CeedQFunctionApply_Cuda_gen); CeedChkBackend(ierr);
  ierr = CeedSetBackendFunction(ceed, "QFunction", qf, "Destroy",
                                CeedQFunctionDestroy_Cuda_gen); CeedChkBackend(ierr);
  return CEED_ERROR_SUCCESS;
}
//------------------------------------------------------------------------------<|MERGE_RESOLUTION|>--- conflicted
+++ resolved
@@ -49,75 +49,6 @@
 }
 
 //------------------------------------------------------------------------------
-<<<<<<< HEAD
-// Load QFunction
-//------------------------------------------------------------------------------
-static int loadCudaFunction(CeedQFunction qf, char *c_src_file) {
-  int ierr;
-  Ceed ceed;
-  CeedQFunctionGetCeed(qf, &ceed);
-  CeedQFunction_Cuda_gen *data;
-  ierr = CeedQFunctionGetData(qf, &data); CeedChkBackend(ierr);
-
-  // Find source file
-  char *cuda_file;
-  ierr = CeedCalloc(CUDA_MAX_PATH, &cuda_file); CeedChkBackend(ierr);
-  memcpy(cuda_file, c_src_file, strlen(c_src_file));
-  const char *last_dot = strrchr(cuda_file, '.');
-  if (!last_dot)
-    return CeedError(ceed, CEED_ERROR_BACKEND, "Cannot find file's extension!");
-  const size_t cuda_path_len = last_dot - cuda_file;
-  strncpy(&cuda_file[cuda_path_len], ".h", 3);
-
-  // Open source file
-  FILE *fp;
-  long lSize;
-  char *buffer;
-  fp = fopen (cuda_file, "rb");
-  if (!fp)
-    // LCOV_EXCL_START
-    return CeedError(ceed, CEED_ERROR_BACKEND,
-                     "Couldn't open the Cuda file for the QFunction.");
-  // LCOV_EXCL_STOP
-
-  // Compute size of source file
-  fseek(fp, 0L, SEEK_END);
-  lSize = ftell(fp);
-  rewind(fp);
-
-  // Allocate memory for entire content
-  ierr = CeedCalloc(lSize+1, &buffer); CeedChkBackend(ierr);
-
-  // Copy the file into the buffer
-  if (1 != fread(buffer, lSize, 1, fp)) {
-    // LCOV_EXCL_START
-    fclose(fp);
-    ierr = CeedFree(&buffer); CeedChkBackend(ierr);
-    return CeedError(ceed, CEED_ERROR_BACKEND,
-                     "Couldn't read the Cuda file for the QFunction.");
-    // LCOV_EXCL_STOP
-  }
-
-  // Append typedef and save source string
-  // FIXME: the magic number 16 should be defined somewhere...
-  char *fields_string =
-    "typedef struct { const double* inputs[16]; double* outputs[16]; } Fields_Cuda_gen;";
-  ierr = CeedMalloc(1 + strlen(fields_string) + strlen(buffer),
-                    &data->qFunctionSource); CeedChkBackend(ierr);
-  memcpy(data->qFunctionSource, fields_string, strlen(fields_string));
-  memcpy(data->qFunctionSource + strlen(fields_string), buffer,
-         strlen(buffer) + 1);
-
-  // Cleanup
-  ierr = CeedFree(&buffer); CeedChkBackend(ierr);
-  fclose(fp);
-  ierr = CeedFree(&cuda_file); CeedChkBackend(ierr);
-  return CEED_ERROR_SUCCESS;
-}
-
-//------------------------------------------------------------------------------
-=======
->>>>>>> 60801d19
 // Create QFunction
 //------------------------------------------------------------------------------
 int CeedQFunctionCreate_Cuda_gen(CeedQFunction qf) {
