// Copyright (c) 2017, Lawrence Livermore National Security, LLC. Produced at
// the Lawrence Livermore National Laboratory. LLNL-CODE-734707. All Rights
// reserved. See files LICENSE and NOTICE for details.
//
// This file is part of CEED, a collection of benchmarks, miniapps, software
// libraries and APIs for efficient high-order finite element and spectral
// element discretizations for exascale applications. For more information and
// source code availability see http://github.com/ceed.
//
// The CEED research is supported by the Exascale Computing Project 17-SC-20-SC,
// a collaborative effort of two U.S. Department of Energy organizations (Office
// of Science and the National Nuclear Security Administration) responsible for
// the planning and preparation of a capable exascale ecosystem, including
// software, applications, hardware, advanced system engineering and early
// testbed platforms, in support of the nation's exascale computing imperative.

// magma functions specific to ceed

#include <string.h>
#include <ceed-backend.h>
#include "magma.h"

typedef struct {
  CeedScalar *dqref1d;
  CeedScalar *dinterp1d;
  CeedScalar *dgrad1d;
  CeedScalar *dqweight1d;
} CeedBasis_Magma;

typedef struct {
  CeedScalar *dqref;
  CeedScalar *dinterp;
  CeedScalar *dgrad;
  CeedScalar *dqweight;
} CeedBasisNonTensor_Magma;

typedef struct {
  CeedInt *indices;
  CeedInt *dindices;
  int  own_;
  int down_;            // cover a case where we own Device memory
} CeedElemRestriction_Magma;

typedef struct {
  const CeedScalar **inputs;
  CeedScalar **outputs;
  bool setupdone;
} CeedQFunction_Magma;

#define USE_MAGMA_BATCH
#define USE_MAGMA_BATCH2
#define USE_MAGMA_BATCH3
#define USE_MAGMA_BATCH4

#ifdef __cplusplus
CEED_INTERN {
#endif
<<<<<<< HEAD
  void magmablas_dbasis_apply_batched_eval_interp(magma_int_t P, magma_int_t Q,
      magma_int_t dim, magma_int_t ncomp, const double *dT,
      CeedTransposeMode tmode, const double *dU, magma_int_t ustride,
      double *dV, magma_int_t vstride, magma_int_t batchCount);

  void magmablas_dbasis_apply_batched_eval_grad(magma_int_t P, magma_int_t Q,
      magma_int_t dim, magma_int_t ncomp, magma_int_t nqpt,
      const double* dinterp1d, const double *dgrad1d, CeedTransposeMode tmode,
      const double *dU, magma_int_t ustride, double *dV, magma_int_t vstride,
      magma_int_t batchCount, magma_int_t dim_ctr);

  void magmablas_dbasis_apply_batched_eval_weight(magma_int_t Q,
      magma_int_t dim, const double *dqweight1d, double *dV,
      magma_int_t vstride, magma_int_t batchCount);
=======
void magmablas_dbasis_apply_batched_eval_interp(magma_int_t P, magma_int_t Q,
  magma_int_t dim, magma_int_t ncomp, const double *dT, CeedTransposeMode tmode,
  const double *dU, magma_int_t u_elemstride, magma_int_t u_compstride,
  double *dV, magma_int_t v_elemstride, magma_int_t v_compstride,
  magma_int_t nelem);

void magmablas_dbasis_apply_batched_eval_grad(magma_int_t P, magma_int_t Q,
  magma_int_t dim, magma_int_t ncomp, magma_int_t nqpt, const double* dinterp1d,
  const double *dgrad1d, CeedTransposeMode tmode,
  const double *dU, magma_int_t u_elemstride, magma_int_t u_compstride, magma_int_t u_dimstride,
  double *dV, magma_int_t v_elemstride, magma_int_t v_compstride, magma_int_t v_dimstride,
  magma_int_t dim_id, magma_int_t nelem);

void magmablas_dbasis_apply_batched_eval_weight(magma_int_t Q, magma_int_t dim,
  const double *dqweight1d, double *dV, magma_int_t v_elemstride,
  magma_int_t nelem);

void magma_weight(magma_int_t grid, magma_int_t threads, magma_int_t nelem,
                  magma_int_t Q,
                  double *dqweight, double *dv);

void magma_readDofs(const magma_int_t NCOMP, 
               const magma_int_t nnodes, 
               const magma_int_t nelem, magma_int_t *indices, 
	       const double *du, double *dv);

void magma_readDofsTranspose(const magma_int_t NCOMP, 
               const magma_int_t nnodes, 
               const magma_int_t nelem, magma_int_t *indices, 
	       const double *du, double *dv);

void magma_writeDofs(const magma_int_t NCOMP, 
               const magma_int_t nnodes, 
               const magma_int_t nelem, magma_int_t *indices, 
	       const double *du, double *dv);

void magma_writeDofsTranspose(const magma_int_t NCOMP, 
               const magma_int_t nnodes, 
               const magma_int_t nelem, magma_int_t *indices, 
	       const double *du, double *dv);
>>>>>>> 54c1629a

  void magma_weight(magma_int_t grid, magma_int_t threads, magma_int_t nelem,
                    magma_int_t Q,
                    double *dqweight, double *dv);

<<<<<<< HEAD
=======
CEED_INTERN int CeedElemRestrictionCreate_Magma(CeedMemType mtype,
    CeedCopyMode cmode, const CeedInt *indices, CeedElemRestriction r);

CEED_INTERN int CeedElemRestrictionCreateBlocked_Magma(const CeedMemType mtype,
    const CeedCopyMode cmode, const CeedInt *indices,
    const CeedElemRestriction res);

CEED_INTERN int CeedBasisCreateTensorH1_Magma(CeedInt dim, CeedInt P1d,
    CeedInt Q1d, const CeedScalar *interp1d, const CeedScalar *grad1d,
    const CeedScalar *qref1d, const CeedScalar *qweight1d, CeedBasis basis);
>>>>>>> 54c1629a

  void magma_readDofs(const magma_int_t NCOMP, 
                      const magma_int_t nnodes, 
                      const magma_int_t nelem, magma_int_t *indices, 
	              const double *du, double *dv);

  void magma_readDofsTranspose(const magma_int_t NCOMP, 
                               const magma_int_t nnodes, 
                               const magma_int_t nelem, magma_int_t *indices, 
       	                       const double *du, double *dv);

  void magma_writeDofs(const magma_int_t NCOMP, 
                       const magma_int_t nnodes, 
                       const magma_int_t nelem, magma_int_t *indices, 
	               const double *du, double *dv);

  void magma_writeDofsTranspose(const magma_int_t NCOMP, 
                                const magma_int_t nnodes, 
                                const magma_int_t nelem, magma_int_t *indices, 
	                        const double *du, double *dv);

  magma_int_t
  magma_isdevptr(const void *A);

  CEED_INTERN int CeedBasisCreateTensorH1_Magma(CeedInt dim, CeedInt P1d,
                                                CeedInt Q1d, 
                                                const CeedScalar *interp1d,
                                                const CeedScalar *grad1d,
                                                const CeedScalar *qref1d,
                                                const CeedScalar *qweight1d,
                                                CeedBasis basis);

  CEED_INTERN int CeedBasisCreateH1_Magma(CeedElemTopology topo, CeedInt dim,
                                          CeedInt ndof, CeedInt nqpts,
                                          const CeedScalar *interp,
                                          const CeedScalar *grad,
                                          const CeedScalar *qref,
                                          const CeedScalar *qweight,
                                          CeedBasis basis);

  CEED_INTERN int CeedElemRestrictionCreate_Magma(CeedMemType mtype,
                                                  CeedCopyMode cmode,
                                                  const CeedInt *indices,
                                                  CeedElemRestriction r);

  CEED_INTERN int CeedElemRestrictionCreateBlocked_Magma(const CeedMemType mtype,
                                                         const CeedCopyMode cmode,
                                                         const CeedInt *indices,
                                                         const CeedElemRestriction res);
  #ifdef __cplusplus
}
  #endif

#define CeedDebug(...)
//#define CeedDebug(format, ...) fprintf(stderr, format, ## __VA_ARGS__)

// comment the line below to use the default magma_is_devptr function
#define magma_is_devptr magma_isdevptr

// batch stride, override using -DMAGMA_BATCH_STRIDE=<desired-value>
#ifndef MAGMA_BATCH_STRIDE
#define MAGMA_BATCH_STRIDE (1000)
#endif<|MERGE_RESOLUTION|>--- conflicted
+++ resolved
@@ -55,7 +55,6 @@
 #ifdef __cplusplus
 CEED_INTERN {
 #endif
-<<<<<<< HEAD
   void magmablas_dbasis_apply_batched_eval_interp(magma_int_t P, magma_int_t Q,
       magma_int_t dim, magma_int_t ncomp, const double *dT,
       CeedTransposeMode tmode, const double *dU, magma_int_t ustride,
@@ -70,66 +69,10 @@
   void magmablas_dbasis_apply_batched_eval_weight(magma_int_t Q,
       magma_int_t dim, const double *dqweight1d, double *dV,
       magma_int_t vstride, magma_int_t batchCount);
-=======
-void magmablas_dbasis_apply_batched_eval_interp(magma_int_t P, magma_int_t Q,
-  magma_int_t dim, magma_int_t ncomp, const double *dT, CeedTransposeMode tmode,
-  const double *dU, magma_int_t u_elemstride, magma_int_t u_compstride,
-  double *dV, magma_int_t v_elemstride, magma_int_t v_compstride,
-  magma_int_t nelem);
-
-void magmablas_dbasis_apply_batched_eval_grad(magma_int_t P, magma_int_t Q,
-  magma_int_t dim, magma_int_t ncomp, magma_int_t nqpt, const double* dinterp1d,
-  const double *dgrad1d, CeedTransposeMode tmode,
-  const double *dU, magma_int_t u_elemstride, magma_int_t u_compstride, magma_int_t u_dimstride,
-  double *dV, magma_int_t v_elemstride, magma_int_t v_compstride, magma_int_t v_dimstride,
-  magma_int_t dim_id, magma_int_t nelem);
-
-void magmablas_dbasis_apply_batched_eval_weight(magma_int_t Q, magma_int_t dim,
-  const double *dqweight1d, double *dV, magma_int_t v_elemstride,
-  magma_int_t nelem);
-
-void magma_weight(magma_int_t grid, magma_int_t threads, magma_int_t nelem,
-                  magma_int_t Q,
-                  double *dqweight, double *dv);
-
-void magma_readDofs(const magma_int_t NCOMP, 
-               const magma_int_t nnodes, 
-               const magma_int_t nelem, magma_int_t *indices, 
-	       const double *du, double *dv);
-
-void magma_readDofsTranspose(const magma_int_t NCOMP, 
-               const magma_int_t nnodes, 
-               const magma_int_t nelem, magma_int_t *indices, 
-	       const double *du, double *dv);
-
-void magma_writeDofs(const magma_int_t NCOMP, 
-               const magma_int_t nnodes, 
-               const magma_int_t nelem, magma_int_t *indices, 
-	       const double *du, double *dv);
-
-void magma_writeDofsTranspose(const magma_int_t NCOMP, 
-               const magma_int_t nnodes, 
-               const magma_int_t nelem, magma_int_t *indices, 
-	       const double *du, double *dv);
->>>>>>> 54c1629a
 
   void magma_weight(magma_int_t grid, magma_int_t threads, magma_int_t nelem,
                     magma_int_t Q,
                     double *dqweight, double *dv);
-
-<<<<<<< HEAD
-=======
-CEED_INTERN int CeedElemRestrictionCreate_Magma(CeedMemType mtype,
-    CeedCopyMode cmode, const CeedInt *indices, CeedElemRestriction r);
-
-CEED_INTERN int CeedElemRestrictionCreateBlocked_Magma(const CeedMemType mtype,
-    const CeedCopyMode cmode, const CeedInt *indices,
-    const CeedElemRestriction res);
-
-CEED_INTERN int CeedBasisCreateTensorH1_Magma(CeedInt dim, CeedInt P1d,
-    CeedInt Q1d, const CeedScalar *interp1d, const CeedScalar *grad1d,
-    const CeedScalar *qref1d, const CeedScalar *qweight1d, CeedBasis basis);
->>>>>>> 54c1629a
 
   void magma_readDofs(const magma_int_t NCOMP, 
                       const magma_int_t nnodes, 
