--- conflicted
+++ resolved
@@ -188,62 +188,25 @@
                     magma_int_t Q,
                     double *dqweight, double *dv, magma_queue_t queue);
 
-<<<<<<< HEAD
-  void magma_readDofs(const magma_int_t NCOMP,
-                      const magma_int_t nnodes,
-                      const magma_int_t esize,
-                      const magma_int_t nelem, magma_int_t *indices,
-                      const double *du, double *dv,
-                      magma_queue_t queue);
-
-  void magma_readDofsTranspose(const magma_int_t NCOMP,
-                               const magma_int_t nnodes,
-                               const magma_int_t esize,
-                               const magma_int_t nelem, magma_int_t *indices,
-                               const double *du, double *dv,
-                               magma_queue_t queue);
-
-  void magma_readDofsStrided(const magma_int_t NCOMP,
-                             const magma_int_t nnodes,
-                             const magma_int_t esize,
-=======
+
   void magma_readDofsOffset(const magma_int_t NCOMP,
                             const magma_int_t compstride,
                             const magma_int_t esize, const magma_int_t nelem,
-                            magma_int_t *offsets, const double *du, double *dv);
+                            magma_int_t *offsets, const double *du, double *dv,
+                            magma_queue_t queue);
 
   void magma_readDofsStrided(const magma_int_t NCOMP, const magma_int_t esize,
->>>>>>> a07e8cf1
                              const magma_int_t nelem, magma_int_t *strides,
                              const double *du, double *dv,
                              magma_queue_t queue);
 
-<<<<<<< HEAD
-  void magma_writeDofs(const magma_int_t NCOMP,
-                       const magma_int_t nnodes,
-                       const magma_int_t esize,
-                       const magma_int_t nelem, magma_int_t *indices,
-                       const double *du, double *dv,
-                       magma_queue_t queue);
-
-  void magma_writeDofsTranspose(const magma_int_t NCOMP,
-                                const magma_int_t nnodes,
-                                const magma_int_t esize,
-                                const magma_int_t nelem, magma_int_t *indices,
-                                const double *du, double *dv,
-                                magma_queue_t queue);
-
-  void magma_writeDofsStrided(const magma_int_t NCOMP,
-                              const magma_int_t nnodes,
-                              const magma_int_t esize,
-=======
   void magma_writeDofsOffset(const magma_int_t NCOMP,
                              const magma_int_t compstride,
                              const magma_int_t esize, const magma_int_t nelem,
-                             magma_int_t *offsets,const double *du, double *dv);
+                             magma_int_t *offsets,const double *du, double *dv,
+                             magma_queue_t queue);
 
   void magma_writeDofsStrided(const magma_int_t NCOMP, const magma_int_t esize,
->>>>>>> a07e8cf1
                               const magma_int_t nelem, magma_int_t *strides,
                               const double *du, double *dv,
                               magma_queue_t queue);
