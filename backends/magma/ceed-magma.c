--- conflicted
+++ resolved
@@ -32,21 +32,6 @@
 } CeedElemRestriction_Magma;
 
 typedef struct {
-<<<<<<< HEAD
-  const CeedScalar **inputs;
-  CeedScalar **outputs;
-} CeedQFunction_Magma;
-
-typedef struct {
-  CeedVector *Evecs; /// E-vectors needed to apply operator (in followed by out)
-  CeedScalar **Edata;
-  CeedVector *evecsin;   /// Input E-vectors needed to apply operator
-  CeedVector *evecsout;   /// Output E-vectors needed to apply operator
-  CeedVector *qvecsin;   /// Input Q-vectors needed to apply operator
-  CeedVector *qvecsout;   /// Output Q-vectors needed to apply operator
-  CeedInt    numein;
-  CeedInt    numeout;
-=======
     CeedVector  *evecs;   /// E-vectors needed to apply operator (input followed by outputs)
     CeedScalar **edata;
     CeedScalar **qdata;   /// Inputs followed by outputs
@@ -58,7 +43,6 @@
     CeedInt    numeout;
     CeedInt    numqin;
     CeedInt    numqout;
->>>>>>> e59afb5d
 } CeedOperator_Magma;
 
 typedef struct {
@@ -98,9 +82,9 @@
     // memory is on the host; own_ = 0
     switch (cmode) {
     case CEED_COPY_VALUES:
-      ierr = magma_malloc( (void **)&impl->darray,
+      ierr = magma_malloc( (void**)&impl->darray,
                            vec->length * sizeof(CeedScalar)); CeedChk(ierr);
-      ierr = magma_malloc_pinned( (void **)&impl->array,
+      ierr = magma_malloc_pinned( (void**)&impl->array,
                                   vec->length * sizeof(CeedScalar)); CeedChk(ierr);
       impl->own_ = 1;
 
@@ -109,7 +93,7 @@
                         array, 1, impl->darray, 1);
       break;
     case CEED_OWN_POINTER:
-      ierr = magma_malloc( (void **)&impl->darray,
+      ierr = magma_malloc( (void**)&impl->darray,
                            vec->length * sizeof(CeedScalar)); CeedChk(ierr);
       // TODO: possible problem here is if we are passed non-pinned memory;
       //       (as we own it, lter in destroy, we use free for pinned memory).
@@ -121,7 +105,7 @@
                         array, 1, impl->darray, 1);
       break;
     case CEED_USE_POINTER:
-      ierr = magma_malloc( (void **)&impl->darray,
+      ierr = magma_malloc( (void**)&impl->darray,
                            vec->length * sizeof(CeedScalar)); CeedChk(ierr);
       magma_setvector(vec->length, sizeof(array[0]),
                       array, 1, impl->darray, 1);
@@ -133,9 +117,9 @@
     // memory is on the device; own = 0
     switch (cmode) {
     case CEED_COPY_VALUES:
-      ierr = magma_malloc( (void **)&impl->darray,
+      ierr = magma_malloc( (void**)&impl->darray,
                            vec->length * sizeof(CeedScalar)); CeedChk(ierr);
-      ierr = magma_malloc_pinned( (void **)&impl->array,
+      ierr = magma_malloc_pinned( (void**)&impl->array,
                                   vec->length * sizeof(CeedScalar)); CeedChk(ierr);
       impl->own_ = 1;
 
@@ -149,7 +133,7 @@
       break;
     case CEED_OWN_POINTER:
       impl->darray = array;
-      ierr = magma_malloc_pinned( (void **)&impl->array,
+      ierr = magma_malloc_pinned( (void**)&impl->array,
                                   vec->length * sizeof(CeedScalar)); CeedChk(ierr);
       impl->own_ = 1;
 
@@ -255,14 +239,26 @@
 // * Restore vector vec with values from array, where array received its values
 // * from vec and possibly modified them.
 // *****************************************************************************
-static int CeedVectorRestoreArray_Magma(CeedVector vec) {
+static int CeedVectorRestoreArray_Magma(CeedVector vec, CeedScalar **array) {
   CeedVector_Magma *impl = vec->data;
 
-  if (impl->down_) {
+  // Check if the array is a CPU pointer
+  if (*array == impl->array) {
+    // Update device, if the device pointer is not NULL
+    if (impl->darray != NULL) {
+      magma_setvector(vec->length, sizeof(*array[0]),
+                      *array, 1, impl->darray, 1);
+    } else {
+      // nothing to do (case of CPU use pointer)
+    }
+
+  } else if (impl->down_) {
     // nothing to do if array is on GPU, except if down_=1(case CPU use pointer)
     magma_getvector(vec->length, sizeof(*array[0]),
                     impl->darray, 1, impl->array, 1);
   }
+
+  *array = NULL;
   return 0;
 }
 
@@ -274,14 +270,27 @@
 // * from vec to only read them; in this case vec may have been modified meanwhile
 // * and needs to be restored here.
 // *****************************************************************************
-static int CeedVectorRestoreArrayRead_Magma(CeedVector vec) {
+static int CeedVectorRestoreArrayRead_Magma(CeedVector vec,
+    const CeedScalar **array) {
   CeedVector_Magma *impl = vec->data;
 
-  if (impl->down_) {
+  // Check if the array is a CPU pointer
+  if (*array == impl->array) {
+    // Update device, if the device pointer is not NULL
+    if (impl->darray != NULL) {
+      magma_setvector(vec->length, sizeof(*array[0]),
+                      *array, 1, impl->darray, 1);
+    } else {
+      // nothing to do (case of CPU use pointer)
+    }
+
+  } else if (impl->down_) {
     // nothing to do if array is on GPU, except if down_=1(case CPU use pointer)
     magma_getvector(vec->length, sizeof(*array[0]),
                     impl->darray, 1, impl->array, 1);
   }
+
+  *array = NULL;
   return 0;
 }
 
@@ -338,16 +347,16 @@
           ncomp=r->ncomp;
   CeedInt esize = nelem * elemsize;
 
-  #ifdef USE_MAGMA_BATCH2
+#ifdef USE_MAGMA_BATCH2
   CeedInt *dindices = impl->dindices;
   // Get pointers on the device
   ierr = CeedVectorGetArrayRead(u, CEED_MEM_DEVICE, &uu); CeedChk(ierr);
   ierr = CeedVectorGetArray(v, CEED_MEM_DEVICE, &vv); CeedChk(ierr);
-  #else
+#else
   CeedInt *indices = impl->indices;
   ierr = CeedVectorGetArrayRead(u, CEED_MEM_HOST, &uu); CeedChk(ierr);
   ierr = CeedVectorGetArray(v, CEED_MEM_HOST, &vv); CeedChk(ierr);
-  #endif
+#endif
 
   if (tmode == CEED_NOTRANSPOSE) {
     // Perform: v = r * u
@@ -362,44 +371,44 @@
            for (CeedInt i=0; i<esize*ncomp; i++) vv[i] = uu[i];
         #endif
     } else if (ncomp == 1) {
-      #ifdef USE_MAGMA_BATCH2
+#ifdef USE_MAGMA_BATCH2
 magma_template<<i=0:esize>>
       (const CeedScalar *uu, CeedScalar *vv, CeedInt *dindices) {
         vv[i] = uu[dindices[i]];
       }
-      #else
+#else
       for (CeedInt i=0; i<esize; i++) vv[i] = uu[indices[i]];
-      #endif
+#endif
     } else {
       // vv is (elemsize x ncomp x nelem), column-major
       if (lmode == CEED_NOTRANSPOSE) { // u is (ndof x ncomp), column-major
-        #ifdef USE_MAGMA_BATCH2
+#ifdef USE_MAGMA_BATCH2
 magma_template<<e=0:nelem, d=0:ncomp, i=0:elemsize>>
         (const CeedScalar *uu, CeedScalar *vv, CeedInt *dindices, int ndof) {
           vv[i + iend*(d+dend*e)] = uu[dindices[i+iend*e]+ndof*d];
         }
-        #else
+#else
         for (CeedInt e = 0; e < nelem; e++)
           for (CeedInt d = 0; d < ncomp; d++)
             for (CeedInt i=0; i < elemsize; i++) {
               vv[i + elemsize*(d+ncomp*e)] =
                 uu[indices[i+elemsize*e]+ndof*d];
             }
-        #endif
+#endif
       } else { // u is (ncomp x ndof), column-major
-        #ifdef USE_MAGMA_BATCH2
+#ifdef USE_MAGMA_BATCH2
 magma_template<<e=0:nelem, d=0:ncomp, i=0:elemsize>>
         (const CeedScalar *uu, CeedScalar *vv, CeedInt *dindices) {
           vv[i + iend*(d+dend*e)] = uu[d+dend*dindices[i + iend*e]];
         }
-        #else
+#else
         for (CeedInt e = 0; e < nelem; e++)
           for (CeedInt d = 0; d < ncomp; d++)
             for (CeedInt i=0; i< elemsize; i++) {
               vv[i + elemsize*(d+ncomp*e)] =
                 uu[d+ncomp*indices[i+elemsize*e]];
             }
-        #endif
+#endif
       }
     }
   } else {
@@ -414,46 +423,46 @@
 #endif
     } else if (ncomp == 1) {
       // fprintf(stderr,"3 ---------\n");
-      #ifdef USE_MAGMA_BATCH2
+#ifdef USE_MAGMA_BATCH2
 magma_template<<i=0:esize>>
       (const CeedScalar *uu, CeedScalar *vv, CeedInt *dindices) {
         magmablas_datomic_add( &vv[dindices[i]], uu[i]);
       }
-      #else
+#else
       for (CeedInt i=0; i<esize; i++) vv[indices[i]] += uu[i];
-      #endif
+#endif
     } else { // u is (elemsize x ncomp x nelem)
 
       if (lmode == CEED_NOTRANSPOSE) { // vv is (ndof x ncomp), column-major
-        #ifdef USE_MAGMA_BATCH2
+#ifdef USE_MAGMA_BATCH2
 magma_template<<e=0:nelem, d=0:ncomp, i=0:elemsize>>
         (const CeedScalar *uu, CeedScalar *vv, CeedInt *dindices, CeedInt ndof) {
           magmablas_datomic_add( &vv[dindices[i+iend*e]+ndof*d],
                                  uu[i+iend*(d+e*dend)]);
         }
-        #else
+#else
         for (CeedInt e = 0; e < nelem; e++)
           for (CeedInt d = 0; d < ncomp; d++)
             for (CeedInt i=0; i < elemsize; i++) {
               vv[indices[i + elemsize*e]+ndof*d] +=
                 uu[i + elemsize*(d+e*ncomp)];
             }
-        #endif
+#endif
       } else { // vv is (ncomp x ndof), column-major
-        #ifdef USE_MAGMA_BATCH2
+#ifdef USE_MAGMA_BATCH2
 magma_template<<e=0:nelem, d=0:ncomp, i=0:elemsize>>
         (const CeedScalar *uu, CeedScalar *vv, CeedInt *dindices) {
           magmablas_datomic_add( &vv[d+dend*dindices[i + iend*e]],
                                  uu[i+iend*(d+e*dend)]);
         }
-        #else
+#else
         for (CeedInt e = 0; e < nelem; e++)
           for (CeedInt d = 0; d < ncomp; d++)
             for (CeedInt i=0; i < elemsize; i++) {
               vv[d+ncomp*indices[i + elemsize*e]] +=
                 uu[i + elemsize*(d+e*ncomp)];
             }
-        #endif
+#endif
       }
     }
   }
@@ -498,9 +507,9 @@
     // memory is on the host; own_ = 0
     switch (cmode) {
     case CEED_COPY_VALUES:
-      ierr = magma_malloc( (void **)&impl->dindices,
+      ierr = magma_malloc( (void**)&impl->dindices,
                            size * sizeof(CeedInt)); CeedChk(ierr);
-      ierr = magma_malloc_pinned( (void **)&impl->indices,
+      ierr = magma_malloc_pinned( (void**)&impl->indices,
                                   size * sizeof(CeedInt)); CeedChk(ierr);
       impl->own_ = 1;
 
@@ -511,7 +520,7 @@
       }
       break;
     case CEED_OWN_POINTER:
-      ierr = magma_malloc( (void **)&impl->dindices,
+      ierr = magma_malloc( (void**)&impl->dindices,
                            size * sizeof(CeedInt)); CeedChk(ierr);
       // TODO: possible problem here is if we are passed non-pinned memory;
       //       (as we own it, lter in destroy, we use free for pinned memory).
@@ -523,7 +532,7 @@
                         indices, 1, impl->dindices, 1);
       break;
     case CEED_USE_POINTER:
-      ierr = magma_malloc( (void **)&impl->dindices,
+      ierr = magma_malloc( (void**)&impl->dindices,
                            size * sizeof(CeedInt)); CeedChk(ierr);
       magma_setvector(size, sizeof(CeedInt),
                       indices, 1, impl->dindices, 1);
@@ -534,9 +543,9 @@
     // memory is on the device; own = 0
     switch (cmode) {
     case CEED_COPY_VALUES:
-      ierr = magma_malloc( (void **)&impl->dindices,
+      ierr = magma_malloc( (void**)&impl->dindices,
                            size * sizeof(CeedInt)); CeedChk(ierr);
-      ierr = magma_malloc_pinned( (void **)&impl->indices,
+      ierr = magma_malloc_pinned( (void**)&impl->indices,
                                   size * sizeof(CeedInt)); CeedChk(ierr);
       impl->own_ = 1;
 
@@ -546,7 +555,7 @@
       break;
     case CEED_OWN_POINTER:
       impl->dindices = (CeedInt *)indices;
-      ierr = magma_malloc_pinned( (void **)&impl->indices,
+      ierr = magma_malloc_pinned( (void**)&impl->indices,
                                   size * sizeof(CeedInt)); CeedChk(ierr);
       impl->own_ = 1;
 
@@ -581,9 +590,9 @@
                                     const CeedScalar *t, CeedTransposeMode tmode,
                                     const CeedInt Add,
                                     const CeedScalar *u, CeedScalar *v) {
-  #ifdef USE_MAGMA_BATCH
+#ifdef USE_MAGMA_BATCH
   magma_dtensor_contract(ceed, A, B, C, J, t, tmode, Add, u, v);
-  #else
+#else
   CeedInt tstride0 = B, tstride1 = 1;
   if (tmode == CEED_TRANSPOSE) {
     tstride0 = 1; tstride1 = J;
@@ -603,16 +612,12 @@
       }
     }
   }
-  #endif
-  return 0;
-}
-
-static int CeedBasisApply_Magma(CeedBasis basis, CeedInt nelem,
+#endif
+  return 0;
+}
+
+static int CeedBasisApply_Magma(CeedBasis basis, CeedInt nelem, 
                                 CeedTransposeMode tmode, CeedEvalMode emode,
-<<<<<<< HEAD
-                                CeedVector U, CeedVector V) {
-  int ierr;
-=======
                                 const CeedScalar *u, CeedScalar *v) 
 {
   // If input scalar is on CPU, call CPU code
@@ -622,26 +627,13 @@
   #define tmp(i) ( tmp + (i)*ldtmp)
  
   CeedBasis_Magma *impl = basis->data;
->>>>>>> e59afb5d
   const CeedInt dim = basis->dim;
   const CeedInt ncomp = basis->ncomp;
   const CeedInt nqpt = ncomp*CeedIntPow(basis->Q1d, dim);
   #ifndef USE_MAGMA_BATCH4
   int ierr;
   const CeedInt add = (tmode == CEED_TRANSPOSE);
-<<<<<<< HEAD
-  const CeedScalar *u;
-  CeedScalar *v;
-  if (U) {
-    ierr = CeedVectorGetArrayRead(U, CEED_MEM_HOST, &u); CeedChk(ierr);
-  } else if (emode != CEED_EVAL_WEIGHT) {
-    return CeedError(ceed, 1,
-                     "An input vector is required for this CeedEvalMode");
-  }
-  ierr = CeedVectorGetArray(V, CEED_MEM_HOST, &v); CeedChk(ierr);
-=======
   #endif
->>>>>>> e59afb5d
 
   if (nelem != 1)
     return CeedError(basis->ceed, 1,
@@ -791,10 +783,6 @@
     }
     #endif
   }
-  if (U) {
-    ierr = CeedVectorRestoreArrayRead(U, &u); CeedChk(ierr);
-  }
-  ierr = CeedVectorRestoreArray(V, &v); CeedChk(ierr);
   return 0;
 }
 
@@ -874,82 +862,28 @@
 }
 
 static int CeedBasisCreateH1_Magma(CeedElemTopology topo, CeedInt dim,
-                                   CeedInt ndof, CeedInt nqpts,
-                                   const CeedScalar *interp,
-                                   const CeedScalar *grad,
-                                   const CeedScalar *qref,
-                                   const CeedScalar *qweight,
-                                   CeedBasis basis) {
+                          CeedInt ndof, CeedInt nqpts,
+                          const CeedScalar *interp,
+                          const CeedScalar *grad,
+                          const CeedScalar *qref,
+                          const CeedScalar *qweight,
+                          CeedBasis basis) {
   return CeedError(basis->ceed, 1, "Backend does not implement non-tensor bases");
 }
 
 static int CeedQFunctionApply_Magma(CeedQFunction qf, CeedInt Q,
-                                    CeedVector *U, CeedVector *V) {
-  int ierr;
-  CeedQFunction_Ref *impl;
-  ierr = CeedQFunctionGetData(qf, (void *)&impl); CeedChk(ierr);
-
-  void *ctx;
-  ierr = CeedQFunctionGetContext(qf, &ctx); CeedChk(ierr);
-
-  int (*f)() = NULL;
-  ierr = CeedQFunctionGetUserFunction(qf, (int (* *)())&f); CeedChk(ierr);
-
-  CeedInt nIn, nOut;
-  ierr = CeedQFunctionGetNumArgs(qf, &nIn, &nOut); CeedChk(ierr);
-
-  for (int i = 0; i<nIn; i++) {
-    if (U[i]) {
-      ierr = CeedVectorGetArrayRead(U[i], CEED_MEM_HOST, &impl->inputs[i]);
-      CeedChk(ierr);
-    }
-  }
-  for (int i = 0; i<nOut; i++) {
-    if (U[i]) {
-      ierr = CeedVectorGetArray(V[i], CEED_MEM_HOST, &impl->outputs[i]);
-      CeedChk(ierr);
-    }
-  }
-
-  ierr = f(ctx, Q, impl->inputs, impl->outputs); CeedChk(ierr);
-
-  for (int i = 0; i<nIn; i++) {
-    if (U[i]) {
-      ierr = CeedVectorRestoreArrayRead(U[i], &impl->inputs[i]); CeedChk(ierr);
-    }
-  }
-  for (int i = 0; i<nOut; i++) {
-    if (U[i]) {
-      ierr = CeedVectorRestoreArray(V[i], &impl->outputs[i]); CeedChk(ierr);
-    }
-  }
+                                    const CeedScalar *const *u,
+                                    CeedScalar *const *v) {
+  int ierr;
+  ierr = qf->function(qf->ctx, Q, u, v); CeedChk(ierr);
   return 0;
 }
 
 static int CeedQFunctionDestroy_Magma(CeedQFunction qf) {
-  int ierr;
-  CeedQFunction_Magma *impl;
-  ierr = CeedQFunctionGetData(qf, (void *)&impl); CeedChk(ierr);
-
-  ierr = CeedFree(&impl->inputs); CeedChk(ierr);
-  ierr = CeedFree(&impl->outputs); CeedChk(ierr);
-  ierr = CeedFree(&impl); CeedChk(ierr);
-
   return 0;
 }
 
 static int CeedQFunctionCreate_Magma(CeedQFunction qf) {
-<<<<<<< HEAD
-  int ierr;
-  Ceed ceed;
-  ierr = CeedQFunctionGetCeed(qf, &ceed); CeedChk(ierr);
-
-  CeedQFunction_Magma *impl;
-  ierr = CeedCalloc(1, &impl); CeedChk(ierr);
-  ierr = CeedCalloc(16, &impl->inputs); CeedChk(ierr);
-  ierr = CeedCalloc(16, &impl->outputs); CeedChk(ierr);
-  ierr = CeedQFunctionSetData(qf, (void *)&impl); CeedChk(ierr);
-=======
   if (strstr(qf->focca, "t30-operator.c:setup") !=NULL)
       qf->function = t30_setup;
   else if (strstr(qf->focca, "t30-operator.c:mass") !=NULL)
@@ -976,7 +910,6 @@
       qf->function = t500_mass;
   else
       printf("Did not find %s\n", qf->focca);
->>>>>>> e59afb5d
 
   qf->Apply = CeedQFunctionApply_Magma;
   qf->Destroy = CeedQFunctionDestroy_Magma;
@@ -984,23 +917,13 @@
 }
 
 static int CeedOperatorDestroy_Magma(CeedOperator op) {
-  int ierr;
-  CeedOperator_Magma *impl;
-  ierr = CeedOperatorGetData(op, (void *)&impl); CeedChk(ierr);
+  CeedOperator_Magma *impl = op->data;
+  int ierr;
 
   for (CeedInt i=0; i<impl->numein+impl->numeout; i++) {
-    if (impl->Evecs[i]) {
-      ierr = CeedVectorDestroy(&impl->Evecs[i]); CeedChk(ierr);
-    }
-  }
-  ierr = CeedFree(&impl->Evecs); CeedChk(ierr);
-  ierr = CeedFree(&impl->Edata); CeedChk(ierr);
-
-<<<<<<< HEAD
-  for (CeedInt i=0; i<impl->numein; i++) {
-    ierr = CeedVectorDestroy(&impl->evecsin[i]); CeedChk(ierr);
-    ierr = CeedVectorDestroy(&impl->qvecsin[i]); CeedChk(ierr);
-=======
+    ierr = CeedVectorDestroy(&impl->evecs[i]); CeedChk(ierr);
+  }
+
   ierr = CeedFree(&impl->evecs); CeedChk(ierr);
   ierr = CeedFree(&impl->edata); CeedChk(ierr);
 
@@ -1010,20 +933,15 @@
       #else
       ierr = CeedFree(&impl->qdata_alloc[i]); CeedChk(ierr);
       #endif
->>>>>>> e59afb5d
-  }
-  ierr = CeedFree(&impl->evecsin); CeedChk(ierr);
-  ierr = CeedFree(&impl->qvecsin); CeedChk(ierr);
-
-  for (CeedInt i=0; i<impl->numeout; i++) {
-    ierr = CeedVectorDestroy(&impl->evecsout[i]); CeedChk(ierr);
-    ierr = CeedVectorDestroy(&impl->qvecsout[i]); CeedChk(ierr);
-  }
-  ierr = CeedFree(&impl->evecsout); CeedChk(ierr);
-  ierr = CeedFree(&impl->qvecsout); CeedChk(ierr);
-
-
-  ierr = CeedFree(&impl); CeedChk(ierr);
+  }
+
+  ierr = CeedFree(&impl->qdata_alloc); CeedChk(ierr);
+  ierr = CeedFree(&impl->qdata); CeedChk(ierr);
+
+  ierr = CeedFree(&impl->indata); CeedChk(ierr);
+  ierr = CeedFree(&impl->outdata); CeedChk(ierr);
+
+  ierr = CeedFree(&op->data); CeedChk(ierr);
   return 0;
 }
 
@@ -1031,34 +949,6 @@
 /*
   Setup infields or outfields
  */
-<<<<<<< HEAD
-static int CeedOperatorSetupFields_Magma(CeedQFunction qf, CeedOperator op,
-    bool inOrOut,
-    CeedVector *fullevecs, CeedVector *evecs,
-    CeedVector *qvecs, CeedInt starte,
-    CeedInt numfields, CeedInt Q) {
-  CeedInt dim = 1, ierr, ncomp;
-  Ceed ceed;
-  ierr = CeedOperatorGetCeed(op, &ceed); CeedChk(ierr);
-  CeedQFunction_Magma *qf_data;
-  ierr = CeedQFunctionGetData(qf, (void *)&qf_data); CeedChk(ierr);
-  CeedBasis basis;
-  CeedElemRestriction Erestrict;
-  CeedOperatorField *opfields;
-  CeedQFunctionField *qffields;
-  if (inOrOut) {
-    ierr = CeedOperatorGetFields(op, NULL, &opfields);
-    CeedChk(ierr);
-    ierr = CeedQFunctionGetFields(qf, NULL, &qffields);
-    CeedChk(ierr);
-  } else {
-    ierr = CeedOperatorGetFields(op, &opfields, NULL);
-    CeedChk(ierr);
-    ierr = CeedQFunctionGetFields(qf, &qffields, NULL);
-    CeedChk(ierr);
-  }
-
-=======
 static int CeedOperatorSetupFields_Magma(struct CeedQFunctionField qfields[16],
                                        struct CeedOperatorField ofields[16],
                                        CeedVector *evecs, CeedScalar **qdata,
@@ -1067,55 +957,18 @@
                                        CeedInt numfields, CeedInt Q) {
   CeedInt dim, ierr, iq=startq, ncomp;
   
->>>>>>> e59afb5d
   // Loop over fields
   for (CeedInt i=0; i<numfields; i++) {
-    CeedEvalMode emode;
-    ierr = CeedQFunctionFieldGetEvalMode(qffields[i], &emode); CeedChk(ierr);
+    CeedEvalMode emode = qfields[i].emode;
     if (emode != CEED_EVAL_WEIGHT) {
-<<<<<<< HEAD
-      ierr = CeedOperatorFieldGetElemRestriction(opfields[i], &Erestrict);
-=======
       ierr = CeedElemRestrictionCreateVector(ofields[i].Erestrict, NULL, 
                                              &evecs[i + starti]);
->>>>>>> e59afb5d
       CeedChk(ierr);
-      ierr = CeedElemRestrictionCreateVector(Erestrict, NULL, &fullevecs[i+starte]);
-      CeedChk(ierr);
-    } else {
     }
     switch(emode) {
     case CEED_EVAL_NONE:
-      ierr = CeedQFunctionFieldGetNumComponents(qffields[i], &ncomp);
-      CeedChk(ierr);
-      ierr = CeedVectorCreate(ceed, Q*ncomp, &evecs[i]); CeedChk(ierr);
-      ierr = CeedVectorCreate(ceed, Q*ncomp, &qvecs[i]); CeedChk(ierr);
       break; // No action
     case CEED_EVAL_INTERP:
-<<<<<<< HEAD
-      ierr = CeedOperatorFieldGetBasis(opfields[i], &basis); CeedChk(ierr);
-      ierr = CeedQFunctionFieldGetNumComponents(qffields[i], &ncomp);
-      CeedChk(ierr);
-      ierr = CeedVectorCreate(ceed, Q*ncomp, &evecs[i]); CeedChk(ierr);
-      ierr = CeedVectorCreate(ceed, Q*ncomp, &qvecs[i]); CeedChk(ierr);
-      break;
-    case CEED_EVAL_GRAD:
-      ierr = CeedOperatorFieldGetBasis(opfields[i], &basis); CeedChk(ierr);
-      ierr = CeedQFunctionFieldGetNumComponents(qffields[i], &ncomp);
-      ierr = CeedBasisGetDimension(basis, &dim); CeedChk(ierr);
-      ierr = CeedQFunctionFieldGetNumComponents(qffields[i], &ncomp);
-      CeedChk(ierr);
-      ierr = CeedVectorCreate(ceed, Q*ncomp, &evecs[i]); CeedChk(ierr);
-      ierr = CeedVectorCreate(ceed, Q*ncomp*dim, &qvecs[i]); CeedChk(ierr);
-      break;
-    case CEED_EVAL_WEIGHT: // Only on input fields
-      ierr = CeedOperatorFieldGetBasis(opfields[i], &basis); CeedChk(ierr);
-      ierr = CeedBasisGetDimension(basis, &dim); CeedChk(ierr);
-      ierr = CeedVectorCreate(ceed, Q, &qvecs[i]); CeedChk(ierr);
-      ierr = CeedBasisApply(basis, 1, CEED_NOTRANSPOSE, CEED_EVAL_WEIGHT,
-                            NULL, qvecs[i]); CeedChk(ierr);
-      assert(starte==0);
-=======
       ncomp = qfields[i].ncomp;
       #ifdef USE_MAGMA_BATCH3
       ierr = magma_malloc( (void**)&qdata_alloc[iq], Q*ncomp*sizeof(CeedScalar)); CeedChk(ierr);
@@ -1147,10 +1000,11 @@
       qdata[i] = qdata_alloc[iq];
       indata[i] = qdata[i];
       iq++;
->>>>>>> e59afb5d
       break;
-    case CEED_EVAL_DIV: break; // Not implemented
-    case CEED_EVAL_CURL: break; // Not implemented
+    case CEED_EVAL_DIV:
+      break; // Not implimented
+    case CEED_EVAL_CURL:
+      break; // Not implimented
     }
   }
   return 0;
@@ -1162,30 +1016,12 @@
  */
 // TTT: Nothing to change here as it is first level of pointers: these stay on CPU
 static int CeedOperatorSetup_Magma(CeedOperator op) {
-  int ierr;
-  bool setupdone;
-  ierr = CeedOperatorGetSetupStatus(op, &setupdone); CeedChk(ierr);
-  if (setupdone) return 0;
-  Ceed ceed;
-  ierr = CeedOperatorGetCeed(op, &ceed); CeedChk(ierr);
-  CeedOperator_Magma *data;
-  ierr = CeedOperatorGetData(op, (void *)&data); CeedChk(ierr);
-  CeedQFunction qf;
-  ierr = CeedOperatorGetQFunction(op, &qf); CeedChk(ierr);
-  CeedInt Q, numinputfields, numoutputfields;
-  ierr = CeedOperatorGetNumQuadraturePoints(op, &Q); CeedChk(ierr);
-  ierr = CeedQFunctionGetNumArgs(qf, &numinputfields, &numoutputfields);
-  CeedOperatorField *opinputfields, *opoutputfields;
-  ierr = CeedOperatorGetFields(op, &opinputfields, &opoutputfields);
-  CeedChk(ierr);
-  CeedQFunctionField *qfinputfields, *qfoutputfields;
-  ierr = CeedQFunctionGetFields(qf, &qfinputfields, &qfoutputfields);
-  CeedChk(ierr);
-
-<<<<<<< HEAD
-  data->numein = numinputfields;
-  data->numeout = numoutputfields;
-=======
+  if (op->setupdone) return 0;
+  CeedOperator_Magma *opmagma = op->data;
+  CeedQFunction qf = op->qf;
+  CeedInt Q = op->numqpoints;
+  int ierr;
+
   // Count infield and outfield array sizes and evectors
   opmagma->numein = qf->numinputfields;
   for (CeedInt i=0; i<qf->numinputfields; i++) {
@@ -1198,62 +1034,51 @@
     CeedEvalMode emode = qf->outputfields[i].emode;
     opmagma->numqout += !!(emode & CEED_EVAL_INTERP) + !!(emode & CEED_EVAL_GRAD);
   }
->>>>>>> e59afb5d
 
   // Allocate
-  const CeedInt numIO = numinputfields + numoutputfields;
-
-  ierr = CeedCalloc(numinputfields + numoutputfields, &data->Evecs);
+  ierr = CeedCalloc(opmagma->numein + opmagma->numeout, &opmagma->evecs); CeedChk(ierr);
+  ierr = CeedCalloc(opmagma->numein + opmagma->numeout, &opmagma->edata);
   CeedChk(ierr);
-  ierr = CeedCalloc(numinputfields + numoutputfields, &data->Edata);
+
+  ierr = CeedCalloc(opmagma->numqin + opmagma->numqout, &opmagma->qdata_alloc);
   CeedChk(ierr);
-
-  ierr = CeedCalloc(16, &data->evecsin); CeedChk(ierr);
-  ierr = CeedCalloc(16, &data->evecsout); CeedChk(ierr);
-  ierr = CeedCalloc(16, &data->qvecsin); CeedChk(ierr);
-  ierr = CeedCalloc(16, &data->qvecsout); CeedChk(ierr);
+  ierr = CeedCalloc(qf->numinputfields + qf->numoutputfields, &opmagma->qdata);
+  CeedChk(ierr);
+
+  ierr = CeedCalloc(16, &opmagma->indata); CeedChk(ierr);
+  ierr = CeedCalloc(16, &opmagma->outdata); CeedChk(ierr);
 
   // Set up infield and outfield pointer arrays
   // Infields
-  ierr = CeedOperatorSetupFields_Magma(qf, op, 0, data->Evecs,
-                                       data->evecsin, data->qvecsin, 0,
-                                       numinputfields, Q);
-  CeedChk(ierr);
+  ierr = CeedOperatorSetupFields_Magma(qf->inputfields, op->inputfields,
+                                     opmagma->evecs, opmagma->qdata, opmagma->qdata_alloc,
+                                     opmagma->indata, 0, 0,
+                                     qf->numinputfields, Q); CeedChk(ierr);
+
   // Outfields
-  ierr = CeedOperatorSetupFields_Magma(qf, op, 1, data->Evecs,
-                                       data->evecsout, data->qvecsout,
-                                       numinputfields, numoutputfields, Q);
-  CeedChk(ierr);
-  ierr = CeedOperatorSetSetupDone(op); CeedChk(ierr);
+  ierr = CeedOperatorSetupFields_Magma(qf->outputfields, op->outputfields,
+                                     opmagma->evecs, opmagma->qdata, opmagma->qdata_alloc,
+                                     opmagma->indata, qf->numinputfields,
+                                     opmagma->numqin, qf->numoutputfields, Q); CeedChk(ierr);
+
+  // Output Qvecs
+  for (CeedInt i=0; i<qf->numoutputfields; i++) {
+    CeedEvalMode emode = qf->outputfields[i].emode;
+    if (emode != CEED_EVAL_NONE) {
+      opmagma->outdata[i] =  opmagma->qdata[i + qf->numinputfields];
+    }
+  }
+
+  op->setupdone = 1;
+
   return 0;
 }
 
 static int CeedOperatorApply_Magma(CeedOperator op, CeedVector invec,
-                                   CeedVector outvec, CeedRequest *request) {
-  int ierr;
-<<<<<<< HEAD
-  Ceed ceed;
-  ierr = CeedOperatorGetCeed(op, &ceed); CeedChk(ierr);
-  CeedOperator_Magma *data;
-  ierr = CeedOperatorGetData(op, (void *)&data); CeedChk(ierr);
-  //CeedVector *E = data->Evecs, *D = data->D, outvec;
-  CeedInt Q, elemsize, numelements, numinputfields, numoutputfields, ncomp;
-  ierr = CeedOperatorGetNumQuadraturePoints(op, &Q); CeedChk(ierr);
-  ierr = CeedOperatorGetNumElements(op, &numelements); CeedChk(ierr);
-  CeedQFunction qf;
-  ierr = CeedOperatorGetQFunction(op, &qf); CeedChk(ierr);
-  CeedTransposeMode lmode;
-  CeedOperatorField *opinputfields, *opoutputfields;
-  ierr = CeedOperatorGetFields(op, &opinputfields, &opoutputfields);
-  CeedChk(ierr);
-  CeedQFunctionField *qfinputfields, *qfoutputfields;
-  ierr = CeedQFunctionGetFields(qf, &qfinputfields, &qfoutputfields);
-  CeedChk(ierr);
-  CeedEvalMode emode;
-  CeedVector vec;
-  CeedBasis basis;
-  CeedElemRestriction Erestrict;
-=======
+                                 CeedVector outvec, CeedRequest *request) {
+  CeedOperator_Magma *opmagma = op->data;
+  CeedInt Q = op->numqpoints, elemsize;
+  int ierr;
   CeedQFunction qf = op->qf;
   CeedTransposeMode lmode = CEED_NOTRANSPOSE;
   //CeedScalar *vec_temp;
@@ -1265,35 +1090,9 @@
   #else
   CEED_MEM_MAGMA = CEED_MEM_HOST;
   #endif
->>>>>>> e59afb5d
-
+
+  // Setup
   ierr = CeedOperatorSetup_Magma(op); CeedChk(ierr);
-<<<<<<< HEAD
-  ierr= CeedQFunctionGetNumArgs(qf, &numinputfields, &numoutputfields);
-  CeedChk(ierr);
-
-  // Input Evecs and Restriction
-  for (CeedInt i=0; i<numinputfields; i++) {
-    ierr = CeedQFunctionFieldGetEvalMode(qfinputfields[i], &emode);
-    CeedChk(ierr);
-    if (emode & CEED_EVAL_WEIGHT) {
-    } else { // Restriction
-      // Get input vector
-      ierr = CeedOperatorFieldGetVector(opinputfields[i], &vec); CeedChk(ierr);
-      if (vec == CEED_VECTOR_ACTIVE)
-        vec = invec;
-      // Restrict
-      ierr = CeedOperatorFieldGetElemRestriction(opinputfields[i], &Erestrict);
-      CeedChk(ierr);
-      ierr = CeedOperatorFieldGetLMode(opinputfields[i], &lmode); CeedChk(ierr);
-      ierr = CeedElemRestrictionApply(Erestrict, CEED_NOTRANSPOSE,
-                                      lmode, vec, data->Evecs[i],
-                                      request); CeedChk(ierr);
-      // Get evec
-      ierr = CeedVectorGetArrayRead(data->Evecs[i], CEED_MEM_HOST,
-                                    (const CeedScalar **) &data->Edata[i]);
-      CeedChk(ierr);
-=======
   // Input Evecs and Restriction
   for (CeedInt i=0; i<qf->numinputfields; i++) {
     CeedEvalMode emode = qf->inputfields[i].emode;
@@ -1318,143 +1117,90 @@
         ierr = CeedVectorGetArrayRead(opmagma->evecs[i], CEED_MEM_MAGMA,
                                       (const CeedScalar **) &opmagma->edata[i]); CeedChk(ierr);
       }
->>>>>>> e59afb5d
     }
   }
 
   // Output Evecs
-<<<<<<< HEAD
-  for (CeedInt i=0; i<numoutputfields; i++) {
-    ierr = CeedVectorGetArray(data->Evecs[i+data->numein], CEED_MEM_HOST,
-                              &data->Edata[i + numinputfields]); CeedChk(ierr);
-=======
   for (CeedInt i=0; i<qf->numoutputfields; i++) {
     ierr = CeedVectorGetArray(opmagma->evecs[i+opmagma->numein], CEED_MEM_MAGMA,
                               &opmagma->edata[i + qf->numinputfields]);
     CeedChk(ierr);
->>>>>>> e59afb5d
   }
 
   // Loop through elements
-  for (CeedInt e=0; e<numelements; e++) {
+  for (CeedInt e=0; e<op->numelements; e++) {
     // Input basis apply if needed
-    for (CeedInt i=0; i<numinputfields; i++) {
+    for (CeedInt i=0; i<qf->numinputfields; i++) {
       // Get elemsize, emode, ncomp
-      ierr = CeedOperatorFieldGetElemRestriction(opinputfields[i], &Erestrict);
-      CeedChk(ierr);
-      ierr = CeedElemRestrictionGetElementSize(Erestrict, &elemsize);
-      CeedChk(ierr);
-      ierr = CeedQFunctionFieldGetEvalMode(qfinputfields[i], &emode);
-      CeedChk(ierr);
-      ierr = CeedQFunctionFieldGetNumComponents(qfinputfields[i], &ncomp);
-      CeedChk(ierr);
+      elemsize = op->inputfields[i].Erestrict->elemsize;
+      CeedEvalMode emode = qf->inputfields[i].emode;
+      CeedInt ncomp = qf->inputfields[i].ncomp;
       // Basis action
       switch(emode) {
       case CEED_EVAL_NONE:
-        ierr = CeedVectorSetArray(data->qvecsin[i], CEED_MEM_HOST,
-                                  CEED_USE_POINTER,
-                                  &data->Edata[i][e*Q*ncomp]); CeedChk(ierr);
+        opmagma->indata[i] = &opmagma->edata[i][e*Q*ncomp];
         break;
       case CEED_EVAL_INTERP:
-        ierr = CeedOperatorFieldGetBasis(opinputfields[i], &basis); CeedChk(ierr);
-        ierr = CeedVectorSetArray(data->evecsin[i], CEED_MEM_HOST,
-                                  CEED_USE_POINTER,
-                                  &data->Edata[i][e*elemsize*ncomp]);
+        ierr = CeedBasisApply(op->inputfields[i].basis, 1, CEED_NOTRANSPOSE,
+                              CEED_EVAL_INTERP, &opmagma->edata[i][e*elemsize*ncomp], opmagma->qdata[i]);
         CeedChk(ierr);
-        ierr = CeedBasisApply(basis, 1, CEED_NOTRANSPOSE,
-                              CEED_EVAL_INTERP, data->evecsin[i],
-                              data->qvecsin[i]); CeedChk(ierr);
+        opmagma->indata[i] = opmagma->qdata[i];
         break;
       case CEED_EVAL_GRAD:
-        ierr = CeedOperatorFieldGetBasis(opinputfields[i], &basis); CeedChk(ierr);
-        ierr = CeedVectorSetArray(data->evecsin[i], CEED_MEM_HOST,
-                                  CEED_USE_POINTER,
-                                  &data->Edata[i][e*elemsize*ncomp]);
+        ierr = CeedBasisApply(op->inputfields[i].basis, 1, CEED_NOTRANSPOSE,
+                              CEED_EVAL_GRAD, &opmagma->edata[i][e*elemsize*ncomp], opmagma->qdata[i]);
         CeedChk(ierr);
-        ierr = CeedBasisApply(basis, 1, CEED_NOTRANSPOSE,
-                              CEED_EVAL_GRAD, data->evecsin[i],
-                              data->qvecsin[i]); CeedChk(ierr);
+        opmagma->indata[i] = opmagma->qdata[i];
         break;
       case CEED_EVAL_WEIGHT:
         break;  // No action
       case CEED_EVAL_DIV:
-        break; // Not implemented
+        break; // Not implimented
       case CEED_EVAL_CURL:
-        break; // Not implemented
+        break; // Not implimented
       }
     }
     
     // Output pointers
-    for (CeedInt i=0; i<numoutputfields; i++) {
-      ierr = CeedQFunctionFieldGetEvalMode(qfoutputfields[i], &emode);
-      CeedChk(ierr);
+    for (CeedInt i=0; i<qf->numoutputfields; i++) {
+      CeedEvalMode emode = qf->outputfields[i].emode;
       if (emode == CEED_EVAL_NONE) {
-        ierr = CeedQFunctionFieldGetNumComponents(qfoutputfields[i], &ncomp);
-        CeedChk(ierr);
-        ierr = CeedVectorSetArray(data->qvecsout[i], CEED_MEM_HOST,
-                                  CEED_USE_POINTER,
-                                  &data->Edata[i + numinputfields][e*Q*ncomp]);
-        CeedChk(ierr);
-      }
-      if (emode == CEED_EVAL_INTERP) {
-      }
-      if (emode == CEED_EVAL_GRAD) {
-      }
-      if (emode == CEED_EVAL_WEIGHT) {
-      }
-    }
-
+        CeedInt ncomp = qf->outputfields[i].ncomp;
+        opmagma->outdata[i] = &opmagma->edata[i + qf->numinputfields][e*Q*ncomp];
+      }
+    }
     // Q function
-    ierr = CeedQFunctionApply(qf, Q, data->qvecsin, data->qvecsout); CeedChk(ierr);
+    ierr = CeedQFunctionApply(op->qf, Q, (const CeedScalar * const*) opmagma->indata,
+                              opmagma->outdata); CeedChk(ierr);
 
     // Output basis apply if needed
-    for (CeedInt i=0; i<numoutputfields; i++) {
+    for (CeedInt i=0; i<qf->numoutputfields; i++) {
       // Get elemsize, emode, ncomp
-      ierr = CeedOperatorFieldGetElemRestriction(opoutputfields[i], &Erestrict);
-      CeedChk(ierr);
-      ierr = CeedElemRestrictionGetElementSize(Erestrict, &elemsize);
-      CeedChk(ierr);
-      ierr = CeedQFunctionFieldGetEvalMode(qfoutputfields[i], &emode);
-      CeedChk(ierr);
-      ierr = CeedQFunctionFieldGetNumComponents(qfoutputfields[i], &ncomp);
-      CeedChk(ierr);
+      elemsize = op->outputfields[i].Erestrict->elemsize;
+      CeedInt ncomp = qf->outputfields[i].ncomp;
+      CeedEvalMode emode = qf->outputfields[i].emode;
       // Basis action
       switch(emode) {
       case CEED_EVAL_NONE:
         break; // No action
       case CEED_EVAL_INTERP:
-        ierr = CeedOperatorFieldGetBasis(opoutputfields[i], &basis);
-        CeedChk(ierr);
-        ierr = CeedVectorSetArray(data->evecsout[i], CEED_MEM_HOST,
-                                  CEED_USE_POINTER,
-                                  &data->Edata[i + numinputfields][e*elemsize*ncomp]);
-        ierr = CeedBasisApply(basis, 1, CEED_TRANSPOSE,
-                              CEED_EVAL_INTERP, data->qvecsout[i],
-                              data->evecsout[i]); CeedChk(ierr);
+        ierr = CeedBasisApply(op->outputfields[i].basis, 1, CEED_TRANSPOSE,
+                              CEED_EVAL_INTERP, opmagma->outdata[i],
+                              &opmagma->edata[i + qf->numinputfields][e*elemsize*ncomp]); CeedChk(ierr);
         break;
       case CEED_EVAL_GRAD:
-        ierr = CeedOperatorFieldGetBasis(opoutputfields[i], &basis);
+        ierr = CeedBasisApply(op->outputfields[i].basis, 1, CEED_TRANSPOSE, CEED_EVAL_GRAD,
+                              opmagma->outdata[i], &opmagma->edata[i + qf->numinputfields][e*elemsize*ncomp]);
         CeedChk(ierr);
-        ierr = CeedVectorSetArray(data->evecsout[i], CEED_MEM_HOST,
-                                  CEED_USE_POINTER,
-                                  &data->Edata[i + numinputfields][e*elemsize*ncomp]);
-        ierr = CeedBasisApply(basis, 1, CEED_TRANSPOSE,
-                              CEED_EVAL_GRAD, data->qvecsout[i],
-                              data->evecsout[i]); CeedChk(ierr);
         break;
-      case CEED_EVAL_WEIGHT: break; // Should not occur
-      case CEED_EVAL_DIV: break; // Not implemented
-      case CEED_EVAL_CURL: break; // Not implemented
-      }
-    }
-  } // numelements
-
-  // Zero lvecs
-  for (CeedInt i=0; i<numoutputfields; i++) {
-    ierr = CeedOperatorFieldGetVector(opoutputfields[i], &vec); CeedChk(ierr);
-    if (vec == CEED_VECTOR_ACTIVE)
-      vec = outvec;
-    ierr = CeedVectorSetValue(vec, 0.0); CeedChk(ierr);
+      case CEED_EVAL_WEIGHT:
+        break; // Should not occur
+      case CEED_EVAL_DIV:
+        break; // Not implimented
+      case CEED_EVAL_CURL:
+        break; // Not implimented
+      }
+    }
   }
 
   // Zero lvecs
@@ -1465,25 +1211,6 @@
     }
 
   // Output restriction
-<<<<<<< HEAD
-  for (CeedInt i=0; i<numoutputfields; i++) {
-    // Restore evec
-    ierr = CeedVectorRestoreArray(data->Evecs[i+data->numein],
-                                  &data->Edata[i + numinputfields]);
-    CeedChk(ierr);
-    // Get output vector
-    ierr = CeedOperatorFieldGetVector(opoutputfields[i], &vec); CeedChk(ierr);
-    // Active
-    if (vec == CEED_VECTOR_ACTIVE)
-      vec = outvec;
-    // Restrict
-    ierr = CeedOperatorFieldGetElemRestriction(opoutputfields[i], &Erestrict);
-    CeedChk(ierr);
-    ierr = CeedOperatorFieldGetLMode(opoutputfields[i], &lmode); CeedChk(ierr);
-    ierr = CeedElemRestrictionApply(Erestrict, CEED_TRANSPOSE,
-                                    lmode, data->Evecs[i+data->numein], vec,
-                                    request); CeedChk(ierr);
-=======
   for (CeedInt i=0; i<qf->numoutputfields; i++) {
     // Restore evec
     ierr = CeedVectorRestoreArray(opmagma->evecs[i+opmagma->numein],
@@ -1500,45 +1227,30 @@
                                       lmode, opmagma->evecs[i+opmagma->numein], op->outputfields[i].vec,
                                       request); CeedChk(ierr);
     }
->>>>>>> e59afb5d
   }
 
   // Restore input arrays
-  for (CeedInt i=0; i<numinputfields; i++) {
-    ierr = CeedQFunctionFieldGetEvalMode(qfinputfields[i], &emode);
-    CeedChk(ierr);
+  for (CeedInt i=0; i<qf->numinputfields; i++) {
+    CeedEvalMode emode = qf->inputfields[i].emode;
     if (emode & CEED_EVAL_WEIGHT) {
     } else {
-      // Restriction
-      ierr = CeedVectorRestoreArrayRead(data->Evecs[i],
-                                        (const CeedScalar **) &data->Edata[i]);
-      CeedChk(ierr);
-    }
-  }
+      ierr = CeedVectorRestoreArrayRead(opmagma->evecs[i],
+                                        (const CeedScalar **) &opmagma->edata[i]); CeedChk(ierr);
+    }
+  }
+
   return 0;
 }
  
 static int CeedOperatorCreate_Magma(CeedOperator op) {
-  int ierr;
   CeedOperator_Magma *impl;
-  Ceed ceed;
-  ierr = CeedOperatorGetCeed(op, &ceed); CeedChk(ierr);
+  int ierr;
 
   ierr = CeedCalloc(1, &impl); CeedChk(ierr);
-  ierr = CeedOperatorSetData(op, (void *)&impl);
-
-  ierr = CeedSetBackendFunction(ceed, "Operator", op, "Apply",
-                                CeedOperatorApply_Magma); CeedChk(ierr);
-  ierr = CeedSetBackendFunction(ceed, "Operator", op, "Destroy",
-                                CeedOperatorDestroy_Magma); CeedChk(ierr);
-  return 0;
-}
-
-int CeedCompositeOperatorCreate_Magma(CeedOperator op) {
-  int ierr;
-  Ceed ceed;
-  ierr = CeedOperatorGetCeed(op, &ceed); CeedChk(ierr);
-  return CeedError(ceed, 1, "Backend does not support composite operators");
+  op->data = impl;
+  op->Destroy  = CeedOperatorDestroy_Magma;
+  op->Apply    = CeedOperatorApply_Magma;
+  return 0;
 }
 
 // *****************************************************************************
@@ -1560,7 +1272,6 @@
   ceed->ElemRestrictionCreateBlocked = CeedElemRestrictionCreateBlocked_Magma;
   ceed->QFunctionCreate = CeedQFunctionCreate_Magma;
   ceed->OperatorCreate = CeedOperatorCreate_Magma;
-  ceed->CompositeOperatorCreate = CeedCompositeOperatorCreate_Magma;
   return 0;
 }
 
