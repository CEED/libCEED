--- conflicted
+++ resolved
@@ -70,13 +70,10 @@
                                 CeedBasisCreateTensorH1_Magma); CeedChk(ierr);
   ierr = CeedSetBackendFunction(ceed, "Ceed", ceed, "BasisCreateH1",
                                 CeedBasisCreateH1_Magma); CeedChk(ierr);
-<<<<<<< HEAD
+  ierr = CeedSetBackendFunction(ceed, "Ceed", ceed, "OperatorCreate",
+                                CeedOperatorCreate_Magma); CeedChk(ierr);
   ierr = CeedSetBackendFunction(ceed, "Ceed", ceed, "Destroy",
                                 CeedDestroy_Magma); CeedChk(ierr);
-=======
-  ierr = CeedSetBackendFunction(ceed, "Ceed", ceed, "OperatorCreate",
-                                CeedOperatorCreate_Magma); CeedChk(ierr);
->>>>>>> a8c028e3
   return 0;
 }
 
