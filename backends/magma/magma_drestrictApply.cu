// Copyright (c) 2017-2018, Lawrence Livermore National Security, LLC.
// Produced at the Lawrence Livermore National Laboratory. LLNL-CODE-734707.
// All Rights reserved. See files LICENSE and NOTICE for details.
//
// This file is part of CEED, a collection of benchmarks, miniapps, software
// libraries and APIs for efficient high-order finite element and spectral
// element discretizations for exascale applications. For more information and
// source code availability see http://github.com/ceed.
//
// The CEED research is supported by the Exascale Computing Project 17-SC-20-SC,
// a collaborative effort of two U.S. Department of Energy organizations (Office
// of Science and the National Nuclear Security Administration) responsible for
// the planning and preparation of a capable exascale ecosystem, including
// software, applications, hardware, advanced system engineering and early
// testbed platforms, in support of the nation's exascale computing imperative.

#include <ceed.h>
#include <magma.h>
#include "atomics.cuh"

//////////////////////////////////////////////////////////////////////////////////////////
// Fastest index listed first
// i : related to nodes
// e : elements
// c: component
// Go from L-vector (du) to E-vector (dv):
//
// dv(i, e, c) = du( offsets(i, e) + compstride * c)  
static __global__ void 
magma_readDofsOffset_kernel(const int NCOMP, const int compstride,
                            const int esize, const int nelem, int *offsets, 
                            const double *du, double *dv)
{
  const int  pid = threadIdx.x;
  const int elem = blockIdx.x;
 
  for (CeedInt i = pid; i < esize; i += blockDim.x) {
        const CeedInt ind = offsets ? offsets[i + elem * esize] : i + elem * esize;
        for (CeedInt comp = 0; comp < NCOMP; ++comp) {
            dv[i+elem*esize+comp*esize*nelem] = du[ind + compstride * comp];
        }
  }
}

//////////////////////////////////////////////////////////////////////////////////////////
// Fastest index listed first
// i : related to nodes
// e : elements
// c: component
// Go from L-vector (du) to E-vector (dv), with strides provided 
//  to describe the L-vector layout
//
// dv(i, e, c) = du( i * strides[0] + c * strides[1] + e * strides[2] )  
static __global__ void 
magma_readDofsStrided_kernel(const int NCOMP, const int esize, const int nelem,
                             const int *strides, const double *du, double *dv)
{
  const int  pid = threadIdx.x;
  const int elem = blockIdx.x;
 
  for (CeedInt i = pid; i < esize; i += blockDim.x) {
        for (CeedInt comp = 0; comp < NCOMP; ++comp) {
            dv[i+elem*esize+comp*esize*nelem] = du[i * strides[0] + 
                                                   comp * strides[1] + 
                                                   elem * strides[2]];
        }
  }
}

// Fastest index listed first
// i : related to nodes
// e : elements
// c: component
// Go from E-vector (du) to L-vector (dv):
//
// dv(offsets(i, e) + compstride * c) = du(i, e, c)
static __global__ void 
magma_writeDofsOffset_kernel(const int NCOMP, const int compstride,
                             const int esize, const int nelem, int *offsets, 
                             const double *du, double *dv)
{
    const int  pid = threadIdx.x;
    const int elem = blockIdx.x;

    for (CeedInt i = pid; i < esize; i += blockDim.x) {
        const CeedInt ind = offsets ? offsets[i + elem * esize] : i + elem * esize;
        for (CeedInt comp = 0; comp < NCOMP; ++comp) {
            magmablas_datomic_add(dv + (ind + compstride * comp),
                                  du[i+elem*esize+comp*esize*nelem]);
        }
    }
}

// Fastest index listed first
// i : related to nodes
// e : elements
// c: component
// Go from E-vector (du) to L-vector (dv), with strides provided 
//  to describe the L-vector layout
//
// dv( i * strides[0] + c * strides[1] + e * strides[2] ) = du(i, e, c) 
static __global__ void 
magma_writeDofsStrided_kernel(const int NCOMP, const int esize, const int nelem,
                              const int *strides, const double *du, double *dv)
{
    const int  pid = threadIdx.x;
    const int elem = blockIdx.x;

    for (CeedInt i = pid; i < esize; i += blockDim.x) {
        for (CeedInt comp = 0; comp < NCOMP; ++comp) {
            magmablas_datomic_add(dv + (i * strides[0] + comp * strides[1] + 
                                        elem * strides[2]),
                                  du[i+elem*esize+comp*esize*nelem]);
        }
    }
}

//////////////////////////////////////////////////////////////////////////////////////////

// ReadDofs to device memory
// du is L-vector, size lsize
// dv is E-vector, size nelem * esize * NCOMP
extern "C" void
<<<<<<< HEAD
magma_readDofs(const magma_int_t NCOMP, 
               const magma_int_t nnodes,
               const magma_int_t esize, 
               const magma_int_t nelem, magma_int_t *indices, 
               const double *du, double *dv, 
               magma_queue_t queue)
=======
magma_readDofsOffset(const magma_int_t NCOMP, const magma_int_t compstride,
                     const magma_int_t esize, const magma_int_t nelem,
                     magma_int_t *offsets, const double *du, double *dv)
>>>>>>> a07e8cf1
{
    magma_int_t grid    = nelem;
    magma_int_t threads = 256;

<<<<<<< HEAD
    magma_readDofs_kernel<<<grid, threads, 0, magma_queue_get_cuda_stream(queue)>>>
    (NCOMP, nnodes, esize, nelem, indices, du, dv);
}

// ReadDofsTranspose to device memory
// du is L-vector (in tranpose format), size nnodes * NCOMP
// dv is E-vector, size nelem * esize * NCOMP
extern "C" void
magma_readDofsTranspose(const magma_int_t NCOMP,
                        const magma_int_t nnodes,
                        const magma_int_t esize, 
                        const magma_int_t nelem, magma_int_t *indices,
                        const double *du, double *dv, 
                        magma_queue_t queue)
{
    magma_int_t grid    = nelem;
    magma_int_t threads = 256;

    assert(NCOMP<=4);
    magma_readDofsTranspose_kernel<256,4><<<grid, threads, 0, magma_queue_get_cuda_stream(queue)>>>
    (NCOMP, nnodes, esize, nelem, indices, du, dv);
=======
    magma_readDofsOffset_kernel<<<grid, threads, 0, NULL>>>(NCOMP, compstride,
      esize, nelem, offsets, du, dv);
>>>>>>> a07e8cf1
}

// ReadDofs to device memory, strided description for L-vector
// du is L-vector, size lsize
// dv is E-vector, size nelem * esize * NCOMP
extern "C" void
<<<<<<< HEAD
magma_readDofsStrided(const magma_int_t NCOMP, 
                      const magma_int_t nnodes,
                      const magma_int_t esize, 
                      const magma_int_t nelem, const int *strides, 
	              const double *du, double *dv,
                      magma_queue_t queue)
=======
magma_readDofsStrided(const magma_int_t NCOMP, const magma_int_t esize,
                      const magma_int_t nelem, const int *strides,
                      const double *du, double *dv)
>>>>>>> a07e8cf1
{
    magma_int_t grid    = nelem;
    magma_int_t threads = 256;

<<<<<<< HEAD
    magma_readDofsStrided_kernel<<<grid, threads, 0, magma_queue_get_cuda_stream(queue)>>>(NCOMP, nnodes, esize, nelem, 
                                                             strides, du, dv);
=======
    magma_readDofsStrided_kernel<<<grid, threads, 0, NULL>>>(NCOMP, esize,
      nelem, strides, du, dv);
>>>>>>> a07e8cf1
}

// WriteDofs from device memory
// du is E-vector, size nelem * esize * NCOMP
<<<<<<< HEAD
// dv is L-vector, size nnodes * NCOMP 
extern "C" void
magma_writeDofs(const magma_int_t NCOMP, 
                const magma_int_t nnodes, 
                const magma_int_t esize, 
                const magma_int_t nelem, magma_int_t *indices, 
                const double *du, double *dv, 
                magma_queue_t queue)
{
    magma_int_t grid    = nelem;
    magma_int_t threads = 256;

    magma_writeDofs_kernel<<<grid, threads, 0, magma_queue_get_cuda_stream(queue)>>>
    (NCOMP, nnodes, esize, nelem, indices, du, dv);
}

// WriteDofsTranspose from device memory
// du is E-vector (in transpose format), size nelem * esize * NCOMP
// dv is L-vector, size nnodes * NCOMP 
extern "C" void
magma_writeDofsTranspose(const magma_int_t NCOMP,
                         const magma_int_t nnodes,
                         const magma_int_t esize, 
                         const magma_int_t nelem, magma_int_t *indices,
                         const double *du, double *dv, 
                         magma_queue_t queue)
=======
// dv is L-vector, size lsize 
extern "C" void
magma_writeDofsOffset(const magma_int_t NCOMP, const magma_int_t compstride,
                      const magma_int_t esize, const magma_int_t nelem,
                      magma_int_t *offsets, const double *du, double *dv)
>>>>>>> a07e8cf1
{
    magma_int_t grid    = nelem;
    magma_int_t threads = 256;

<<<<<<< HEAD
    assert(NCOMP<=4);
    magma_writeDofsTranspose_kernel<256,4><<<grid, threads, 0, magma_queue_get_cuda_stream(queue)>>>
    (NCOMP, nnodes, esize, nelem, indices, du, dv);
=======
    magma_writeDofsOffset_kernel<<<grid, threads, 0, NULL>>>(NCOMP, compstride,
      esize, nelem, offsets, du, dv);
>>>>>>> a07e8cf1
}

// WriteDofs from device memory, strided description for L-vector
// du is E-vector, size nelem * esize * NCOMP
// dv is L-vector, size lsize
extern "C" void
<<<<<<< HEAD
magma_writeDofsStrided(const magma_int_t NCOMP, 
                       const magma_int_t nnodes,
                       const magma_int_t esize, 
                       const magma_int_t nelem, const int *strides, 
	               const double *du, double *dv,
                       magma_queue_t queue)
=======
magma_writeDofsStrided(const magma_int_t NCOMP, const magma_int_t esize,
                       const magma_int_t nelem, const int *strides,
                       const double *du, double *dv)
>>>>>>> a07e8cf1
{
    magma_int_t grid    = nelem;
    magma_int_t threads = 256;

<<<<<<< HEAD
    magma_writeDofsStrided_kernel<<<grid, threads, 0, magma_queue_get_cuda_stream(queue)>>>(NCOMP, nnodes, esize, nelem, 
                                                              strides, du, dv);
=======
    magma_writeDofsStrided_kernel<<<grid, threads, 0, NULL>>>(NCOMP, esize,
      nelem, strides, du, dv);
>>>>>>> a07e8cf1
}<|MERGE_RESOLUTION|>--- conflicted
+++ resolved
@@ -121,154 +121,66 @@
 // du is L-vector, size lsize
 // dv is E-vector, size nelem * esize * NCOMP
 extern "C" void
-<<<<<<< HEAD
-magma_readDofs(const magma_int_t NCOMP, 
-               const magma_int_t nnodes,
-               const magma_int_t esize, 
-               const magma_int_t nelem, magma_int_t *indices, 
-               const double *du, double *dv, 
-               magma_queue_t queue)
-=======
 magma_readDofsOffset(const magma_int_t NCOMP, const magma_int_t compstride,
                      const magma_int_t esize, const magma_int_t nelem,
-                     magma_int_t *offsets, const double *du, double *dv)
->>>>>>> a07e8cf1
+                     magma_int_t *offsets, const double *du, double *dv,
+                     magma_queue_t queue)
 {
     magma_int_t grid    = nelem;
     magma_int_t threads = 256;
 
-<<<<<<< HEAD
-    magma_readDofs_kernel<<<grid, threads, 0, magma_queue_get_cuda_stream(queue)>>>
-    (NCOMP, nnodes, esize, nelem, indices, du, dv);
-}
-
-// ReadDofsTranspose to device memory
-// du is L-vector (in tranpose format), size nnodes * NCOMP
-// dv is E-vector, size nelem * esize * NCOMP
-extern "C" void
-magma_readDofsTranspose(const magma_int_t NCOMP,
-                        const magma_int_t nnodes,
-                        const magma_int_t esize, 
-                        const magma_int_t nelem, magma_int_t *indices,
-                        const double *du, double *dv, 
-                        magma_queue_t queue)
-{
-    magma_int_t grid    = nelem;
-    magma_int_t threads = 256;
-
-    assert(NCOMP<=4);
-    magma_readDofsTranspose_kernel<256,4><<<grid, threads, 0, magma_queue_get_cuda_stream(queue)>>>
-    (NCOMP, nnodes, esize, nelem, indices, du, dv);
-=======
-    magma_readDofsOffset_kernel<<<grid, threads, 0, NULL>>>(NCOMP, compstride,
+    magma_readDofsOffset_kernel<<<grid, threads, 0,
+      magma_queue_get_cuda_stream(queue)>>>(NCOMP, compstride,
       esize, nelem, offsets, du, dv);
->>>>>>> a07e8cf1
 }
 
 // ReadDofs to device memory, strided description for L-vector
 // du is L-vector, size lsize
 // dv is E-vector, size nelem * esize * NCOMP
 extern "C" void
-<<<<<<< HEAD
-magma_readDofsStrided(const magma_int_t NCOMP, 
-                      const magma_int_t nnodes,
-                      const magma_int_t esize, 
-                      const magma_int_t nelem, const int *strides, 
-	              const double *du, double *dv,
-                      magma_queue_t queue)
-=======
 magma_readDofsStrided(const magma_int_t NCOMP, const magma_int_t esize,
                       const magma_int_t nelem, const int *strides,
-                      const double *du, double *dv)
->>>>>>> a07e8cf1
+                      const double *du, double *dv,
+                      magma_queue_t queue)
 {
     magma_int_t grid    = nelem;
     magma_int_t threads = 256;
 
-<<<<<<< HEAD
-    magma_readDofsStrided_kernel<<<grid, threads, 0, magma_queue_get_cuda_stream(queue)>>>(NCOMP, nnodes, esize, nelem, 
-                                                             strides, du, dv);
-=======
-    magma_readDofsStrided_kernel<<<grid, threads, 0, NULL>>>(NCOMP, esize,
-      nelem, strides, du, dv);
->>>>>>> a07e8cf1
+    magma_readDofsStrided_kernel<<<grid, threads, 0,
+      magma_queue_get_cuda_stream(queue)>>>(NCOMP, nnodes, esize, nelem, 
+      strides, du, dv);
 }
 
 // WriteDofs from device memory
 // du is E-vector, size nelem * esize * NCOMP
-<<<<<<< HEAD
 // dv is L-vector, size nnodes * NCOMP 
 extern "C" void
-magma_writeDofs(const magma_int_t NCOMP, 
-                const magma_int_t nnodes, 
-                const magma_int_t esize, 
-                const magma_int_t nelem, magma_int_t *indices, 
-                const double *du, double *dv, 
-                magma_queue_t queue)
+magma_writeDofsOffset(const magma_int_t NCOMP, const magma_int_t compstride,
+                      const magma_int_t esize, const magma_int_t nelem,
+                      magma_int_t *offsets, const double *du, double *dv,
+                      magma_queue_t queue)
 {
     magma_int_t grid    = nelem;
     magma_int_t threads = 256;
 
-    magma_writeDofs_kernel<<<grid, threads, 0, magma_queue_get_cuda_stream(queue)>>>
-    (NCOMP, nnodes, esize, nelem, indices, du, dv);
-}
-
-// WriteDofsTranspose from device memory
-// du is E-vector (in transpose format), size nelem * esize * NCOMP
-// dv is L-vector, size nnodes * NCOMP 
-extern "C" void
-magma_writeDofsTranspose(const magma_int_t NCOMP,
-                         const magma_int_t nnodes,
-                         const magma_int_t esize, 
-                         const magma_int_t nelem, magma_int_t *indices,
-                         const double *du, double *dv, 
-                         magma_queue_t queue)
-=======
-// dv is L-vector, size lsize 
-extern "C" void
-magma_writeDofsOffset(const magma_int_t NCOMP, const magma_int_t compstride,
-                      const magma_int_t esize, const magma_int_t nelem,
-                      magma_int_t *offsets, const double *du, double *dv)
->>>>>>> a07e8cf1
-{
-    magma_int_t grid    = nelem;
-    magma_int_t threads = 256;
-
-<<<<<<< HEAD
-    assert(NCOMP<=4);
-    magma_writeDofsTranspose_kernel<256,4><<<grid, threads, 0, magma_queue_get_cuda_stream(queue)>>>
-    (NCOMP, nnodes, esize, nelem, indices, du, dv);
-=======
-    magma_writeDofsOffset_kernel<<<grid, threads, 0, NULL>>>(NCOMP, compstride,
+    magma_writeDofsOffset_kernel<<<grid, threads, 0,
+      magma_queue_get_cuda_stream(queue)>>>(NCOMP, compstride,
       esize, nelem, offsets, du, dv);
->>>>>>> a07e8cf1
 }
 
 // WriteDofs from device memory, strided description for L-vector
 // du is E-vector, size nelem * esize * NCOMP
 // dv is L-vector, size lsize
 extern "C" void
-<<<<<<< HEAD
-magma_writeDofsStrided(const magma_int_t NCOMP, 
-                       const magma_int_t nnodes,
-                       const magma_int_t esize, 
-                       const magma_int_t nelem, const int *strides, 
-	               const double *du, double *dv,
-                       magma_queue_t queue)
-=======
 magma_writeDofsStrided(const magma_int_t NCOMP, const magma_int_t esize,
                        const magma_int_t nelem, const int *strides,
-                       const double *du, double *dv)
->>>>>>> a07e8cf1
+                       const double *du, double *dv,
+                       magma_queue_t queue)
 {
     magma_int_t grid    = nelem;
     magma_int_t threads = 256;
 
-<<<<<<< HEAD
-    magma_writeDofsStrided_kernel<<<grid, threads, 0, magma_queue_get_cuda_stream(queue)>>>(NCOMP, nnodes, esize, nelem, 
-                                                              strides, du, dv);
-=======
-    magma_writeDofsStrided_kernel<<<grid, threads, 0, NULL>>>(NCOMP, esize,
-      nelem, strides, du, dv);
->>>>>>> a07e8cf1
+    magma_writeDofsStrided_kernel<<<grid, threads, 0,
+      magma_queue_get_cuda_stream(queue)>>>(NCOMP, nnodes, esize, nelem, 
+      strides, du, dv);
 }