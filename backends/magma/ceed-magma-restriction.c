--- conflicted
+++ resolved
@@ -237,39 +237,14 @@
   // Compile kernels
   char *magma_common_path;
   char *restriction_kernel_path, *restriction_kernel_source;
-<<<<<<< HEAD
-
-  ierr = CeedGetJitAbsolutePath(ceed,
-                                "ceed/jit-source/magma/magma_common_defs.h",
-                                &magma_common_path); CeedChkBackend(ierr);
+  CeedCallBackend(CeedGetJitAbsolutePath(ceed, "ceed/jit-source/magma/magma_common_defs.h", &magma_common_path));
   CeedDebug256(ceed, 2, "----- Loading Restriction Kernel Source -----\n");
-  ierr = CeedLoadSourceToBuffer(ceed, magma_common_path,
-                                &restriction_kernel_source);
-  CeedChkBackend(ierr);
-
-  ierr = CeedGetJitAbsolutePath(ceed,
-                                "ceed/jit-source/magma/magma_common_tensor.h",
-                                &magma_common_path); CeedChkBackend(ierr);
-  ierr = CeedLoadSourceToInitializedBuffer(ceed, magma_common_path,
-         &restriction_kernel_source);
-  CeedChkBackend(ierr);
-
-  ierr = CeedGetJitAbsolutePath(ceed,
-                                "ceed/jit-source/magma/elem_restriction.h",
-                                &restriction_kernel_path); CeedChkBackend(ierr);
-  ierr = CeedLoadSourceToInitializedBuffer(ceed, restriction_kernel_path,
-         &restriction_kernel_source);
-  CeedChkBackend(ierr);
-  CeedDebug256(ceed, 2,
-               "----- Loading Restriction Kernel Source Complete! -----\n");
-=======
-  CeedCallBackend(CeedGetJitAbsolutePath(ceed, "ceed/jit-source/magma/magma_common_device.h", &magma_common_path));
-  CeedDebug256(ceed, 2, "----- Loading Restriction Kernel Source -----\n");
-  CeedCallBackend(CeedLoadSourceToBuffer(ceed, magma_common_path, &restriction_kernel_source));
-  CeedCallBackend(CeedGetJitAbsolutePath(ceed, "ceed/jit-source/magma/elem_restriction.h", &restriction_kernel_path));
+  CeedCallBackend(CeedLoadSourceToBuffer(ceed, magma_common_path, &restriction_kernel_source);
+  CeedCallBackend(CeedGetJitAbsolutePath(ceed, "ceed/jit-source/magma/magma_common_tensor.h", &magma_common_path);
+  CeedCallBackend(CeedLoadSourceToInitializedBuffer(ceed, magma_common_path, &restriction_kernel_source);
+  CeedCallBackend(CeedGetJitAbsolutePath(ceed, "ceed/jit-source/magma/elem_restriction.h", &restriction_kernel_path);
   CeedCallBackend(CeedLoadSourceToInitializedBuffer(ceed, restriction_kernel_path, &restriction_kernel_source));
   CeedDebug256(ceed, 2, "----- Loading Restriction Kernel Source Complete! -----\n");
->>>>>>> a72e8036
   // The RTC compilation code expects a Ceed with the common Ceed_Cuda or Ceed_Hip
   // data
   Ceed delegate;
