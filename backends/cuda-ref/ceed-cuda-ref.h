--- conflicted
+++ resolved
@@ -59,16 +59,6 @@
   CeedScalar *d_q_weight;
 } CeedBasisNonTensor_Cuda;
 
-<<<<<<< HEAD
-// We use a struct to avoid having to memCpy the array of pointers
-// __global__ copies by value the struct.
-typedef struct {
-  const CeedScalar *inputs[CEED_FIELD_MAX];
-  CeedScalar       *outputs[CEED_FIELD_MAX];
-} Fields_Cuda;
-
-=======
->>>>>>> 9e201c85
 typedef struct {
   CUmodule    module;
   char       *qfunction_name;
