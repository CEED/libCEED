// Copyright (c) 2017-2022, Lawrence Livermore National Security, LLC and other CEED contributors.
// All Rights Reserved. See the top-level LICENSE and NOTICE files for details.
//
// SPDX-License-Identifier: BSD-2-Clause
//
// This file is part of CEED:  http://github.com/ceed

#include <ceed/backend.h>
#include <ceed/ceed.h>
#include <ceed/jit-tools.h>
#include <hip/hip_runtime.h>
#include <stddef.h>

#include "../hip/ceed-hip-common.h"
#include "../hip/ceed-hip-compile.h"
#include "ceed-hip-shared.h"

//------------------------------------------------------------------------------
// Compute a block size based on required minimum threads
//------------------------------------------------------------------------------
static CeedInt ComputeBlockSizeFromRequirement(const CeedInt required) {
  CeedInt maxSize     = 1024;  // Max total threads per block
  CeedInt currentSize = 64;    // Start with one group

  while (currentSize < maxSize) {
    if (currentSize > required) break;
    else currentSize = currentSize * 2;
  }
  return currentSize;
}

//------------------------------------------------------------------------------
// Compute required thread block sizes for basis kernels given P, Q, dim, and
// num_comp (num_comp not currently used, but may be again in other basis
// parallelization options)
//------------------------------------------------------------------------------
static int ComputeBasisThreadBlockSizes(const CeedInt dim, const CeedInt P_1d, const CeedInt Q_1d, const CeedInt num_comp, CeedInt *block_sizes) {
  // Note that this will use the same block sizes for all dimensions when compiling,
  // but as each basis object is defined for a particular dimension, we will never
  // call any kernels except the ones for the dimension for which we have computed the
  // block sizes.
  const CeedInt thread_1d = CeedIntMax(P_1d, Q_1d);
  switch (dim) {
    case 1: {
      // Interp kernels:
      block_sizes[0] = 256;

      // Grad kernels:
      block_sizes[1] = 256;

      // Weight kernels:
      block_sizes[2] = 256;

<<<<<<< HEAD
    } break;
    case 2: {
      // Interp kernels:
      CeedInt required = thread_1d * thread_1d * num_comp;
      block_sizes[0]   = ComputeBlockSizeFromRequirement(required);

      // Grad kernels: currently use same required minimum threads
      block_sizes[1] = ComputeBlockSizeFromRequirement(required);

      // Weight kernels:
      required       = CeedIntMax(64, Q_1d * Q_1d);
      block_sizes[2] = ComputeBlockSizeFromRequirement(required);

    } break;
    case 3: {
      // Interp kernels:
      CeedInt required = thread_1d * thread_1d * num_comp;
      block_sizes[0]   = ComputeBlockSizeFromRequirement(required);

      // Grad kernels: currently use same required minimum threads
      block_sizes[1] = ComputeBlockSizeFromRequirement(required);

      // Weight kernels:
      required       = Q_1d * Q_1d * Q_1d;
      block_sizes[2] = ComputeBlockSizeFromRequirement(required);
    }
=======
  } break;
  case 2: {
    // Interp kernels:
    CeedInt required = thread_1d * thread_1d;
    block_sizes[0] = CeedIntMax(256, ComputeBlockSizeFromRequirement(required));

    // Grad kernels: currently use same required minimum threads
    block_sizes[1] = CeedIntMax(256, ComputeBlockSizeFromRequirement(required));

    // Weight kernels:
    required = CeedIntMax(64, Q_1d * Q_1d);
    block_sizes[2] = CeedIntMax(256, ComputeBlockSizeFromRequirement(required));

  } break;
  case 3: {
    // Interp kernels:
    CeedInt required = thread_1d * thread_1d;
    block_sizes[0] = CeedIntMax(256, ComputeBlockSizeFromRequirement(required));

    // Grad kernels: currently use same required minimum threads
    block_sizes[1] = CeedIntMax(256, ComputeBlockSizeFromRequirement(required));

    // Weight kernels:
    required = Q_1d * Q_1d * Q_1d;
    block_sizes[2] = CeedIntMax(256, ComputeBlockSizeFromRequirement(required));
  }
>>>>>>> 9e201c85
  }

  return CEED_ERROR_SUCCESS;
}

//------------------------------------------------------------------------------
// Apply basis
//------------------------------------------------------------------------------
int CeedBasisApplyTensor_Hip_shared(CeedBasis basis, const CeedInt num_elem, CeedTransposeMode t_mode, CeedEvalMode eval_mode, CeedVector u,
                                    CeedVector v) {
  Ceed ceed;
  CeedCallBackend(CeedBasisGetCeed(basis, &ceed));
  Ceed_Hip *ceed_Hip;
  CeedCallBackend(CeedGetData(ceed, &ceed_Hip));
  CeedBasis_Hip_shared *data;
<<<<<<< HEAD
  CeedCallBackend(CeedBasisGetData(basis, &data));
  const CeedInt transpose = t_mode == CEED_TRANSPOSE;
  CeedInt       dim, num_comp;
  CeedCallBackend(CeedBasisGetDimension(basis, &dim));
  CeedCallBackend(CeedBasisGetNumComponents(basis, &num_comp));
=======
  CeedBasisGetData(basis, &data); CeedChkBackend(ierr);
  CeedInt dim, num_comp;
  ierr = CeedBasisGetDimension(basis, &dim); CeedChkBackend(ierr);
  ierr = CeedBasisGetNumComponents(basis, &num_comp); CeedChkBackend(ierr);
>>>>>>> 9e201c85

  // Read vectors
  const CeedScalar *d_u;
  CeedScalar       *d_v;
  if (eval_mode != CEED_EVAL_WEIGHT) {
    CeedCallBackend(CeedVectorGetArrayRead(u, CEED_MEM_DEVICE, &d_u));
  }
  CeedCallBackend(CeedVectorGetArrayWrite(v, CEED_MEM_DEVICE, &d_v));

<<<<<<< HEAD
  // Clear v for transpose mode
  if (t_mode == CEED_TRANSPOSE) {
    CeedSize length;
    CeedCallBackend(CeedVectorGetLength(v, &length));
    CeedCallBackend(hipMemset(d_v, 0, length * sizeof(CeedScalar)));
  }

  // Apply basis operation
  switch (eval_mode) {
    case CEED_EVAL_INTERP: {
      CeedInt P_1d, Q_1d;
      CeedInt block_size = data->block_sizes[0];
      CeedCallBackend(CeedBasisGetNumNodes1D(basis, &P_1d));
      CeedCallBackend(CeedBasisGetNumQuadraturePoints1D(basis, &Q_1d));
      CeedInt thread_1d     = CeedIntMax(Q_1d, P_1d);
      void   *interp_args[] = {(void *)&num_elem, (void *)&transpose, &data->d_interp_1d, &d_u, &d_v};
      if (dim == 1) {
        CeedInt elems_per_block = 64 * thread_1d > 256 ? 256 / thread_1d : 64;
        elems_per_block         = elems_per_block > 0 ? elems_per_block : 1;
        CeedInt grid            = num_elem / elems_per_block + ((num_elem / elems_per_block * elems_per_block < num_elem) ? 1 : 0);
        CeedInt shared_mem      = elems_per_block * thread_1d * sizeof(CeedScalar);
        CeedCallBackend(CeedRunKernelDimSharedHip(ceed, data->Interp, grid, thread_1d, 1, elems_per_block, shared_mem, interp_args));
      } else if (dim == 2) {
        // Check if required threads is small enough to do multiple elems
        const CeedInt elems_per_block = CeedIntMax(block_size / (thread_1d * thread_1d * num_comp), 1);
        CeedInt       grid            = num_elem / elems_per_block + ((num_elem / elems_per_block * elems_per_block < num_elem) ? 1 : 0);
        CeedInt       shared_mem      = num_comp * elems_per_block * thread_1d * thread_1d * sizeof(CeedScalar);
        CeedCallBackend(
            CeedRunKernelDimSharedHip(ceed, data->Interp, grid, thread_1d, thread_1d, num_comp * elems_per_block, shared_mem, interp_args));
      } else if (dim == 3) {
        CeedInt elems_per_block = 1;
        CeedInt grid            = num_elem / elems_per_block + ((num_elem / elems_per_block * elems_per_block < num_elem) ? 1 : 0);
        CeedInt shared_mem      = num_comp * elems_per_block * thread_1d * thread_1d * sizeof(CeedScalar);
        CeedCallBackend(
            CeedRunKernelDimSharedHip(ceed, data->Interp, grid, thread_1d, thread_1d, num_comp * elems_per_block, shared_mem, interp_args));
      }
    } break;
    case CEED_EVAL_GRAD: {
      CeedInt P_1d, Q_1d;
      CeedInt block_size = data->block_sizes[1];
      CeedCallBackend(CeedBasisGetNumNodes1D(basis, &P_1d));
      CeedCallBackend(CeedBasisGetNumQuadraturePoints1D(basis, &Q_1d));
      CeedInt thread_1d   = CeedIntMax(Q_1d, P_1d);
      void   *grad_args[] = {(void *)&num_elem, (void *)&transpose, &data->d_interp_1d, &data->d_grad_1d, &d_u, &d_v};
      if (dim == 1) {
        CeedInt elems_per_block = 64 * thread_1d > 256 ? 256 / thread_1d : 64;
        elems_per_block         = elems_per_block > 0 ? elems_per_block : 1;
        CeedInt grid            = num_elem / elems_per_block + ((num_elem / elems_per_block * elems_per_block < num_elem) ? 1 : 0);
        CeedInt shared_mem      = elems_per_block * thread_1d * sizeof(CeedScalar);
        CeedCallBackend(CeedRunKernelDimSharedHip(ceed, data->Grad, grid, thread_1d, 1, elems_per_block, shared_mem, grad_args));
      } else if (dim == 2) {
        // Check if required threads is small enough to do multiple elems
        const CeedInt elems_per_block = CeedIntMax(block_size / (thread_1d * thread_1d * num_comp), 1);
        CeedInt       grid            = num_elem / elems_per_block + ((num_elem / elems_per_block * elems_per_block < num_elem) ? 1 : 0);
        CeedInt       shared_mem      = num_comp * elems_per_block * thread_1d * thread_1d * sizeof(CeedScalar);
        CeedCallBackend(CeedRunKernelDimSharedHip(ceed, data->Grad, grid, thread_1d, thread_1d, num_comp * elems_per_block, shared_mem, grad_args));
      } else if (dim == 3) {
        CeedInt elems_per_block = 1;
        CeedInt grid            = num_elem / elems_per_block + ((num_elem / elems_per_block * elems_per_block < num_elem) ? 1 : 0);
        CeedInt shared_mem      = num_comp * elems_per_block * thread_1d * thread_1d * sizeof(CeedScalar);
        CeedCallBackend(CeedRunKernelDimSharedHip(ceed, data->Grad, grid, thread_1d, thread_1d, num_comp * elems_per_block, shared_mem, grad_args));
      }
    } break;
    case CEED_EVAL_WEIGHT: {
      CeedInt Q_1d;
      CeedInt block_size = data->block_sizes[2];
      CeedCallBackend(CeedBasisGetNumQuadraturePoints1D(basis, &Q_1d));
      void *weight_args[] = {(void *)&num_elem, (void *)&data->d_q_weight_1d, &d_v};
      if (dim == 1) {
        const CeedInt opt_elems       = block_size / Q_1d;
        const CeedInt elems_per_block = opt_elems > 0 ? opt_elems : 1;
        const CeedInt grid_size       = num_elem / elems_per_block + ((num_elem / elems_per_block * elems_per_block < num_elem) ? 1 : 0);
        CeedCallBackend(CeedRunKernelDimHip(ceed, data->Weight, grid_size, Q_1d, elems_per_block, 1, weight_args));
      } else if (dim == 2) {
        const CeedInt opt_elems       = block_size / (Q_1d * Q_1d);
        const CeedInt elems_per_block = opt_elems > 0 ? opt_elems : 1;
        const CeedInt grid_size       = num_elem / elems_per_block + ((num_elem / elems_per_block * elems_per_block < num_elem) ? 1 : 0);
        CeedCallBackend(CeedRunKernelDimHip(ceed, data->Weight, grid_size, Q_1d, Q_1d, elems_per_block, weight_args));
      } else if (dim == 3) {
        const CeedInt grid_size = num_elem;
        CeedCallBackend(CeedRunKernelDimHip(ceed, data->Weight, grid_size, Q_1d, Q_1d, Q_1d, weight_args));
      }
    } break;
    // LCOV_EXCL_START
    // Evaluate the divergence to/from the quadrature points
    case CEED_EVAL_DIV:
      return CeedError(ceed, CEED_ERROR_BACKEND, "CEED_EVAL_DIV not supported");
    // Evaluate the curl to/from the quadrature points
    case CEED_EVAL_CURL:
      return CeedError(ceed, CEED_ERROR_BACKEND, "CEED_EVAL_CURL not supported");
    // Take no action, BasisApply should not have been called
    case CEED_EVAL_NONE:
      return CeedError(ceed, CEED_ERROR_BACKEND, "CEED_EVAL_NONE does not make sense in this context");
      // LCOV_EXCL_STOP
=======
  // Apply basis operation
  switch (eval_mode) {
  case CEED_EVAL_INTERP: {
    CeedInt P_1d, Q_1d;
    CeedInt block_size = data->block_sizes[0];
    ierr = CeedBasisGetNumNodes1D(basis, &P_1d); CeedChkBackend(ierr);
    ierr = CeedBasisGetNumQuadraturePoints1D(basis, &Q_1d); CeedChkBackend(ierr);
    CeedInt thread_1d = CeedIntMax(Q_1d, P_1d);
    void *interp_args[] = {(void *) &num_elem, &data->d_interp_1d,
                           &d_u, &d_v
                          };
    if (dim == 1) {
      CeedInt elems_per_block = 64 * thread_1d > 256 ? 256 / thread_1d : 64;
      elems_per_block = elems_per_block > 0 ? elems_per_block : 1;
      CeedInt grid = num_elem / elems_per_block +
                     ((num_elem / elems_per_block*elems_per_block < num_elem) ? 1 : 0 );
      CeedInt shared_mem = elems_per_block*thread_1d*sizeof(CeedScalar);
      if (t_mode == CEED_TRANSPOSE) {
        ierr = CeedRunKernelDimSharedHip(ceed, data->InterpTranspose, grid, thread_1d,
                                         1,
                                         elems_per_block, shared_mem,
                                         interp_args); CeedChkBackend(ierr);
      } else {
        ierr = CeedRunKernelDimSharedHip(ceed, data->Interp, grid, thread_1d, 1,
                                         elems_per_block, shared_mem,
                                         interp_args); CeedChkBackend(ierr);
      }
    } else if (dim == 2) {
      // Check if required threads is small enough to do multiple elems
      const CeedInt elems_per_block = CeedIntMax(block_size /
                                      (thread_1d*thread_1d), 1);
      CeedInt grid = num_elem / elems_per_block +
                     ((num_elem / elems_per_block*elems_per_block < num_elem) ? 1 : 0 );
      CeedInt shared_mem = elems_per_block*thread_1d*thread_1d*sizeof(
                             CeedScalar);
      if (t_mode == CEED_TRANSPOSE) {
        ierr = CeedRunKernelDimSharedHip(ceed, data->InterpTranspose, grid, thread_1d,
                                         thread_1d,
                                         elems_per_block, shared_mem,
                                         interp_args); CeedChkBackend(ierr);
      } else {
        ierr = CeedRunKernelDimSharedHip(ceed, data->Interp, grid, thread_1d, thread_1d,
                                         elems_per_block, shared_mem,
                                         interp_args); CeedChkBackend(ierr);
      }
    } else if (dim == 3) {
      const CeedInt elems_per_block = CeedIntMax(block_size / (thread_1d*thread_1d),
                                      1);
      CeedInt grid = num_elem / elems_per_block +
                     ((num_elem / elems_per_block*elems_per_block < num_elem) ? 1 : 0 );
      CeedInt shared_mem = elems_per_block*thread_1d*thread_1d*sizeof(
                             CeedScalar);
      if (t_mode == CEED_TRANSPOSE) {
        ierr = CeedRunKernelDimSharedHip(ceed, data->InterpTranspose, grid, thread_1d,
                                         thread_1d,
                                         elems_per_block, shared_mem,
                                         interp_args); CeedChkBackend(ierr);
      } else {
        ierr = CeedRunKernelDimSharedHip(ceed, data->Interp, grid, thread_1d, thread_1d,
                                         elems_per_block, shared_mem,
                                         interp_args); CeedChkBackend(ierr);
      }
    }
  } break;
  case CEED_EVAL_GRAD: {
    CeedInt P_1d, Q_1d;
    CeedInt block_size = data->block_sizes[1];
    ierr = CeedBasisGetNumNodes1D(basis, &P_1d); CeedChkBackend(ierr);
    ierr = CeedBasisGetNumQuadraturePoints1D(basis, &Q_1d); CeedChkBackend(ierr);
    CeedInt thread_1d = CeedIntMax(Q_1d, P_1d);
    CeedScalar *d_grad_1d = data->d_grad_1d;
    if (data->d_collo_grad_1d) {
      d_grad_1d = data->d_collo_grad_1d;
    }
    void *grad_args[] = {(void *) &num_elem, &data->d_interp_1d,
                         &d_grad_1d, &d_u, &d_v
                        };
    if (dim == 1) {
      CeedInt elems_per_block = 64 * thread_1d > 256 ? 256 / thread_1d : 64;
      elems_per_block = elems_per_block > 0 ? elems_per_block : 1;
      CeedInt grid = num_elem / elems_per_block +
                     ((num_elem / elems_per_block*elems_per_block < num_elem) ? 1 : 0 );
      CeedInt shared_mem = elems_per_block*thread_1d*sizeof(CeedScalar);
      if (t_mode == CEED_TRANSPOSE) {
        ierr = CeedRunKernelDimSharedHip(ceed, data->GradTranspose, grid, thread_1d, 1,
                                         elems_per_block, shared_mem, grad_args);
      } else {
        ierr = CeedRunKernelDimSharedHip(ceed, data->Grad, grid, thread_1d, 1,
                                         elems_per_block, shared_mem, grad_args);
      }
      CeedChkBackend(ierr);
    } else if (dim == 2) {
      // Check if required threads is small enough to do multiple elems
      const CeedInt elems_per_block = CeedIntMax(block_size / (thread_1d*thread_1d),
                                      1);
      CeedInt grid = num_elem / elems_per_block +
                     ((num_elem / elems_per_block*elems_per_block < num_elem) ? 1 : 0 );
      CeedInt shared_mem = elems_per_block*thread_1d*thread_1d*sizeof(
                             CeedScalar);
      if (t_mode == CEED_TRANSPOSE) {
        ierr = CeedRunKernelDimSharedHip(ceed, data->GradTranspose, grid, thread_1d,
                                         thread_1d,
                                         elems_per_block, shared_mem,
                                         grad_args); CeedChkBackend(ierr);
      } else {
        ierr = CeedRunKernelDimSharedHip(ceed, data->Grad, grid, thread_1d, thread_1d,
                                         elems_per_block, shared_mem,
                                         grad_args); CeedChkBackend(ierr);
      }
    } else if (dim == 3) {
      const CeedInt elems_per_block = CeedIntMax(block_size / (thread_1d*thread_1d),
                                      1);
      CeedInt grid = num_elem / elems_per_block +
                     ((num_elem / elems_per_block*elems_per_block < num_elem) ? 1 : 0 );
      CeedInt shared_mem = elems_per_block*thread_1d*thread_1d*sizeof(
                             CeedScalar);
      if (t_mode == CEED_TRANSPOSE) {
        ierr = CeedRunKernelDimSharedHip(ceed, data->GradTranspose, grid, thread_1d,
                                         thread_1d,
                                         elems_per_block, shared_mem,
                                         grad_args); CeedChkBackend(ierr);
      } else {
        ierr = CeedRunKernelDimSharedHip(ceed, data->Grad, grid, thread_1d, thread_1d,
                                         elems_per_block, shared_mem,
                                         grad_args); CeedChkBackend(ierr);
      }
    }
  } break;
  case CEED_EVAL_WEIGHT: {
    CeedInt Q_1d;
    CeedInt block_size = data->block_sizes[2];
    ierr = CeedBasisGetNumQuadraturePoints1D(basis, &Q_1d); CeedChkBackend(ierr);
    void *weight_args[] = {(void *) &num_elem, (void *) &data->d_q_weight_1d, &d_v};
    if (dim == 1) {
      const CeedInt opt_elems = block_size / Q_1d;
      const CeedInt elems_per_block = opt_elems > 0 ? opt_elems : 1;
      const CeedInt grid_size = num_elem / elems_per_block +
                                ((num_elem / elems_per_block*elems_per_block < num_elem) ? 1 : 0 );
      ierr = CeedRunKernelDimHip(ceed, data->Weight, grid_size, Q_1d,
                                 elems_per_block, 1, weight_args);
      CeedChkBackend(ierr);
    } else if (dim == 2) {
      const CeedInt opt_elems = block_size / (Q_1d * Q_1d);
      const CeedInt elems_per_block = opt_elems > 0 ? opt_elems : 1;
      const CeedInt grid_size = num_elem / elems_per_block +
                                ((num_elem / elems_per_block*elems_per_block < num_elem) ? 1 : 0 );
      ierr = CeedRunKernelDimHip(ceed, data->Weight, grid_size, Q_1d, Q_1d,
                                 elems_per_block, weight_args);
      CeedChkBackend(ierr);
    } else if (dim == 3) {
      const CeedInt opt_elems = block_size / (Q_1d * Q_1d);
      const CeedInt elems_per_block = opt_elems > 0 ? opt_elems : 1;
      const CeedInt grid_size = num_elem / elems_per_block +
                                ((num_elem / elems_per_block*elems_per_block < num_elem) ? 1 : 0 );
      ierr = CeedRunKernelDimHip(ceed, data->Weight, grid_size, Q_1d, Q_1d,
                                 elems_per_block, weight_args);
      CeedChkBackend(ierr);
    }
  } break;
  // LCOV_EXCL_START
  // Evaluate the divergence to/from the quadrature points
  case CEED_EVAL_DIV:
    return CeedError(ceed, CEED_ERROR_BACKEND, "CEED_EVAL_DIV not supported");
  // Evaluate the curl to/from the quadrature points
  case CEED_EVAL_CURL:
    return CeedError(ceed, CEED_ERROR_BACKEND, "CEED_EVAL_CURL not supported");
  // Take no action, BasisApply should not have been called
  case CEED_EVAL_NONE:
    return CeedError(ceed, CEED_ERROR_BACKEND,
                     "CEED_EVAL_NONE does not make sense in this context");
    // LCOV_EXCL_STOP
>>>>>>> 9e201c85
  }

  // Restore vectors
  if (eval_mode != CEED_EVAL_WEIGHT) {
    CeedCallBackend(CeedVectorRestoreArrayRead(u, &d_u));
  }
  CeedCallBackend(CeedVectorRestoreArray(v, &d_v));
  return CEED_ERROR_SUCCESS;
}

//------------------------------------------------------------------------------
// Destroy basis
//------------------------------------------------------------------------------
static int CeedBasisDestroy_Hip_shared(CeedBasis basis) {
  Ceed ceed;
  CeedCallBackend(CeedBasisGetCeed(basis, &ceed));

  CeedBasis_Hip_shared *data;
  CeedCallBackend(CeedBasisGetData(basis, &data));

  CeedChk_Hip(ceed, hipModuleUnload(data->module));

  CeedCallHip(ceed, hipFree(data->d_q_weight_1d));
  CeedCallHip(ceed, hipFree(data->d_interp_1d));
  CeedCallHip(ceed, hipFree(data->d_grad_1d));
  CeedCallHip(ceed, hipFree(data->d_collo_grad_1d));
  CeedCallBackend(CeedFree(&data));

  return CEED_ERROR_SUCCESS;
}

//------------------------------------------------------------------------------
// Create tensor basis
//------------------------------------------------------------------------------
int CeedBasisCreateTensorH1_Hip_shared(CeedInt dim, CeedInt P_1d, CeedInt Q_1d, const CeedScalar *interp_1d, const CeedScalar *grad_1d,
                                       const CeedScalar *q_ref1d, const CeedScalar *q_weight_1d, CeedBasis basis) {
  Ceed ceed;
  CeedCallBackend(CeedBasisGetCeed(basis, &ceed));
  CeedBasis_Hip_shared *data;
  CeedCallBackend(CeedCalloc(1, &data));

  // Copy basis data to GPU
  const CeedInt qBytes = Q_1d * sizeof(CeedScalar);
  CeedCallHip(ceed, hipMalloc((void **)&data->d_q_weight_1d, qBytes));
  CeedCallHip(ceed, hipMemcpy(data->d_q_weight_1d, q_weight_1d, qBytes, hipMemcpyHostToDevice));

  const CeedInt iBytes = qBytes * P_1d;
  CeedCallHip(ceed, hipMalloc((void **)&data->d_interp_1d, iBytes));
  CeedCallHip(ceed, hipMemcpy(data->d_interp_1d, interp_1d, iBytes, hipMemcpyHostToDevice));

  CeedCallHip(ceed, hipMalloc((void **)&data->d_grad_1d, iBytes));
  CeedCallHip(ceed, hipMemcpy(data->d_grad_1d, grad_1d, iBytes, hipMemcpyHostToDevice));

  // Compute collocated gradient and copy to GPU
  data->d_collo_grad_1d = NULL;
  bool has_collocated_grad = dim == 3 && Q_1d >= P_1d;
  if (has_collocated_grad) {
    CeedScalar *collo_grad_1d;
    CeedCallBackend(CeedMalloc(Q_1d * Q_1d, &collo_grad_1d));
    CeedCallBackend(CeedBasisGetCollocatedGrad(basis, collo_grad_1d));
    CeedCallHip(ceed, hipMalloc((void **)&data->d_collo_grad_1d, qBytes * Q_1d));
    CeedCallHip(ceed, hipMemcpy(data->d_collo_grad_1d, collo_grad_1d, qBytes * Q_1d, hipMemcpyHostToDevice));
    CeedCallBackend(CeedFree(&collo_grad_1d));
  }

  // Set number of threads per block for basis kernels
  CeedInt num_comp;
  CeedCallBackend(CeedBasisGetNumComponents(basis, &num_comp));
  CeedCallBackend(ComputeBasisThreadBlockSizes(dim, P_1d, Q_1d, num_comp, data->block_sizes));

  // Compile basis kernels
  char *basis_kernel_path, *basis_kernel_source;
<<<<<<< HEAD
  CeedCallBackend(CeedGetJitAbsolutePath(ceed, "ceed/jit-source/hip/hip-shared-basis.h", &basis_kernel_path));
=======
  ierr = CeedGetJitAbsolutePath(ceed,
                                "ceed/jit-source/hip/hip-shared-basis-tensor.h",
                                &basis_kernel_path); CeedChkBackend(ierr);
>>>>>>> 9e201c85
  CeedDebug256(ceed, 2, "----- Loading Basis Kernel Source -----\n");
  CeedCallBackend(CeedLoadSourceToBuffer(ceed, basis_kernel_path, &basis_kernel_source));
  CeedDebug256(ceed, 2, "----- Loading Basis Kernel Source Complete! -----\n");
<<<<<<< HEAD
  CeedCallBackend(CeedCompileHip(ceed, basis_kernel_source, &data->module, 11, "BASIS_Q_1D", Q_1d, "BASIS_P_1D", P_1d, "BASIS_T_1D",
                                 CeedIntMax(Q_1d, P_1d), "BASIS_BUF_LEN", num_comp * CeedIntPow(Q_1d > P_1d ? Q_1d : P_1d, dim), "BASIS_DIM", dim,
                                 "BASIS_NUM_COMP", num_comp, "BASIS_NUM_NODES", CeedIntPow(P_1d, dim), "BASIS_NUM_QPTS", CeedIntPow(Q_1d, dim),
                                 "BASIS_INTERP_BLOCK_SIZE", data->block_sizes[0], "BASIS_GRAD_BLOCK_SIZE", data->block_sizes[1],
                                 "BASIS_WEIGHT_BLOCK_SIZE", data->block_sizes[2]));
  CeedCallBackend(CeedGetKernelHip(ceed, data->module, "Interp", &data->Interp));
  CeedCallBackend(CeedGetKernelHip(ceed, data->module, "Grad", &data->Grad));
  CeedCallBackend(CeedGetKernelHip(ceed, data->module, "Weight", &data->Weight));
  CeedCallBackend(CeedFree(&basis_kernel_path));
  CeedCallBackend(CeedFree(&basis_kernel_source));

  CeedCallBackend(CeedBasisSetData(basis, data));
=======
  ierr = CeedCompileHip(ceed, basis_kernel_source, &data->module, 11,
                        "BASIS_Q_1D", Q_1d,
                        "BASIS_P_1D", P_1d,
                        "T_1D", CeedIntMax(Q_1d, P_1d),
                        "BASIS_DIM", dim,
                        "BASIS_NUM_COMP", num_comp,
                        "BASIS_NUM_NODES", CeedIntPow(P_1d, dim),
                        "BASIS_NUM_QPTS", CeedIntPow(Q_1d, dim),
                        "BASIS_INTERP_BLOCK_SIZE", data->block_sizes[0],
                        "BASIS_GRAD_BLOCK_SIZE", data->block_sizes[1],
                        "BASIS_WEIGHT_BLOCK_SIZE", data->block_sizes[2],
                        "BASIS_HAS_COLLOCATED_GRAD", has_collocated_grad
                       ); CeedChkBackend(ierr);
  ierr = CeedGetKernelHip(ceed, data->module, "Interp", &data->Interp);
  CeedChkBackend(ierr);
  ierr = CeedGetKernelHip(ceed, data->module, "InterpTranspose",
                          &data->InterpTranspose);
  CeedChkBackend(ierr);
  ierr = CeedGetKernelHip(ceed, data->module, "Grad", &data->Grad);
  CeedChkBackend(ierr);
  ierr = CeedGetKernelHip(ceed, data->module, "GradTranspose",
                          &data->GradTranspose);
  CeedChkBackend(ierr);
  ierr = CeedGetKernelHip(ceed, data->module, "Weight", &data->Weight);
  CeedChkBackend(ierr);
  ierr = CeedFree(&basis_kernel_path); CeedChkBackend(ierr);
  ierr = CeedFree(&basis_kernel_source); CeedChkBackend(ierr);

  ierr = CeedBasisSetData(basis, data); CeedChkBackend(ierr);
>>>>>>> 9e201c85

  // Register backend functions
  CeedCallBackend(CeedSetBackendFunction(ceed, "Basis", basis, "Apply", CeedBasisApplyTensor_Hip_shared));
  CeedCallBackend(CeedSetBackendFunction(ceed, "Basis", basis, "Destroy", CeedBasisDestroy_Hip_shared));
  return CEED_ERROR_SUCCESS;
}
//------------------------------------------------------------------------------<|MERGE_RESOLUTION|>--- conflicted
+++ resolved
@@ -50,62 +50,32 @@
 
       // Weight kernels:
       block_sizes[2] = 256;
-
-<<<<<<< HEAD
     } break;
     case 2: {
       // Interp kernels:
-      CeedInt required = thread_1d * thread_1d * num_comp;
-      block_sizes[0]   = ComputeBlockSizeFromRequirement(required);
+      CeedInt required = thread_1d * thread_1d;
+      block_sizes[0]   = CeedIntMax(256, ComputeBlockSizeFromRequirement(required));
 
       // Grad kernels: currently use same required minimum threads
-      block_sizes[1] = ComputeBlockSizeFromRequirement(required);
+      block_sizes[1] = CeedIntMax(256, ComputeBlockSizeFromRequirement(required));
 
       // Weight kernels:
       required       = CeedIntMax(64, Q_1d * Q_1d);
-      block_sizes[2] = ComputeBlockSizeFromRequirement(required);
+      block_sizes[2] = CeedIntMax(256, ComputeBlockSizeFromRequirement(required));
 
     } break;
     case 3: {
       // Interp kernels:
-      CeedInt required = thread_1d * thread_1d * num_comp;
-      block_sizes[0]   = ComputeBlockSizeFromRequirement(required);
+      CeedInt required = thread_1d * thread_1d;
+      block_sizes[0]   = CeedIntMax(256, ComputeBlockSizeFromRequirement(required));
 
       // Grad kernels: currently use same required minimum threads
-      block_sizes[1] = ComputeBlockSizeFromRequirement(required);
+      block_sizes[1] = CeedIntMax(256, ComputeBlockSizeFromRequirement(required));
 
       // Weight kernels:
       required       = Q_1d * Q_1d * Q_1d;
-      block_sizes[2] = ComputeBlockSizeFromRequirement(required);
+      block_sizes[2] = CeedIntMax(256, ComputeBlockSizeFromRequirement(required));
     }
-=======
-  } break;
-  case 2: {
-    // Interp kernels:
-    CeedInt required = thread_1d * thread_1d;
-    block_sizes[0] = CeedIntMax(256, ComputeBlockSizeFromRequirement(required));
-
-    // Grad kernels: currently use same required minimum threads
-    block_sizes[1] = CeedIntMax(256, ComputeBlockSizeFromRequirement(required));
-
-    // Weight kernels:
-    required = CeedIntMax(64, Q_1d * Q_1d);
-    block_sizes[2] = CeedIntMax(256, ComputeBlockSizeFromRequirement(required));
-
-  } break;
-  case 3: {
-    // Interp kernels:
-    CeedInt required = thread_1d * thread_1d;
-    block_sizes[0] = CeedIntMax(256, ComputeBlockSizeFromRequirement(required));
-
-    // Grad kernels: currently use same required minimum threads
-    block_sizes[1] = CeedIntMax(256, ComputeBlockSizeFromRequirement(required));
-
-    // Weight kernels:
-    required = Q_1d * Q_1d * Q_1d;
-    block_sizes[2] = CeedIntMax(256, ComputeBlockSizeFromRequirement(required));
-  }
->>>>>>> 9e201c85
   }
 
   return CEED_ERROR_SUCCESS;
@@ -121,18 +91,10 @@
   Ceed_Hip *ceed_Hip;
   CeedCallBackend(CeedGetData(ceed, &ceed_Hip));
   CeedBasis_Hip_shared *data;
-<<<<<<< HEAD
-  CeedCallBackend(CeedBasisGetData(basis, &data));
-  const CeedInt transpose = t_mode == CEED_TRANSPOSE;
-  CeedInt       dim, num_comp;
+  CeedBasisGetData(basis, &data));
+  CeedInt dim, num_comp;
   CeedCallBackend(CeedBasisGetDimension(basis, &dim));
   CeedCallBackend(CeedBasisGetNumComponents(basis, &num_comp));
-=======
-  CeedBasisGetData(basis, &data); CeedChkBackend(ierr);
-  CeedInt dim, num_comp;
-  ierr = CeedBasisGetDimension(basis, &dim); CeedChkBackend(ierr);
-  ierr = CeedBasisGetNumComponents(basis, &num_comp); CeedChkBackend(ierr);
->>>>>>> 9e201c85
 
   // Read vectors
   const CeedScalar *d_u;
@@ -141,14 +103,6 @@
     CeedCallBackend(CeedVectorGetArrayRead(u, CEED_MEM_DEVICE, &d_u));
   }
   CeedCallBackend(CeedVectorGetArrayWrite(v, CEED_MEM_DEVICE, &d_v));
-
-<<<<<<< HEAD
-  // Clear v for transpose mode
-  if (t_mode == CEED_TRANSPOSE) {
-    CeedSize length;
-    CeedCallBackend(CeedVectorGetLength(v, &length));
-    CeedCallBackend(hipMemset(d_v, 0, length * sizeof(CeedScalar)));
-  }
 
   // Apply basis operation
   switch (eval_mode) {
@@ -158,26 +112,38 @@
       CeedCallBackend(CeedBasisGetNumNodes1D(basis, &P_1d));
       CeedCallBackend(CeedBasisGetNumQuadraturePoints1D(basis, &Q_1d));
       CeedInt thread_1d     = CeedIntMax(Q_1d, P_1d);
-      void   *interp_args[] = {(void *)&num_elem, (void *)&transpose, &data->d_interp_1d, &d_u, &d_v};
+      void   *interp_args[] = {(void *)&num_elem, &data->d_interp_1d, &d_u, &d_v};
       if (dim == 1) {
         CeedInt elems_per_block = 64 * thread_1d > 256 ? 256 / thread_1d : 64;
         elems_per_block         = elems_per_block > 0 ? elems_per_block : 1;
         CeedInt grid            = num_elem / elems_per_block + ((num_elem / elems_per_block * elems_per_block < num_elem) ? 1 : 0);
         CeedInt shared_mem      = elems_per_block * thread_1d * sizeof(CeedScalar);
-        CeedCallBackend(CeedRunKernelDimSharedHip(ceed, data->Interp, grid, thread_1d, 1, elems_per_block, shared_mem, interp_args));
+        if (t_mode == CEED_TRANSPOSE) {
+          CeedCallBackend(CeedRunKernelDimSharedHip(ceed, data->InterpTranspose, grid, thread_1d, 1, elems_per_block, shared_mem, interp_args));
+        } else {
+          CeedCallBackend(CeedRunKernelDimSharedHip(ceed, data->Interp, grid, thread_1d, 1, elems_per_block, shared_mem, interp_args));
+        }
       } else if (dim == 2) {
         // Check if required threads is small enough to do multiple elems
-        const CeedInt elems_per_block = CeedIntMax(block_size / (thread_1d * thread_1d * num_comp), 1);
+        const CeedInt elems_per_block = CeedIntMax(block_size / (thread_1d * thread_1d), 1);
         CeedInt       grid            = num_elem / elems_per_block + ((num_elem / elems_per_block * elems_per_block < num_elem) ? 1 : 0);
-        CeedInt       shared_mem      = num_comp * elems_per_block * thread_1d * thread_1d * sizeof(CeedScalar);
-        CeedCallBackend(
-            CeedRunKernelDimSharedHip(ceed, data->Interp, grid, thread_1d, thread_1d, num_comp * elems_per_block, shared_mem, interp_args));
+        CeedInt       shared_mem      = elems_per_block * thread_1d * thread_1d * sizeof(CeedScalar);
+        if (t_mode == CEED_TRANSPOSE) {
+          CeedCallBackend(
+              CeedRunKernelDimSharedHip(ceed, data->InterpTranspose, grid, thread_1d, thread_1d, elems_per_block, shared_mem, interp_args));
+        } else {
+          CeedCallBackend(CeedRunKernelDimSharedHip(ceed, data->Interp, grid, thread_1d, thread_1d, elems_per_block, shared_mem, interp_args));
+        }
       } else if (dim == 3) {
-        CeedInt elems_per_block = 1;
-        CeedInt grid            = num_elem / elems_per_block + ((num_elem / elems_per_block * elems_per_block < num_elem) ? 1 : 0);
-        CeedInt shared_mem      = num_comp * elems_per_block * thread_1d * thread_1d * sizeof(CeedScalar);
-        CeedCallBackend(
-            CeedRunKernelDimSharedHip(ceed, data->Interp, grid, thread_1d, thread_1d, num_comp * elems_per_block, shared_mem, interp_args));
+        const CeedInt elems_per_block = CeedIntMax(block_size / (thread_1d * thread_1d), 1);
+        CeedInt       grid            = num_elem / elems_per_block + ((num_elem / elems_per_block * elems_per_block < num_elem) ? 1 : 0);
+        CeedInt       shared_mem      = elems_per_block * thread_1d * thread_1d * sizeof(CeedScalar);
+        if (t_mode == CEED_TRANSPOSE) {
+          CeedCallBackend(
+              CeedRunKernelDimSharedHip(ceed, data->InterpTranspose, grid, thread_1d, thread_1d, elems_per_block, shared_mem, interp_args));
+        } else {
+          CeedCallBackend(CeedRunKernelDimSharedHip(ceed, data->Interp, grid, thread_1d, thread_1d, elems_per_block, shared_mem, interp_args));
+        }
       }
     } break;
     case CEED_EVAL_GRAD: {
@@ -185,25 +151,44 @@
       CeedInt block_size = data->block_sizes[1];
       CeedCallBackend(CeedBasisGetNumNodes1D(basis, &P_1d));
       CeedCallBackend(CeedBasisGetNumQuadraturePoints1D(basis, &Q_1d));
-      CeedInt thread_1d   = CeedIntMax(Q_1d, P_1d);
-      void   *grad_args[] = {(void *)&num_elem, (void *)&transpose, &data->d_interp_1d, &data->d_grad_1d, &d_u, &d_v};
+      CeedInt     thread_1d = CeedIntMax(Q_1d, P_1d);
+      CeedScalar *d_grad_1d = data->d_grad_1d;
+      if (data->d_collo_grad_1d) {
+        d_grad_1d = data->d_collo_grad_1d;
+      }
+      void *grad_args[] = {(void *)&num_elem, &data->d_interp_1d, &d_grad_1d, &d_u, &d_v};
       if (dim == 1) {
         CeedInt elems_per_block = 64 * thread_1d > 256 ? 256 / thread_1d : 64;
         elems_per_block         = elems_per_block > 0 ? elems_per_block : 1;
         CeedInt grid            = num_elem / elems_per_block + ((num_elem / elems_per_block * elems_per_block < num_elem) ? 1 : 0);
         CeedInt shared_mem      = elems_per_block * thread_1d * sizeof(CeedScalar);
-        CeedCallBackend(CeedRunKernelDimSharedHip(ceed, data->Grad, grid, thread_1d, 1, elems_per_block, shared_mem, grad_args));
+        if (t_mode == CEED_TRANSPOSE) {
+        CeedCallBackend(CeedRunKernelDimSharedHip(ceed, data->GradTranspose, grid, thread_1d, 1,
+                                         elems_per_block, shared_mem, grad_args);
+        } else {
+        CeedCallBackend(CeedRunKernelDimSharedHip(ceed, data->Grad, grid, thread_1d, 1,
+                                         elems_per_block, shared_mem, grad_args);
+        }
+        CeedChkBackend(ierr);
       } else if (dim == 2) {
         // Check if required threads is small enough to do multiple elems
-        const CeedInt elems_per_block = CeedIntMax(block_size / (thread_1d * thread_1d * num_comp), 1);
+        const CeedInt elems_per_block = CeedIntMax(block_size / (thread_1d * thread_1d), 1);
         CeedInt       grid            = num_elem / elems_per_block + ((num_elem / elems_per_block * elems_per_block < num_elem) ? 1 : 0);
-        CeedInt       shared_mem      = num_comp * elems_per_block * thread_1d * thread_1d * sizeof(CeedScalar);
-        CeedCallBackend(CeedRunKernelDimSharedHip(ceed, data->Grad, grid, thread_1d, thread_1d, num_comp * elems_per_block, shared_mem, grad_args));
+        CeedInt       shared_mem      = elems_per_block * thread_1d * thread_1d * sizeof(CeedScalar);
+        if (t_mode == CEED_TRANSPOSE) {
+          CeedCallBackend(CeedRunKernelDimSharedHip(ceed, data->GradTranspose, grid, thread_1d, thread_1d, elems_per_block, shared_mem, grad_args));
+        } else {
+          CeedCallBackend(CeedRunKernelDimSharedHip(ceed, data->Grad, grid, thread_1d, thread_1d, elems_per_block, shared_mem, grad_args));
+        }
       } else if (dim == 3) {
-        CeedInt elems_per_block = 1;
-        CeedInt grid            = num_elem / elems_per_block + ((num_elem / elems_per_block * elems_per_block < num_elem) ? 1 : 0);
-        CeedInt shared_mem      = num_comp * elems_per_block * thread_1d * thread_1d * sizeof(CeedScalar);
-        CeedCallBackend(CeedRunKernelDimSharedHip(ceed, data->Grad, grid, thread_1d, thread_1d, num_comp * elems_per_block, shared_mem, grad_args));
+        const CeedInt elems_per_block = CeedIntMax(block_size / (thread_1d * thread_1d), 1);
+        CeedInt       grid            = num_elem / elems_per_block + ((num_elem / elems_per_block * elems_per_block < num_elem) ? 1 : 0);
+        CeedInt       shared_mem      = elems_per_block * thread_1d * thread_1d * sizeof(CeedScalar);
+        if (t_mode == CEED_TRANSPOSE) {
+          CeedCallBackend(CeedRunKernelDimSharedHip(ceed, data->GradTranspose, grid, thread_1d, thread_1d, elems_per_block, shared_mem, grad_args));
+        } else {
+          CeedCallBackend(CeedRunKernelDimSharedHip(ceed, data->Grad, grid, thread_1d, thread_1d, elems_per_block, shared_mem, grad_args));
+        }
       }
     } break;
     case CEED_EVAL_WEIGHT: {
@@ -222,8 +207,10 @@
         const CeedInt grid_size       = num_elem / elems_per_block + ((num_elem / elems_per_block * elems_per_block < num_elem) ? 1 : 0);
         CeedCallBackend(CeedRunKernelDimHip(ceed, data->Weight, grid_size, Q_1d, Q_1d, elems_per_block, weight_args));
       } else if (dim == 3) {
-        const CeedInt grid_size = num_elem;
-        CeedCallBackend(CeedRunKernelDimHip(ceed, data->Weight, grid_size, Q_1d, Q_1d, Q_1d, weight_args));
+        const CeedInt opt_elems       = block_size / (Q_1d * Q_1d);
+        const CeedInt elems_per_block = opt_elems > 0 ? opt_elems : 1;
+        const CeedInt grid_size       = num_elem / elems_per_block + ((num_elem / elems_per_block * elems_per_block < num_elem) ? 1 : 0);
+        CeedCallBackend(CeedRunKernelDimHip(ceed, data->Weight, grid_size, Q_1d, Q_1d, elems_per_block, weight_args));
       }
     } break;
     // LCOV_EXCL_START
@@ -237,179 +224,6 @@
     case CEED_EVAL_NONE:
       return CeedError(ceed, CEED_ERROR_BACKEND, "CEED_EVAL_NONE does not make sense in this context");
       // LCOV_EXCL_STOP
-=======
-  // Apply basis operation
-  switch (eval_mode) {
-  case CEED_EVAL_INTERP: {
-    CeedInt P_1d, Q_1d;
-    CeedInt block_size = data->block_sizes[0];
-    ierr = CeedBasisGetNumNodes1D(basis, &P_1d); CeedChkBackend(ierr);
-    ierr = CeedBasisGetNumQuadraturePoints1D(basis, &Q_1d); CeedChkBackend(ierr);
-    CeedInt thread_1d = CeedIntMax(Q_1d, P_1d);
-    void *interp_args[] = {(void *) &num_elem, &data->d_interp_1d,
-                           &d_u, &d_v
-                          };
-    if (dim == 1) {
-      CeedInt elems_per_block = 64 * thread_1d > 256 ? 256 / thread_1d : 64;
-      elems_per_block = elems_per_block > 0 ? elems_per_block : 1;
-      CeedInt grid = num_elem / elems_per_block +
-                     ((num_elem / elems_per_block*elems_per_block < num_elem) ? 1 : 0 );
-      CeedInt shared_mem = elems_per_block*thread_1d*sizeof(CeedScalar);
-      if (t_mode == CEED_TRANSPOSE) {
-        ierr = CeedRunKernelDimSharedHip(ceed, data->InterpTranspose, grid, thread_1d,
-                                         1,
-                                         elems_per_block, shared_mem,
-                                         interp_args); CeedChkBackend(ierr);
-      } else {
-        ierr = CeedRunKernelDimSharedHip(ceed, data->Interp, grid, thread_1d, 1,
-                                         elems_per_block, shared_mem,
-                                         interp_args); CeedChkBackend(ierr);
-      }
-    } else if (dim == 2) {
-      // Check if required threads is small enough to do multiple elems
-      const CeedInt elems_per_block = CeedIntMax(block_size /
-                                      (thread_1d*thread_1d), 1);
-      CeedInt grid = num_elem / elems_per_block +
-                     ((num_elem / elems_per_block*elems_per_block < num_elem) ? 1 : 0 );
-      CeedInt shared_mem = elems_per_block*thread_1d*thread_1d*sizeof(
-                             CeedScalar);
-      if (t_mode == CEED_TRANSPOSE) {
-        ierr = CeedRunKernelDimSharedHip(ceed, data->InterpTranspose, grid, thread_1d,
-                                         thread_1d,
-                                         elems_per_block, shared_mem,
-                                         interp_args); CeedChkBackend(ierr);
-      } else {
-        ierr = CeedRunKernelDimSharedHip(ceed, data->Interp, grid, thread_1d, thread_1d,
-                                         elems_per_block, shared_mem,
-                                         interp_args); CeedChkBackend(ierr);
-      }
-    } else if (dim == 3) {
-      const CeedInt elems_per_block = CeedIntMax(block_size / (thread_1d*thread_1d),
-                                      1);
-      CeedInt grid = num_elem / elems_per_block +
-                     ((num_elem / elems_per_block*elems_per_block < num_elem) ? 1 : 0 );
-      CeedInt shared_mem = elems_per_block*thread_1d*thread_1d*sizeof(
-                             CeedScalar);
-      if (t_mode == CEED_TRANSPOSE) {
-        ierr = CeedRunKernelDimSharedHip(ceed, data->InterpTranspose, grid, thread_1d,
-                                         thread_1d,
-                                         elems_per_block, shared_mem,
-                                         interp_args); CeedChkBackend(ierr);
-      } else {
-        ierr = CeedRunKernelDimSharedHip(ceed, data->Interp, grid, thread_1d, thread_1d,
-                                         elems_per_block, shared_mem,
-                                         interp_args); CeedChkBackend(ierr);
-      }
-    }
-  } break;
-  case CEED_EVAL_GRAD: {
-    CeedInt P_1d, Q_1d;
-    CeedInt block_size = data->block_sizes[1];
-    ierr = CeedBasisGetNumNodes1D(basis, &P_1d); CeedChkBackend(ierr);
-    ierr = CeedBasisGetNumQuadraturePoints1D(basis, &Q_1d); CeedChkBackend(ierr);
-    CeedInt thread_1d = CeedIntMax(Q_1d, P_1d);
-    CeedScalar *d_grad_1d = data->d_grad_1d;
-    if (data->d_collo_grad_1d) {
-      d_grad_1d = data->d_collo_grad_1d;
-    }
-    void *grad_args[] = {(void *) &num_elem, &data->d_interp_1d,
-                         &d_grad_1d, &d_u, &d_v
-                        };
-    if (dim == 1) {
-      CeedInt elems_per_block = 64 * thread_1d > 256 ? 256 / thread_1d : 64;
-      elems_per_block = elems_per_block > 0 ? elems_per_block : 1;
-      CeedInt grid = num_elem / elems_per_block +
-                     ((num_elem / elems_per_block*elems_per_block < num_elem) ? 1 : 0 );
-      CeedInt shared_mem = elems_per_block*thread_1d*sizeof(CeedScalar);
-      if (t_mode == CEED_TRANSPOSE) {
-        ierr = CeedRunKernelDimSharedHip(ceed, data->GradTranspose, grid, thread_1d, 1,
-                                         elems_per_block, shared_mem, grad_args);
-      } else {
-        ierr = CeedRunKernelDimSharedHip(ceed, data->Grad, grid, thread_1d, 1,
-                                         elems_per_block, shared_mem, grad_args);
-      }
-      CeedChkBackend(ierr);
-    } else if (dim == 2) {
-      // Check if required threads is small enough to do multiple elems
-      const CeedInt elems_per_block = CeedIntMax(block_size / (thread_1d*thread_1d),
-                                      1);
-      CeedInt grid = num_elem / elems_per_block +
-                     ((num_elem / elems_per_block*elems_per_block < num_elem) ? 1 : 0 );
-      CeedInt shared_mem = elems_per_block*thread_1d*thread_1d*sizeof(
-                             CeedScalar);
-      if (t_mode == CEED_TRANSPOSE) {
-        ierr = CeedRunKernelDimSharedHip(ceed, data->GradTranspose, grid, thread_1d,
-                                         thread_1d,
-                                         elems_per_block, shared_mem,
-                                         grad_args); CeedChkBackend(ierr);
-      } else {
-        ierr = CeedRunKernelDimSharedHip(ceed, data->Grad, grid, thread_1d, thread_1d,
-                                         elems_per_block, shared_mem,
-                                         grad_args); CeedChkBackend(ierr);
-      }
-    } else if (dim == 3) {
-      const CeedInt elems_per_block = CeedIntMax(block_size / (thread_1d*thread_1d),
-                                      1);
-      CeedInt grid = num_elem / elems_per_block +
-                     ((num_elem / elems_per_block*elems_per_block < num_elem) ? 1 : 0 );
-      CeedInt shared_mem = elems_per_block*thread_1d*thread_1d*sizeof(
-                             CeedScalar);
-      if (t_mode == CEED_TRANSPOSE) {
-        ierr = CeedRunKernelDimSharedHip(ceed, data->GradTranspose, grid, thread_1d,
-                                         thread_1d,
-                                         elems_per_block, shared_mem,
-                                         grad_args); CeedChkBackend(ierr);
-      } else {
-        ierr = CeedRunKernelDimSharedHip(ceed, data->Grad, grid, thread_1d, thread_1d,
-                                         elems_per_block, shared_mem,
-                                         grad_args); CeedChkBackend(ierr);
-      }
-    }
-  } break;
-  case CEED_EVAL_WEIGHT: {
-    CeedInt Q_1d;
-    CeedInt block_size = data->block_sizes[2];
-    ierr = CeedBasisGetNumQuadraturePoints1D(basis, &Q_1d); CeedChkBackend(ierr);
-    void *weight_args[] = {(void *) &num_elem, (void *) &data->d_q_weight_1d, &d_v};
-    if (dim == 1) {
-      const CeedInt opt_elems = block_size / Q_1d;
-      const CeedInt elems_per_block = opt_elems > 0 ? opt_elems : 1;
-      const CeedInt grid_size = num_elem / elems_per_block +
-                                ((num_elem / elems_per_block*elems_per_block < num_elem) ? 1 : 0 );
-      ierr = CeedRunKernelDimHip(ceed, data->Weight, grid_size, Q_1d,
-                                 elems_per_block, 1, weight_args);
-      CeedChkBackend(ierr);
-    } else if (dim == 2) {
-      const CeedInt opt_elems = block_size / (Q_1d * Q_1d);
-      const CeedInt elems_per_block = opt_elems > 0 ? opt_elems : 1;
-      const CeedInt grid_size = num_elem / elems_per_block +
-                                ((num_elem / elems_per_block*elems_per_block < num_elem) ? 1 : 0 );
-      ierr = CeedRunKernelDimHip(ceed, data->Weight, grid_size, Q_1d, Q_1d,
-                                 elems_per_block, weight_args);
-      CeedChkBackend(ierr);
-    } else if (dim == 3) {
-      const CeedInt opt_elems = block_size / (Q_1d * Q_1d);
-      const CeedInt elems_per_block = opt_elems > 0 ? opt_elems : 1;
-      const CeedInt grid_size = num_elem / elems_per_block +
-                                ((num_elem / elems_per_block*elems_per_block < num_elem) ? 1 : 0 );
-      ierr = CeedRunKernelDimHip(ceed, data->Weight, grid_size, Q_1d, Q_1d,
-                                 elems_per_block, weight_args);
-      CeedChkBackend(ierr);
-    }
-  } break;
-  // LCOV_EXCL_START
-  // Evaluate the divergence to/from the quadrature points
-  case CEED_EVAL_DIV:
-    return CeedError(ceed, CEED_ERROR_BACKEND, "CEED_EVAL_DIV not supported");
-  // Evaluate the curl to/from the quadrature points
-  case CEED_EVAL_CURL:
-    return CeedError(ceed, CEED_ERROR_BACKEND, "CEED_EVAL_CURL not supported");
-  // Take no action, BasisApply should not have been called
-  case CEED_EVAL_NONE:
-    return CeedError(ceed, CEED_ERROR_BACKEND,
-                     "CEED_EVAL_NONE does not make sense in this context");
-    // LCOV_EXCL_STOP
->>>>>>> 9e201c85
   }
 
   // Restore vectors
@@ -430,7 +244,7 @@
   CeedBasis_Hip_shared *data;
   CeedCallBackend(CeedBasisGetData(basis, &data));
 
-  CeedChk_Hip(ceed, hipModuleUnload(data->module));
+  CeedCallHip(ceed, hipModuleUnload(data->module));
 
   CeedCallHip(ceed, hipFree(data->d_q_weight_1d));
   CeedCallHip(ceed, hipFree(data->d_interp_1d));
@@ -464,7 +278,7 @@
   CeedCallHip(ceed, hipMemcpy(data->d_grad_1d, grad_1d, iBytes, hipMemcpyHostToDevice));
 
   // Compute collocated gradient and copy to GPU
-  data->d_collo_grad_1d = NULL;
+  data->d_collo_grad_1d    = NULL;
   bool has_collocated_grad = dim == 3 && Q_1d >= P_1d;
   if (has_collocated_grad) {
     CeedScalar *collo_grad_1d;
@@ -482,60 +296,24 @@
 
   // Compile basis kernels
   char *basis_kernel_path, *basis_kernel_source;
-<<<<<<< HEAD
-  CeedCallBackend(CeedGetJitAbsolutePath(ceed, "ceed/jit-source/hip/hip-shared-basis.h", &basis_kernel_path));
-=======
-  ierr = CeedGetJitAbsolutePath(ceed,
-                                "ceed/jit-source/hip/hip-shared-basis-tensor.h",
-                                &basis_kernel_path); CeedChkBackend(ierr);
->>>>>>> 9e201c85
+  CeedCallBackend(CeedGetJitAbsolutePath(ceed, "ceed/jit-source/hip/hip-shared-basis-tensor.h", &basis_kernel_path));
   CeedDebug256(ceed, 2, "----- Loading Basis Kernel Source -----\n");
   CeedCallBackend(CeedLoadSourceToBuffer(ceed, basis_kernel_path, &basis_kernel_source));
   CeedDebug256(ceed, 2, "----- Loading Basis Kernel Source Complete! -----\n");
-<<<<<<< HEAD
-  CeedCallBackend(CeedCompileHip(ceed, basis_kernel_source, &data->module, 11, "BASIS_Q_1D", Q_1d, "BASIS_P_1D", P_1d, "BASIS_T_1D",
-                                 CeedIntMax(Q_1d, P_1d), "BASIS_BUF_LEN", num_comp * CeedIntPow(Q_1d > P_1d ? Q_1d : P_1d, dim), "BASIS_DIM", dim,
-                                 "BASIS_NUM_COMP", num_comp, "BASIS_NUM_NODES", CeedIntPow(P_1d, dim), "BASIS_NUM_QPTS", CeedIntPow(Q_1d, dim),
-                                 "BASIS_INTERP_BLOCK_SIZE", data->block_sizes[0], "BASIS_GRAD_BLOCK_SIZE", data->block_sizes[1],
-                                 "BASIS_WEIGHT_BLOCK_SIZE", data->block_sizes[2]));
+  CeedCallBackend(CeedCompileHip(ceed, basis_kernel_source, &data->module, 11, "BASIS_Q_1D", Q_1d, "BASIS_P_1D", P_1d, "T_1D", CeedIntMax(Q_1d, P_1d),
+                                 "BASIS_DIM", dim, "BASIS_NUM_COMP", num_comp, "BASIS_NUM_NODES", CeedIntPow(P_1d, dim), "BASIS_NUM_QPTS",
+                                 CeedIntPow(Q_1d, dim), "BASIS_INTERP_BLOCK_SIZE", data->block_sizes[0], "BASIS_GRAD_BLOCK_SIZE",
+                                 data->block_sizes[1], "BASIS_WEIGHT_BLOCK_SIZE", data->block_sizes[2], "BASIS_HAS_COLLOCATED_GRAD",
+                                 has_collocated_grad));
   CeedCallBackend(CeedGetKernelHip(ceed, data->module, "Interp", &data->Interp));
+  CeedCallBackend(CeedGetKernelHip(ceed, data->module, "InterpTranspose", &data->InterpTranspose));
   CeedCallBackend(CeedGetKernelHip(ceed, data->module, "Grad", &data->Grad));
+  CeedCallBackend(CeedGetKernelHip(ceed, data->module, "GradTranspose", &data->GradTranspose));
   CeedCallBackend(CeedGetKernelHip(ceed, data->module, "Weight", &data->Weight));
   CeedCallBackend(CeedFree(&basis_kernel_path));
   CeedCallBackend(CeedFree(&basis_kernel_source));
 
   CeedCallBackend(CeedBasisSetData(basis, data));
-=======
-  ierr = CeedCompileHip(ceed, basis_kernel_source, &data->module, 11,
-                        "BASIS_Q_1D", Q_1d,
-                        "BASIS_P_1D", P_1d,
-                        "T_1D", CeedIntMax(Q_1d, P_1d),
-                        "BASIS_DIM", dim,
-                        "BASIS_NUM_COMP", num_comp,
-                        "BASIS_NUM_NODES", CeedIntPow(P_1d, dim),
-                        "BASIS_NUM_QPTS", CeedIntPow(Q_1d, dim),
-                        "BASIS_INTERP_BLOCK_SIZE", data->block_sizes[0],
-                        "BASIS_GRAD_BLOCK_SIZE", data->block_sizes[1],
-                        "BASIS_WEIGHT_BLOCK_SIZE", data->block_sizes[2],
-                        "BASIS_HAS_COLLOCATED_GRAD", has_collocated_grad
-                       ); CeedChkBackend(ierr);
-  ierr = CeedGetKernelHip(ceed, data->module, "Interp", &data->Interp);
-  CeedChkBackend(ierr);
-  ierr = CeedGetKernelHip(ceed, data->module, "InterpTranspose",
-                          &data->InterpTranspose);
-  CeedChkBackend(ierr);
-  ierr = CeedGetKernelHip(ceed, data->module, "Grad", &data->Grad);
-  CeedChkBackend(ierr);
-  ierr = CeedGetKernelHip(ceed, data->module, "GradTranspose",
-                          &data->GradTranspose);
-  CeedChkBackend(ierr);
-  ierr = CeedGetKernelHip(ceed, data->module, "Weight", &data->Weight);
-  CeedChkBackend(ierr);
-  ierr = CeedFree(&basis_kernel_path); CeedChkBackend(ierr);
-  ierr = CeedFree(&basis_kernel_source); CeedChkBackend(ierr);
-
-  ierr = CeedBasisSetData(basis, data); CeedChkBackend(ierr);
->>>>>>> 9e201c85
 
   // Register backend functions
   CeedCallBackend(CeedSetBackendFunction(ceed, "Basis", basis, "Apply", CeedBasisApplyTensor_Hip_shared));
