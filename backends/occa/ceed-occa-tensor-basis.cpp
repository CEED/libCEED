// Copyright (c) 2017-2022, Lawrence Livermore National Security, LLC and other CEED contributors.
// All Rights Reserved. See the top-level LICENSE and NOTICE files for details.
//
// SPDX-License-Identifier: BSD-2-Clause
//
// This file is part of CEED:  http://github.com/ceed

#include "ceed-occa-tensor-basis.hpp"

#include "ceed-occa-kernels.hpp"

namespace ceed {
<<<<<<< HEAD
namespace occa {
TensorBasis::TensorBasis(CeedBasis basis, CeedInt dim_, CeedInt P1D_, CeedInt Q1D_, const CeedScalar *interp1D_, const CeedScalar *grad1D_,
                         const CeedScalar *qWeight1D_)
    : P1D(P1D_), Q1D(Q1D_) {
  setCeedFields(basis);

  dim = dim_;

  P = P1D;
  Q = Q1D;
  for (int i = 1; i < dim; ++i) {
    P *= P1D;
    Q *= Q1D;
  }
=======
  namespace occa {
    TensorBasis::TensorBasis(CeedBasis basis,
                             CeedInt dim_,
                             CeedInt P1D_,
                             CeedInt Q1D_,
                             const CeedScalar *interp1D_,
                             const CeedScalar *grad1D_,
                             const CeedScalar *qWeight1D_) :
        P1D(P1D_),
        Q1D(Q1D_) {
      setCeedFields(basis);

      dim = dim_;

      P = P1D;
      Q = Q1D;
      for (int i = 1; i < dim; ++i) {
        P *= P1D;
        Q *= Q1D;
      }

      ::occa::device device = getDevice();

      interp1D  = device.malloc<CeedScalar>(P1D * Q1D, interp1D_);
      grad1D    = device.malloc<CeedScalar>(P1D * Q1D, grad1D_);
      qWeight1D = device.malloc<CeedScalar>(Q1D, qWeight1D_);

      setKernelProperties();
    }
>>>>>>> 0be03a92

  ::occa::device device = getDevice();

  interp1D  = device.malloc<CeedScalar>(P1D * Q1D, interp1D_);
  grad1D    = device.malloc<CeedScalar>(P1D * Q1D, grad1D_);
  qWeight1D = device.malloc<CeedScalar>(Q1D, qWeight1D_);

<<<<<<< HEAD
  setupKernelBuilders();
}

TensorBasis::~TensorBasis() {}

bool TensorBasis::isTensorBasis() const { return true; }

const char *TensorBasis::getFunctionSource() const {
  // TODO: Add gpu function sources when split
  const char *cpuFunctionSources[3] = {occa_tensor_basis_1d_cpu_function_source, occa_tensor_basis_2d_cpu_function_source,
                                       occa_tensor_basis_3d_cpu_function_source};
  return cpuFunctionSources[dim - 1];
}

void TensorBasis::setupKernelBuilders() {
  const char *cpuFunctionSources[3] = {occa_tensor_basis_1d_cpu_function_source, occa_tensor_basis_2d_cpu_function_source,
                                       occa_tensor_basis_3d_cpu_function_source};
  const char *cpuKernelSources[3]   = {occa_tensor_basis_1d_cpu_kernel_source, occa_tensor_basis_2d_cpu_kernel_source,
                                       occa_tensor_basis_3d_cpu_kernel_source};
  const char *gpuKernelSources[3]   = {occa_tensor_basis_1d_gpu_source, occa_tensor_basis_2d_gpu_source, occa_tensor_basis_3d_gpu_source};

  std::string kernelSource;
  if (usingGpuDevice()) {
    kernelSource = gpuKernelSources[dim - 1];
  } else {
    kernelSource = cpuFunctionSources[dim - 1];
    kernelSource += '\n';
    kernelSource += cpuKernelSources[dim - 1];
  }

  ::occa::properties kernelProps;
  kernelProps["defines/CeedInt"]               = ::occa::dtype::get<CeedInt>().name();
  kernelProps["defines/CeedScalar"]            = ::occa::dtype::get<CeedScalar>().name();
  kernelProps["defines/Q1D"]                   = Q1D;
  kernelProps["defines/P1D"]                   = P1D;
  kernelProps["defines/BASIS_COMPONENT_COUNT"] = ceedComponentCount;

  interpKernelBuilder = ::occa::kernelBuilder::fromString(kernelSource, "interp", kernelProps);
  gradKernelBuilder   = ::occa::kernelBuilder::fromString(kernelSource, "grad", kernelProps);
  weightKernelBuilder = ::occa::kernelBuilder::fromString(kernelSource, "weight", kernelProps);
}

int TensorBasis::applyInterp(const CeedInt elementCount, const bool transpose, Vector &U, Vector &V) {
  ::occa::kernel interp = (usingGpuDevice() ? getGpuInterpKernel(transpose) : getCpuInterpKernel(transpose));

  interp(elementCount, interp1D, U.getConstKernelArg(), V.getKernelArg());

  return CEED_ERROR_SUCCESS;
}

::occa::kernel TensorBasis::getCpuInterpKernel(const bool transpose) { return buildCpuEvalKernel(interpKernelBuilder, transpose); }

::occa::kernel TensorBasis::getGpuInterpKernel(const bool transpose) {
  int elementsPerBlock;
  if (dim == 1) {
    elementsPerBlock = 32;
  } else if (dim == 2) {
    const CeedInt blocksByQ[7] = {0, 32, 8, 6, 4, 2, 8};
    if (Q1D < 7) {
      elementsPerBlock = blocksByQ[Q1D];
    } else {
      elementsPerBlock = 1;
    }
  } else {
    elementsPerBlock = 1;
  }

  return buildGpuEvalKernel(interpKernelBuilder, transpose, elementsPerBlock);
}

int TensorBasis::applyGrad(const CeedInt elementCount, const bool transpose, Vector &U, Vector &V) {
  ::occa::kernel grad = (usingGpuDevice() ? getGpuGradKernel(transpose) : getCpuGradKernel(transpose));

  grad(elementCount, interp1D, grad1D, U.getConstKernelArg(), V.getKernelArg());
=======
    void TensorBasis::setKernelProperties() {
      kernelProperties["defines/CeedInt"]    = ::occa::dtype::get<CeedInt>().name();
      kernelProperties["defines/CeedScalar"] = ::occa::dtype::get<CeedScalar>().name();
      kernelProperties["defines/Q1D"] = Q1D;
      kernelProperties["defines/P1D"] = P1D;
      kernelProperties["defines/BASIS_COMPONENT_COUNT"] = ceedComponentCount;
      if(usingGpuDevice()) {
        kernelProperties["defines/MAX_PQ"] = (Q1D > P1D) ? Q1D : P1D;
      }
    }

    const char* TensorBasis::getFunctionSource() const {
      // TODO: Add gpu function sources when split
      const char *cpuFunctionSources[3] = {
        occa_tensor_basis_1d_cpu_function_source,
        occa_tensor_basis_2d_cpu_function_source,
        occa_tensor_basis_3d_cpu_function_source
      };
      return cpuFunctionSources[dim - 1];
    }

    std::string TensorBasis::getKernelSource() const {
      const char *cpuFunctionSources[3] = {
        occa_tensor_basis_1d_cpu_function_source,
        occa_tensor_basis_2d_cpu_function_source,
        occa_tensor_basis_3d_cpu_function_source
      };
      const char *cpuKernelSources[3] = {
        occa_tensor_basis_1d_cpu_kernel_source,
        occa_tensor_basis_2d_cpu_kernel_source,
        occa_tensor_basis_3d_cpu_kernel_source
      };
      const char *gpuKernelSources[3] = {
        occa_tensor_basis_1d_gpu_source,
        occa_tensor_basis_2d_gpu_source,
        occa_tensor_basis_3d_gpu_source
      };

      std::string kernelSource;
      if (usingGpuDevice()) {
        kernelSource = gpuKernelSources[dim - 1];
      } else {
        kernelSource = cpuFunctionSources[dim - 1];
        kernelSource += '\n';
        kernelSource += cpuKernelSources[dim - 1];
      }
      return kernelSource;
    }

    ::occa::kernel TensorBasis::buildKernel(const std::string& kernelName) {
      std::string kernelSource = getKernelSource();
      return getDevice().buildKernelFromString(kernelSource,
                                               kernelName,
                                               kernelProperties);
    }

    int TensorBasis::applyInterp(const CeedInt elementCount,
                                 const bool transpose,
                                 Vector &U,
                                 Vector &V) {
      if(transpose) {
        if(!interpTKernel.isInitialized()) {
          kernelProperties["defines/TRANSPOSE"] = transpose;
          kernelProperties["defines/ELEMENTS_PER_BLOCK"] = elementsPerBlockInterp();
          interpTKernel = buildKernel("interp");
        }
        interpTKernel(elementCount,
                      interp1D,
                      U.getConstKernelArg(),
                      V.getKernelArg());
      } else {
        if(!interpKernel.isInitialized()) {
          kernelProperties["defines/TRANSPOSE"] = transpose;
          kernelProperties["defines/ELEMENTS_PER_BLOCK"] = elementsPerBlockInterp();
          interpKernel = buildKernel("interp");
        }
        interpKernel(elementCount,
                      interp1D,
                      U.getConstKernelArg(),
                      V.getKernelArg());
      }
      return CEED_ERROR_SUCCESS;
    }

    int TensorBasis::elementsPerBlockInterp() const {
      int elementsPerBlock;
      if (dim == 1) {
        elementsPerBlock = 32;
      } else if (dim == 2) {
        const CeedInt blocksByQ[7] = {0, 32, 8, 6, 4, 2, 8};
        if (Q1D < 7) {
          elementsPerBlock = blocksByQ[Q1D];
        } else {
          elementsPerBlock = 1;
        }
      } else {
        elementsPerBlock = 1;
      }
      return elementsPerBlock;
    }

    int TensorBasis::applyGrad(const CeedInt elementCount,
                               const bool transpose,
                               Vector &U,
                               Vector &V) {
      
      if(transpose) {
        if(!gradTKernel.isInitialized()) {
          kernelProperties["defines/TRANSPOSE"] = transpose;
          kernelProperties["defines/ELEMENTS_PER_BLOCK"] = elementsPerBlockGrad();
          gradTKernel = buildKernel("grad");
        }
        gradTKernel(elementCount,
                    interp1D, 
                    grad1D,
                    U.getConstKernelArg(),
                    V.getKernelArg());
      } else {
        if(!gradKernel.isInitialized()) {
          kernelProperties["defines/TRANSPOSE"] = transpose;
          kernelProperties["defines/ELEMENTS_PER_BLOCK"] = elementsPerBlockGrad();
          gradKernel = buildKernel("grad");
        }
        gradKernel(elementCount,
                    interp1D, 
                    grad1D,
                    U.getConstKernelArg(),
                    V.getKernelArg());
      }
      return CEED_ERROR_SUCCESS;
    }

    int TensorBasis::elementsPerBlockGrad() const {
      int elementsPerBlock;
      if (dim == 1) {
        elementsPerBlock = 32;
      } else if (dim == 2) {
        const CeedInt blocksByQ[7] = {0, 32, 8, 6, 4, 2, 8};
        if (Q1D < 7) {
          elementsPerBlock = blocksByQ[Q1D];
        } else {
          elementsPerBlock = 1;
        }
      } else {
        elementsPerBlock = 1;
      }
      return elementsPerBlock;
    }

    int TensorBasis::applyWeight(const CeedInt elementCount,
                                 Vector &W) {
      if(!weightKernel.isInitialized()) {
        kernelProperties["defines/ELEMENTS_PER_BLOCK"] = elementsPerBlockWeight();
        weightKernel = buildKernel("weight");
      }
      weightKernel(elementCount, qWeight1D, W.getKernelArg());
>>>>>>> 0be03a92

  return CEED_ERROR_SUCCESS;
}

<<<<<<< HEAD
::occa::kernel TensorBasis::getCpuGradKernel(const bool transpose) { return buildCpuEvalKernel(gradKernelBuilder, transpose); }

::occa::kernel TensorBasis::getGpuGradKernel(const bool transpose) {
  int elementsPerBlock;
  if (dim == 1) {
    elementsPerBlock = 32;
  } else if (dim == 2) {
    const CeedInt blocksByQ[7] = {0, 32, 8, 6, 4, 2, 8};
    if (Q1D < 7) {
      elementsPerBlock = blocksByQ[Q1D];
    } else {
      elementsPerBlock = 1;
    }
  } else {
    elementsPerBlock = 1;
  }

  return buildGpuEvalKernel(gradKernelBuilder, transpose, elementsPerBlock);
}

int TensorBasis::applyWeight(const CeedInt elementCount, Vector &W) {
  ::occa::kernel weight = (usingGpuDevice() ? getGpuWeightKernel() : getCpuWeightKernel());

  weight(elementCount, qWeight1D, W.getKernelArg());

  return CEED_ERROR_SUCCESS;
}

::occa::kernel TensorBasis::getCpuWeightKernel() { return buildCpuEvalKernel(weightKernelBuilder, false); }
=======
    int TensorBasis::elementsPerBlockWeight() const {
      int elementsPerBlock;
      if (dim == 1) {
        elementsPerBlock = 32 / Q1D;
      } else if (dim == 2) {
        if ((Q1D * Q1D) > 32) {
          elementsPerBlock = 1;
        } else {
          elementsPerBlock = 32 / (Q1D * Q1D);
        }
      } else {
        elementsPerBlock = Q1D;
      }
      return elementsPerBlock;
    }
>>>>>>> 0be03a92

::occa::kernel TensorBasis::getGpuWeightKernel() {
  int elementsPerBlock;
  if (dim == 1) {
    elementsPerBlock = 32 / Q1D;
  } else if (dim == 2) {
    if ((Q1D * Q1D) > 32) {
      elementsPerBlock = 1;
    } else {
      elementsPerBlock = 32 / (Q1D * Q1D);
    }
  } else {
    elementsPerBlock = Q1D;
  }

  return buildGpuEvalKernel(weightKernelBuilder, false, elementsPerBlock);
}

::occa::kernel TensorBasis::buildCpuEvalKernel(::occa::kernelBuilder &kernelBuilder, const bool transpose) {
  ::occa::properties kernelProps;
  kernelProps["defines/TRANSPOSE"] = transpose;

  return kernelBuilder.build(getDevice(), kernelProps);
}

::occa::kernel TensorBasis::buildGpuEvalKernel(::occa::kernelBuilder &kernelBuilder, const bool transpose, const int elementsPerBlock) {
  ::occa::properties kernelProps;
  kernelProps["defines/TRANSPOSE"]          = transpose;
  kernelProps["defines/MAX_PQ"]             = Q1D > P1D ? Q1D : P1D;
  kernelProps["defines/ELEMENTS_PER_BLOCK"] = elementsPerBlock;

  return kernelBuilder.build(getDevice(), kernelProps);
}

int TensorBasis::apply(const CeedInt elementCount, CeedTransposeMode tmode, CeedEvalMode emode, Vector *U, Vector *V) {
  const bool transpose = tmode == CEED_TRANSPOSE;

  if ((dim < 1) || (3 < dim)) {
    return ceedError("Backend only supports dimensions: 1, 2, and 3");
  }

  // Check arguments
  if (emode != CEED_EVAL_WEIGHT) {
    if (!U) {
      return ceedError("Incorrect CeedVector input: U");
    }
  }
  if (!V) {
    return ceedError("Incorrect CeedVector input: V");
  }

  try {
    // Apply kernel
    switch (emode) {
      case CEED_EVAL_INTERP:
        return applyInterp(elementCount, transpose, *U, *V);
      case CEED_EVAL_GRAD:
        return applyGrad(elementCount, transpose, *U, *V);
      case CEED_EVAL_WEIGHT:
        return applyWeight(elementCount, *V);
      default:
        return ceedError("Backend does not support given tensor eval mode");
    }
  } catch (::occa::exception &exc) {
    // Handle kernel build errors the CEED way
    CeedHandleOccaException(exc);
  }

  return CEED_ERROR_SUCCESS;
}

//---[ Ceed Callbacks ]-------------
int TensorBasis::ceedCreate(CeedInt dim, CeedInt P1D, CeedInt Q1D, const CeedScalar *interp1D, const CeedScalar *grad1D, const CeedScalar *qref1D,
                            const CeedScalar *qWeight1D, CeedBasis basis) {
  int  ierr;
  Ceed ceed;
  ierr = CeedBasisGetCeed(basis, &ceed);
  CeedChk(ierr);

  if (Q1D < P1D && Context::from(ceed)->usingGpuDevice()) {
    return staticCeedError("(OCCA) Backend does not implement underintegrated basis");
  }

  TensorBasis *basis_ = new TensorBasis(basis, dim, P1D, Q1D, interp1D, grad1D, qWeight1D);
  ierr                = CeedBasisSetData(basis, basis_);
  CeedChk(ierr);

  CeedOccaRegisterFunction(basis, "Apply", Basis::ceedApply);
  CeedOccaRegisterFunction(basis, "Destroy", Basis::ceedDestroy);

  return CEED_ERROR_SUCCESS;
}
}  // namespace occa
}  // namespace ceed<|MERGE_RESOLUTION|>--- conflicted
+++ resolved
@@ -10,7 +10,6 @@
 #include "ceed-occa-kernels.hpp"
 
 namespace ceed {
-<<<<<<< HEAD
 namespace occa {
 TensorBasis::TensorBasis(CeedBasis basis, CeedInt dim_, CeedInt P1D_, CeedInt Q1D_, const CeedScalar *interp1D_, const CeedScalar *grad1D_,
                          const CeedScalar *qWeight1D_)
@@ -25,37 +24,6 @@
     P *= P1D;
     Q *= Q1D;
   }
-=======
-  namespace occa {
-    TensorBasis::TensorBasis(CeedBasis basis,
-                             CeedInt dim_,
-                             CeedInt P1D_,
-                             CeedInt Q1D_,
-                             const CeedScalar *interp1D_,
-                             const CeedScalar *grad1D_,
-                             const CeedScalar *qWeight1D_) :
-        P1D(P1D_),
-        Q1D(Q1D_) {
-      setCeedFields(basis);
-
-      dim = dim_;
-
-      P = P1D;
-      Q = Q1D;
-      for (int i = 1; i < dim; ++i) {
-        P *= P1D;
-        Q *= Q1D;
-      }
-
-      ::occa::device device = getDevice();
-
-      interp1D  = device.malloc<CeedScalar>(P1D * Q1D, interp1D_);
-      grad1D    = device.malloc<CeedScalar>(P1D * Q1D, grad1D_);
-      qWeight1D = device.malloc<CeedScalar>(Q1D, qWeight1D_);
-
-      setKernelProperties();
-    }
->>>>>>> 0be03a92
 
   ::occa::device device = getDevice();
 
@@ -63,13 +31,23 @@
   grad1D    = device.malloc<CeedScalar>(P1D * Q1D, grad1D_);
   qWeight1D = device.malloc<CeedScalar>(Q1D, qWeight1D_);
 
-<<<<<<< HEAD
-  setupKernelBuilders();
+  setKernelProperties();
 }
 
 TensorBasis::~TensorBasis() {}
 
 bool TensorBasis::isTensorBasis() const { return true; }
+
+void TensorBasis::setKernelProperties() {
+  kernelProperties["defines/CeedInt"]               = ::occa::dtype::get<CeedInt>().name();
+  kernelProperties["defines/CeedScalar"]            = ::occa::dtype::get<CeedScalar>().name();
+  kernelProperties["defines/Q1D"]                   = Q1D;
+  kernelProperties["defines/P1D"]                   = P1D;
+  kernelProperties["defines/BASIS_COMPONENT_COUNT"] = ceedComponentCount;
+  if (usingGpuDevice()) {
+    kernelProperties["defines/MAX_PQ"] = (Q1D > P1D) ? Q1D : P1D;
+  }
+}
 
 const char *TensorBasis::getFunctionSource() const {
   // TODO: Add gpu function sources when split
@@ -78,7 +56,7 @@
   return cpuFunctionSources[dim - 1];
 }
 
-void TensorBasis::setupKernelBuilders() {
+std::string TensorBasis::getKernelSource() const {
   const char *cpuFunctionSources[3] = {occa_tensor_basis_1d_cpu_function_source, occa_tensor_basis_2d_cpu_function_source,
                                        occa_tensor_basis_3d_cpu_function_source};
   const char *cpuKernelSources[3]   = {occa_tensor_basis_1d_cpu_kernel_source, occa_tensor_basis_2d_cpu_kernel_source,
@@ -93,30 +71,34 @@
     kernelSource += '\n';
     kernelSource += cpuKernelSources[dim - 1];
   }
-
-  ::occa::properties kernelProps;
-  kernelProps["defines/CeedInt"]               = ::occa::dtype::get<CeedInt>().name();
-  kernelProps["defines/CeedScalar"]            = ::occa::dtype::get<CeedScalar>().name();
-  kernelProps["defines/Q1D"]                   = Q1D;
-  kernelProps["defines/P1D"]                   = P1D;
-  kernelProps["defines/BASIS_COMPONENT_COUNT"] = ceedComponentCount;
-
-  interpKernelBuilder = ::occa::kernelBuilder::fromString(kernelSource, "interp", kernelProps);
-  gradKernelBuilder   = ::occa::kernelBuilder::fromString(kernelSource, "grad", kernelProps);
-  weightKernelBuilder = ::occa::kernelBuilder::fromString(kernelSource, "weight", kernelProps);
+  return kernelSource;
+}
+
+::occa::kernel TensorBasis::buildKernel(const std::string &kernelName) {
+  std::string kernelSource = getKernelSource();
+  return getDevice().buildKernelFromString(kernelSource, kernelName, kernelProperties);
 }
 
 int TensorBasis::applyInterp(const CeedInt elementCount, const bool transpose, Vector &U, Vector &V) {
-  ::occa::kernel interp = (usingGpuDevice() ? getGpuInterpKernel(transpose) : getCpuInterpKernel(transpose));
-
-  interp(elementCount, interp1D, U.getConstKernelArg(), V.getKernelArg());
-
-  return CEED_ERROR_SUCCESS;
-}
-
-::occa::kernel TensorBasis::getCpuInterpKernel(const bool transpose) { return buildCpuEvalKernel(interpKernelBuilder, transpose); }
-
-::occa::kernel TensorBasis::getGpuInterpKernel(const bool transpose) {
+  if (transpose) {
+    if (!interpTKernel.isInitialized()) {
+      kernelProperties["defines/TRANSPOSE"]          = transpose;
+      kernelProperties["defines/ELEMENTS_PER_BLOCK"] = elementsPerBlockInterp();
+      interpTKernel                                  = buildKernel("interp");
+    }
+    interpTKernel(elementCount, interp1D, U.getConstKernelArg(), V.getKernelArg());
+  } else {
+    if (!interpKernel.isInitialized()) {
+      kernelProperties["defines/TRANSPOSE"]          = transpose;
+      kernelProperties["defines/ELEMENTS_PER_BLOCK"] = elementsPerBlockInterp();
+      interpKernel                                   = buildKernel("interp");
+    }
+    interpKernel(elementCount, interp1D, U.getConstKernelArg(), V.getKernelArg());
+  }
+  return CEED_ERROR_SUCCESS;
+}
+
+int TensorBasis::elementsPerBlockInterp() const {
   int elementsPerBlock;
   if (dim == 1) {
     elementsPerBlock = 32;
@@ -130,180 +112,29 @@
   } else {
     elementsPerBlock = 1;
   }
-
-  return buildGpuEvalKernel(interpKernelBuilder, transpose, elementsPerBlock);
+  return elementsPerBlock;
 }
 
 int TensorBasis::applyGrad(const CeedInt elementCount, const bool transpose, Vector &U, Vector &V) {
-  ::occa::kernel grad = (usingGpuDevice() ? getGpuGradKernel(transpose) : getCpuGradKernel(transpose));
-
-  grad(elementCount, interp1D, grad1D, U.getConstKernelArg(), V.getKernelArg());
-=======
-    void TensorBasis::setKernelProperties() {
-      kernelProperties["defines/CeedInt"]    = ::occa::dtype::get<CeedInt>().name();
-      kernelProperties["defines/CeedScalar"] = ::occa::dtype::get<CeedScalar>().name();
-      kernelProperties["defines/Q1D"] = Q1D;
-      kernelProperties["defines/P1D"] = P1D;
-      kernelProperties["defines/BASIS_COMPONENT_COUNT"] = ceedComponentCount;
-      if(usingGpuDevice()) {
-        kernelProperties["defines/MAX_PQ"] = (Q1D > P1D) ? Q1D : P1D;
-      }
-    }
-
-    const char* TensorBasis::getFunctionSource() const {
-      // TODO: Add gpu function sources when split
-      const char *cpuFunctionSources[3] = {
-        occa_tensor_basis_1d_cpu_function_source,
-        occa_tensor_basis_2d_cpu_function_source,
-        occa_tensor_basis_3d_cpu_function_source
-      };
-      return cpuFunctionSources[dim - 1];
-    }
-
-    std::string TensorBasis::getKernelSource() const {
-      const char *cpuFunctionSources[3] = {
-        occa_tensor_basis_1d_cpu_function_source,
-        occa_tensor_basis_2d_cpu_function_source,
-        occa_tensor_basis_3d_cpu_function_source
-      };
-      const char *cpuKernelSources[3] = {
-        occa_tensor_basis_1d_cpu_kernel_source,
-        occa_tensor_basis_2d_cpu_kernel_source,
-        occa_tensor_basis_3d_cpu_kernel_source
-      };
-      const char *gpuKernelSources[3] = {
-        occa_tensor_basis_1d_gpu_source,
-        occa_tensor_basis_2d_gpu_source,
-        occa_tensor_basis_3d_gpu_source
-      };
-
-      std::string kernelSource;
-      if (usingGpuDevice()) {
-        kernelSource = gpuKernelSources[dim - 1];
-      } else {
-        kernelSource = cpuFunctionSources[dim - 1];
-        kernelSource += '\n';
-        kernelSource += cpuKernelSources[dim - 1];
-      }
-      return kernelSource;
-    }
-
-    ::occa::kernel TensorBasis::buildKernel(const std::string& kernelName) {
-      std::string kernelSource = getKernelSource();
-      return getDevice().buildKernelFromString(kernelSource,
-                                               kernelName,
-                                               kernelProperties);
-    }
-
-    int TensorBasis::applyInterp(const CeedInt elementCount,
-                                 const bool transpose,
-                                 Vector &U,
-                                 Vector &V) {
-      if(transpose) {
-        if(!interpTKernel.isInitialized()) {
-          kernelProperties["defines/TRANSPOSE"] = transpose;
-          kernelProperties["defines/ELEMENTS_PER_BLOCK"] = elementsPerBlockInterp();
-          interpTKernel = buildKernel("interp");
-        }
-        interpTKernel(elementCount,
-                      interp1D,
-                      U.getConstKernelArg(),
-                      V.getKernelArg());
-      } else {
-        if(!interpKernel.isInitialized()) {
-          kernelProperties["defines/TRANSPOSE"] = transpose;
-          kernelProperties["defines/ELEMENTS_PER_BLOCK"] = elementsPerBlockInterp();
-          interpKernel = buildKernel("interp");
-        }
-        interpKernel(elementCount,
-                      interp1D,
-                      U.getConstKernelArg(),
-                      V.getKernelArg());
-      }
-      return CEED_ERROR_SUCCESS;
-    }
-
-    int TensorBasis::elementsPerBlockInterp() const {
-      int elementsPerBlock;
-      if (dim == 1) {
-        elementsPerBlock = 32;
-      } else if (dim == 2) {
-        const CeedInt blocksByQ[7] = {0, 32, 8, 6, 4, 2, 8};
-        if (Q1D < 7) {
-          elementsPerBlock = blocksByQ[Q1D];
-        } else {
-          elementsPerBlock = 1;
-        }
-      } else {
-        elementsPerBlock = 1;
-      }
-      return elementsPerBlock;
-    }
-
-    int TensorBasis::applyGrad(const CeedInt elementCount,
-                               const bool transpose,
-                               Vector &U,
-                               Vector &V) {
-      
-      if(transpose) {
-        if(!gradTKernel.isInitialized()) {
-          kernelProperties["defines/TRANSPOSE"] = transpose;
-          kernelProperties["defines/ELEMENTS_PER_BLOCK"] = elementsPerBlockGrad();
-          gradTKernel = buildKernel("grad");
-        }
-        gradTKernel(elementCount,
-                    interp1D, 
-                    grad1D,
-                    U.getConstKernelArg(),
-                    V.getKernelArg());
-      } else {
-        if(!gradKernel.isInitialized()) {
-          kernelProperties["defines/TRANSPOSE"] = transpose;
-          kernelProperties["defines/ELEMENTS_PER_BLOCK"] = elementsPerBlockGrad();
-          gradKernel = buildKernel("grad");
-        }
-        gradKernel(elementCount,
-                    interp1D, 
-                    grad1D,
-                    U.getConstKernelArg(),
-                    V.getKernelArg());
-      }
-      return CEED_ERROR_SUCCESS;
-    }
-
-    int TensorBasis::elementsPerBlockGrad() const {
-      int elementsPerBlock;
-      if (dim == 1) {
-        elementsPerBlock = 32;
-      } else if (dim == 2) {
-        const CeedInt blocksByQ[7] = {0, 32, 8, 6, 4, 2, 8};
-        if (Q1D < 7) {
-          elementsPerBlock = blocksByQ[Q1D];
-        } else {
-          elementsPerBlock = 1;
-        }
-      } else {
-        elementsPerBlock = 1;
-      }
-      return elementsPerBlock;
-    }
-
-    int TensorBasis::applyWeight(const CeedInt elementCount,
-                                 Vector &W) {
-      if(!weightKernel.isInitialized()) {
-        kernelProperties["defines/ELEMENTS_PER_BLOCK"] = elementsPerBlockWeight();
-        weightKernel = buildKernel("weight");
-      }
-      weightKernel(elementCount, qWeight1D, W.getKernelArg());
->>>>>>> 0be03a92
-
-  return CEED_ERROR_SUCCESS;
-}
-
-<<<<<<< HEAD
-::occa::kernel TensorBasis::getCpuGradKernel(const bool transpose) { return buildCpuEvalKernel(gradKernelBuilder, transpose); }
-
-::occa::kernel TensorBasis::getGpuGradKernel(const bool transpose) {
+  if (transpose) {
+    if (!gradTKernel.isInitialized()) {
+      kernelProperties["defines/TRANSPOSE"]          = transpose;
+      kernelProperties["defines/ELEMENTS_PER_BLOCK"] = elementsPerBlockGrad();
+      gradTKernel                                    = buildKernel("grad");
+    }
+    gradTKernel(elementCount, interp1D, grad1D, U.getConstKernelArg(), V.getKernelArg());
+  } else {
+    if (!gradKernel.isInitialized()) {
+      kernelProperties["defines/TRANSPOSE"]          = transpose;
+      kernelProperties["defines/ELEMENTS_PER_BLOCK"] = elementsPerBlockGrad();
+      gradKernel                                     = buildKernel("grad");
+    }
+    gradKernel(elementCount, interp1D, grad1D, U.getConstKernelArg(), V.getKernelArg());
+  }
+  return CEED_ERROR_SUCCESS;
+}
+
+int TensorBasis::elementsPerBlockGrad() const {
   int elementsPerBlock;
   if (dim == 1) {
     elementsPerBlock = 32;
@@ -317,38 +148,20 @@
   } else {
     elementsPerBlock = 1;
   }
-
-  return buildGpuEvalKernel(gradKernelBuilder, transpose, elementsPerBlock);
+  return elementsPerBlock;
 }
 
 int TensorBasis::applyWeight(const CeedInt elementCount, Vector &W) {
-  ::occa::kernel weight = (usingGpuDevice() ? getGpuWeightKernel() : getCpuWeightKernel());
-
-  weight(elementCount, qWeight1D, W.getKernelArg());
-
-  return CEED_ERROR_SUCCESS;
-}
-
-::occa::kernel TensorBasis::getCpuWeightKernel() { return buildCpuEvalKernel(weightKernelBuilder, false); }
-=======
-    int TensorBasis::elementsPerBlockWeight() const {
-      int elementsPerBlock;
-      if (dim == 1) {
-        elementsPerBlock = 32 / Q1D;
-      } else if (dim == 2) {
-        if ((Q1D * Q1D) > 32) {
-          elementsPerBlock = 1;
-        } else {
-          elementsPerBlock = 32 / (Q1D * Q1D);
-        }
-      } else {
-        elementsPerBlock = Q1D;
-      }
-      return elementsPerBlock;
-    }
->>>>>>> 0be03a92
-
-::occa::kernel TensorBasis::getGpuWeightKernel() {
+  if (!weightKernel.isInitialized()) {
+    kernelProperties["defines/ELEMENTS_PER_BLOCK"] = elementsPerBlockWeight();
+    weightKernel                                   = buildKernel("weight");
+  }
+  weightKernel(elementCount, qWeight1D, W.getKernelArg());
+
+  return CEED_ERROR_SUCCESS;
+}
+
+int TensorBasis::elementsPerBlockWeight() const {
   int elementsPerBlock;
   if (dim == 1) {
     elementsPerBlock = 32 / Q1D;
@@ -361,24 +174,7 @@
   } else {
     elementsPerBlock = Q1D;
   }
-
-  return buildGpuEvalKernel(weightKernelBuilder, false, elementsPerBlock);
-}
-
-::occa::kernel TensorBasis::buildCpuEvalKernel(::occa::kernelBuilder &kernelBuilder, const bool transpose) {
-  ::occa::properties kernelProps;
-  kernelProps["defines/TRANSPOSE"] = transpose;
-
-  return kernelBuilder.build(getDevice(), kernelProps);
-}
-
-::occa::kernel TensorBasis::buildGpuEvalKernel(::occa::kernelBuilder &kernelBuilder, const bool transpose, const int elementsPerBlock) {
-  ::occa::properties kernelProps;
-  kernelProps["defines/TRANSPOSE"]          = transpose;
-  kernelProps["defines/MAX_PQ"]             = Q1D > P1D ? Q1D : P1D;
-  kernelProps["defines/ELEMENTS_PER_BLOCK"] = elementsPerBlock;
-
-  return kernelBuilder.build(getDevice(), kernelProps);
+  return elementsPerBlock;
 }
 
 int TensorBasis::apply(const CeedInt elementCount, CeedTransposeMode tmode, CeedEvalMode emode, Vector *U, Vector *V) {
@@ -421,18 +217,15 @@
 //---[ Ceed Callbacks ]-------------
 int TensorBasis::ceedCreate(CeedInt dim, CeedInt P1D, CeedInt Q1D, const CeedScalar *interp1D, const CeedScalar *grad1D, const CeedScalar *qref1D,
                             const CeedScalar *qWeight1D, CeedBasis basis) {
-  int  ierr;
   Ceed ceed;
-  ierr = CeedBasisGetCeed(basis, &ceed);
-  CeedChk(ierr);
+  CeedCallBackend(CeedBasisGetCeed(basis, &ceed));
 
   if (Q1D < P1D && Context::from(ceed)->usingGpuDevice()) {
     return staticCeedError("(OCCA) Backend does not implement underintegrated basis");
   }
 
   TensorBasis *basis_ = new TensorBasis(basis, dim, P1D, Q1D, interp1D, grad1D, qWeight1D);
-  ierr                = CeedBasisSetData(basis, basis_);
-  CeedChk(ierr);
+  CeedCallBackend(CeedBasisSetData(basis, basis_));
 
   CeedOccaRegisterFunction(basis, "Apply", Basis::ceedApply);
   CeedOccaRegisterFunction(basis, "Destroy", Basis::ceedDestroy);
