--- conflicted
+++ resolved
@@ -7,8 +7,8 @@
 
 #include "./ceed-occa-elem-restriction.hpp"
 
+#include <cstring>
 #include <map>
-#include <cstring>
 
 #include "./ceed-occa-kernels.hpp"
 #include "./ceed-occa-vector.hpp"
@@ -44,38 +44,21 @@
     setupFromDeviceMemory(copyMode, indicesInput);
   }
 
-<<<<<<< HEAD
   setupTransposeIndices();
-
-  setupKernelBuilders();
-}
-=======
-      setupTransposeIndices();
-    }
->>>>>>> 0be03a92
+}
 
 void ElemRestriction::setupFromHostMemory(CeedCopyMode copyMode, const CeedInt *indices_h) {
   const CeedInt entries = ceedElementCount * ceedElementSize;
 
   freeHostIndices = (copyMode == CEED_OWN_POINTER || copyMode == CEED_COPY_VALUES);
 
-<<<<<<< HEAD
   if (copyMode != CEED_COPY_VALUES) {
     hostIndices = const_cast<CeedInt *>(indices_h);
   } else {
     const size_t bytes = entries * sizeof(CeedInt);
     hostIndices        = (CeedInt *)::malloc(bytes);
-    ::memcpy(hostIndices, indices_h, bytes);
-  }
-=======
-      if (copyMode != CEED_COPY_VALUES) {
-        hostIndices = const_cast<CeedInt*>(indices_h);
-      } else {
-        const size_t bytes = entries * sizeof(CeedInt);
-        hostIndices = (CeedInt*) ::malloc(bytes);
-        std::memcpy(hostIndices, indices_h, bytes);
-      }
->>>>>>> 0be03a92
+    std::memcpy(hostIndices, indices_h, bytes);
+  }
 
   if (hostIndices) {
     indices = getDevice().malloc<CeedInt>(entries, hostIndices);
@@ -96,7 +79,6 @@
 
 bool ElemRestriction::usesIndices() { return indices.isInitialized(); }
 
-<<<<<<< HEAD
 void ElemRestriction::setupTransposeIndices() {
   if (!usesIndices() || transposeQuadIndices.isInitialized()) {
     return;
@@ -105,7 +87,7 @@
   const CeedInt elementEntryCount = ceedElementCount * ceedElementSize;
 
   bool *indexIsUsed = new bool[ceedLVectorSize];
-  ::memset(indexIsUsed, 0, ceedLVectorSize * sizeof(bool));
+  std::memset(indexIsUsed, 0, ceedLVectorSize * sizeof(bool));
 
   for (CeedInt i = 0; i < elementEntryCount; ++i) {
     indexIsUsed[hostIndices[i]] = true;
@@ -122,7 +104,7 @@
   CeedInt      *transposeDofOffsets_h  = new CeedInt[dofOffsetCount];
   CeedInt      *transposeDofIndices_h  = new CeedInt[elementEntryCount];
 
-  ::memset(transposeDofOffsets_h, 0, dofOffsetCount * sizeof(CeedInt));
+  std::memset(transposeDofOffsets_h, 0, dofOffsetCount * sizeof(CeedInt));
 
   // Compute ids
   CeedInt offsetId = 0;
@@ -130,105 +112,6 @@
     if (indexIsUsed[i]) {
       transposeQuadIndices_h[offsetId] = i;
       quadIndexToDofOffset[i]          = offsetId++;
-=======
-    void ElemRestriction::setupTransposeIndices() {
-      if (!usesIndices() || transposeQuadIndices.isInitialized()) {
-        return;
-      }
-
-      const CeedInt elementEntryCount = ceedElementCount * ceedElementSize;
-
-      bool *indexIsUsed = new bool[ceedLVectorSize];
-      std::memset(indexIsUsed, 0, ceedLVectorSize * sizeof(bool));
-
-      for (CeedInt i = 0; i < elementEntryCount; ++i) {
-        indexIsUsed[hostIndices[i]] = true;
-      }
-
-      CeedInt nodeCount = 0;
-      for (CeedInt i = 0; i < ceedLVectorSize; ++i) {
-        nodeCount += indexIsUsed[i];
-      }
-
-      const CeedInt dofOffsetCount = nodeCount + 1;
-      CeedInt *quadIndexToDofOffset   = new CeedInt[ceedLVectorSize];
-      CeedInt *transposeQuadIndices_h = new CeedInt[nodeCount];
-      CeedInt *transposeDofOffsets_h  = new CeedInt[dofOffsetCount];
-      CeedInt *transposeDofIndices_h  = new CeedInt[elementEntryCount];
-
-      std::memset(transposeDofOffsets_h, 0, dofOffsetCount * sizeof(CeedInt));
-
-      // Compute ids
-      CeedInt offsetId = 0;
-      for (CeedInt i = 0; i < ceedLVectorSize; ++i) {
-        if (indexIsUsed[i]) {
-          transposeQuadIndices_h[offsetId] = i;
-          quadIndexToDofOffset[i] = offsetId++;
-        }
-      }
-
-      // Count how many times a specific quad node is used
-      for (CeedInt i = 0; i < elementEntryCount; ++i) {
-        ++transposeDofOffsets_h[
-          quadIndexToDofOffset[hostIndices[i]] + 1
-        ];
-      }
-
-      // Aggregate to find true offsets
-      for (CeedInt i = 1; i < dofOffsetCount; ++i) {
-        transposeDofOffsets_h[i] += transposeDofOffsets_h[i - 1];
-      }
-
-      // Compute dof indices
-      for (CeedInt i = 0; i < elementEntryCount; ++i) {
-        const CeedInt quadIndex = hostIndices[i];
-        const CeedInt dofIndex = transposeDofOffsets_h[
-          quadIndexToDofOffset[quadIndex]
-        ]++;
-        transposeDofIndices_h[dofIndex] = i;
-      }
-
-      // Reset offsets
-      for (int i = dofOffsetCount - 1; i > 0; --i) {
-        transposeDofOffsets_h[i] = transposeDofOffsets_h[i - 1];
-      }
-      transposeDofOffsets_h[0] = 0;
-
-      // Copy to device
-      ::occa::device device = getDevice();
-
-      transposeQuadIndices = device.malloc<CeedInt>(nodeCount,
-                                                    transposeQuadIndices_h);
-      transposeDofOffsets = device.malloc<CeedInt>(dofOffsetCount,
-                                                   transposeDofOffsets_h);
-      transposeDofIndices = device.malloc<CeedInt>(elementEntryCount,
-                                                   transposeDofIndices_h);
-
-      // Clean up temporary arrays
-      delete [] indexIsUsed;
-      delete [] quadIndexToDofOffset;
-      delete [] transposeQuadIndices_h;
-      delete [] transposeDofOffsets_h;
-      delete [] transposeDofIndices_h;
-    }
-
-    void ElemRestriction::setKernelProperties() {
-      kernelProperties["defines/CeedInt"]           = ::occa::dtype::get<CeedInt>().name();
-      kernelProperties["defines/CeedScalar"]        = ::occa::dtype::get<CeedScalar>().name();
-      kernelProperties["defines/COMPONENT_COUNT"]   = ceedComponentCount;
-      kernelProperties["defines/ELEMENT_SIZE"]      = ceedElementSize;
-      kernelProperties["defines/TILE_SIZE"]         = 64;
-      kernelProperties["defines/USES_INDICES"]      = usesIndices();
-      kernelProperties["defines/USER_STRIDES"]      = StrideType::USER_STRIDES;
-      kernelProperties["defines/NOT_STRIDED"]       = StrideType::NOT_STRIDED;
-      kernelProperties["defines/BACKEND_STRIDES"]   = StrideType::BACKEND_STRIDES;
-      kernelProperties["defines/STRIDE_TYPE"]       = ceedStrideType;
-      kernelProperties["defines/NODE_COUNT"]        = transposeQuadIndices.length();
-      kernelProperties["defines/NODE_STRIDE"]       = ceedNodeStride;
-      kernelProperties["defines/COMPONENT_STRIDE"]  = ceedComponentStride;
-      kernelProperties["defines/ELEMENT_STRIDE"]    = ceedElementStride;
-      kernelProperties["defines/UNSTRIDED_COMPONENT_STRIDE"] = ceedUnstridedComponentStride;
->>>>>>> 0be03a92
     }
   }
 
@@ -270,19 +153,22 @@
   delete[] transposeDofIndices_h;
 }
 
-void ElemRestriction::setupKernelBuilders() {
-  ::occa::properties kernelProps;
-  kernelProps["defines/CeedInt"]    = ::occa::dtype::get<CeedInt>().name();
-  kernelProps["defines/CeedScalar"] = ::occa::dtype::get<CeedScalar>().name();
-
-  kernelProps["defines/COMPONENT_COUNT"] = ceedComponentCount;
-  kernelProps["defines/ELEMENT_SIZE"]    = ceedElementSize;
-  kernelProps["defines/TILE_SIZE"]       = 64;
-  kernelProps["defines/USES_INDICES"]    = usesIndices();
-
-  applyKernelBuilder = ::occa::kernelBuilder::fromString(occa_elem_restriction_source, "applyRestriction", kernelProps);
-
-  applyTransposeKernelBuilder = ::occa::kernelBuilder::fromString(occa_elem_restriction_source, "applyRestrictionTranspose", kernelProps);
+void ElemRestriction::setKernelProperties() {
+  kernelProperties["defines/CeedInt"]                    = ::occa::dtype::get<CeedInt>().name();
+  kernelProperties["defines/CeedScalar"]                 = ::occa::dtype::get<CeedScalar>().name();
+  kernelProperties["defines/COMPONENT_COUNT"]            = ceedComponentCount;
+  kernelProperties["defines/ELEMENT_SIZE"]               = ceedElementSize;
+  kernelProperties["defines/TILE_SIZE"]                  = 64;
+  kernelProperties["defines/USES_INDICES"]               = usesIndices();
+  kernelProperties["defines/USER_STRIDES"]               = StrideType::USER_STRIDES;
+  kernelProperties["defines/NOT_STRIDED"]                = StrideType::NOT_STRIDED;
+  kernelProperties["defines/BACKEND_STRIDES"]            = StrideType::BACKEND_STRIDES;
+  kernelProperties["defines/STRIDE_TYPE"]                = ceedStrideType;
+  kernelProperties["defines/NODE_COUNT"]                 = transposeQuadIndices.length();
+  kernelProperties["defines/NODE_STRIDE"]                = ceedNodeStride;
+  kernelProperties["defines/COMPONENT_STRIDE"]           = ceedComponentStride;
+  kernelProperties["defines/ELEMENT_STRIDE"]             = ceedElementStride;
+  kernelProperties["defines/UNSTRIDED_COMPONENT_STRIDE"] = ceedUnstridedComponentStride;
 }
 
 ElemRestriction *ElemRestriction::getElemRestriction(CeedElemRestriction r, const bool assertValid) {
@@ -307,86 +193,36 @@
     return NULL;
   }
 
-  int ierr;
-  ierr = CeedElemRestrictionGetCeed(r, &elemRestriction->ceed);
-  CeedOccaFromChk(ierr);
+  CeedCallOcca(CeedElemRestrictionGetCeed(r, &elemRestriction->ceed));
 
   return elemRestriction->setupFrom(r);
 }
 
 ElemRestriction *ElemRestriction::from(CeedOperatorField operatorField) {
-  int                 ierr;
   CeedElemRestriction ceedElemRestriction;
 
-  ierr = CeedOperatorFieldGetElemRestriction(operatorField, &ceedElemRestriction);
-  CeedOccaFromChk(ierr);
+  CeedCallOcca(CeedOperatorFieldGetElemRestriction(operatorField, &ceedElemRestriction));
 
   return from(ceedElemRestriction);
 }
 
 ElemRestriction *ElemRestriction::setupFrom(CeedElemRestriction r) {
-  int ierr;
-
-  ierr = CeedElemRestrictionGetNumElements(r, &ceedElementCount);
-  CeedOccaFromChk(ierr);
-
-  ierr = CeedElemRestrictionGetElementSize(r, &ceedElementSize);
-  CeedOccaFromChk(ierr);
-
-  ierr = CeedElemRestrictionGetNumComponents(r, &ceedComponentCount);
-  CeedOccaFromChk(ierr);
-
-<<<<<<< HEAD
-  ierr = CeedElemRestrictionGetLVectorSize(r, &ceedLVectorSize);
-  CeedOccaFromChk(ierr);
+  CeedCallOcca(CeedElemRestrictionGetNumElements(r, &ceedElementCount));
+
+  CeedCallOcca(CeedElemRestrictionGetElementSize(r, &ceedElementSize));
+
+  CeedCallOcca(CeedElemRestrictionGetNumComponents(r, &ceedComponentCount));
+
+  CeedCallOcca(CeedElemRestrictionGetLVectorSize(r, &ceedLVectorSize));
 
   // Find what type of striding the restriction uses
   bool isStrided         = false;
   bool hasBackendStrides = false;
-=======
-    int ElemRestriction::apply(CeedTransposeMode rTransposeMode,
-                               Vector &u,
-                               Vector &v) {
-      const bool rIsTransposed = (rTransposeMode != CEED_NOTRANSPOSE);
-
-      // Todo: refactor
-      if (rIsTransposed) {
-        if(!restrictionTransposeKernel.isInitialized()) {
-          setKernelProperties();
-          restrictionTransposeKernel = getDevice().buildKernelFromString(
-            occa_elem_restriction_source,
-            "applyRestrictionTranspose", 
-            kernelProperties);
-        }
-        restrictionTransposeKernel(ceedElementCount,
-                                  transposeQuadIndices,
-                                  transposeDofOffsets,
-                                  transposeDofIndices,
-                                  u.getConstKernelArg(),
-                                  v.getKernelArg());
-      } else {
-        if(!restrictionKernel.isInitialized()) {
-          setKernelProperties();
-          restrictionKernel = getDevice().buildKernelFromString(
-            occa_elem_restriction_source, 
-            "applyRestriction", 
-            kernelProperties);
-        }
-        restrictionKernel(ceedElementCount,
-              indices,
-              u.getConstKernelArg(),
-              v.getKernelArg());
-      }
-      return CEED_ERROR_SUCCESS;
-    }
->>>>>>> 0be03a92
-
-  ierr = CeedElemRestrictionIsStrided(r, &isStrided);
-  CeedOccaFromChk(ierr);
+
+  CeedCallOcca(CeedElemRestrictionIsStrided(r, &isStrided));
 
   if (isStrided) {
-    ierr = CeedElemRestrictionHasBackendStrides(r, &hasBackendStrides);
-    CeedOccaFromChk(ierr);
+    CeedCallOcca(CeedElemRestrictionHasBackendStrides(r, &hasBackendStrides));
   }
 
   if (isStrided) {
@@ -408,16 +244,14 @@
   if (ceedStrideType == USER_STRIDES) {
     CeedInt strides[3];
 
-    ierr = CeedElemRestrictionGetStrides(r, &strides);
-    CeedOccaFromChk(ierr);
+    CeedCallOcca(CeedElemRestrictionGetStrides(r, &strides));
 
     ceedNodeStride      = strides[0];
     ceedComponentStride = strides[1];
     ceedElementStride   = strides[2];
 
   } else if (ceedStrideType == NOT_STRIDED) {
-    ierr = CeedElemRestrictionGetCompStride(r, &ceedUnstridedComponentStride);
-    CeedOccaFromChk(ierr);
+    CeedCallOcca(CeedElemRestrictionGetCompStride(r, &ceedUnstridedComponentStride));
   }
 
   return this;
@@ -426,28 +260,21 @@
 int ElemRestriction::apply(CeedTransposeMode rTransposeMode, Vector &u, Vector &v) {
   const bool rIsTransposed = (rTransposeMode != CEED_NOTRANSPOSE);
 
-  ::occa::properties kernelProps;
-  kernelProps["defines/USER_STRIDES"]    = StrideType::USER_STRIDES;
-  kernelProps["defines/NOT_STRIDED"]     = StrideType::NOT_STRIDED;
-  kernelProps["defines/BACKEND_STRIDES"] = StrideType::BACKEND_STRIDES;
-  kernelProps["defines/STRIDE_TYPE"]     = ceedStrideType;
-
-  kernelProps["defines/NODE_COUNT"]                 = transposeQuadIndices.length();
-  kernelProps["defines/NODE_STRIDE"]                = ceedNodeStride;
-  kernelProps["defines/COMPONENT_STRIDE"]           = ceedComponentStride;
-  kernelProps["defines/ELEMENT_STRIDE"]             = ceedElementStride;
-  kernelProps["defines/UNSTRIDED_COMPONENT_STRIDE"] = ceedUnstridedComponentStride;
-
+  // Todo: refactor
   if (rIsTransposed) {
-    ::occa::kernel applyTranspose = applyTransposeKernelBuilder.build(getDevice(), kernelProps);
-
-    applyTranspose(ceedElementCount, transposeQuadIndices, transposeDofOffsets, transposeDofIndices, u.getConstKernelArg(), v.getKernelArg());
-  } else {
-    ::occa::kernel apply = applyKernelBuilder.build(getDevice(), kernelProps);
-
-    apply(ceedElementCount, indices, u.getConstKernelArg(), v.getKernelArg());
-  }
-
+    if (!restrictionTransposeKernel.isInitialized()) {
+      setKernelProperties();
+      restrictionTransposeKernel = getDevice().buildKernelFromString(occa_elem_restriction_source, "applyRestrictionTranspose", kernelProperties);
+    }
+    restrictionTransposeKernel(ceedElementCount, transposeQuadIndices, transposeDofOffsets, transposeDofIndices, u.getConstKernelArg(),
+                               v.getKernelArg());
+  } else {
+    if (!restrictionKernel.isInitialized()) {
+      setKernelProperties();
+      restrictionKernel = getDevice().buildKernelFromString(occa_elem_restriction_source, "applyRestriction", kernelProperties);
+    }
+    restrictionKernel(ceedElementCount, indices, u.getConstKernelArg(), v.getKernelArg());
+  }
   return CEED_ERROR_SUCCESS;
 }
 
@@ -471,26 +298,22 @@
 }
 
 int ElemRestriction::ceedCreate(CeedMemType memType, CeedCopyMode copyMode, const CeedInt *indicesInput, CeedElemRestriction r) {
-  int  ierr;
   Ceed ceed;
-  ierr = CeedElemRestrictionGetCeed(r, &ceed);
-  CeedChk(ierr);
+  CeedCallBackend(CeedElemRestrictionGetCeed(r, &ceed));
 
   if ((memType != CEED_MEM_DEVICE) && (memType != CEED_MEM_HOST)) {
     return staticCeedError("Only HOST and DEVICE CeedMemType supported");
   }
 
   ElemRestriction *elemRestriction = new ElemRestriction();
-  ierr                             = CeedElemRestrictionSetData(r, elemRestriction);
-  CeedChk(ierr);
+  CeedCallBackend(CeedElemRestrictionSetData(r, elemRestriction));
 
   // Setup Ceed objects before setting up memory
   elemRestriction = ElemRestriction::from(r);
   elemRestriction->setup(memType, copyMode, indicesInput);
 
   CeedInt defaultLayout[3] = {1, elemRestriction->ceedElementSize, elemRestriction->ceedElementSize * elemRestriction->ceedComponentCount};
-  ierr                     = CeedElemRestrictionSetELayout(r, defaultLayout);
-  CeedChk(ierr);
+  CeedChkBackend(CeedElemRestrictionSetELayout(r, defaultLayout));
 
   CeedOccaRegisterFunction(r, "Apply", ElemRestriction::ceedApply);
   CeedOccaRegisterFunction(r, "ApplyBlock", ElemRestriction::ceedApplyBlock);
