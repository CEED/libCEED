--- conflicted
+++ resolved
@@ -10,35 +10,10 @@
 #include "ceed-occa-kernels.hpp"
 
 namespace ceed {
-<<<<<<< HEAD
 namespace occa {
 SimplexBasis::SimplexBasis(CeedBasis basis, CeedInt dim_, CeedInt P_, CeedInt Q_, const CeedScalar *interp_, const CeedScalar *grad_,
                            const CeedScalar *qWeight_) {
   setCeedFields(basis);
-=======
-  namespace occa {
-    SimplexBasis::SimplexBasis(CeedBasis basis,
-                               CeedInt dim_,
-                               CeedInt P_,
-                               CeedInt Q_,
-                               const CeedScalar *interp_,
-                               const CeedScalar *grad_,
-                               const CeedScalar *qWeight_) {
-      setCeedFields(basis);
-
-      dim = dim_;
-      P = P_;
-      Q = Q_;
-
-      ::occa::device device = getDevice();
-
-      interp  = device.malloc<CeedScalar>(P * Q, interp_);
-      grad    = device.malloc<CeedScalar>(P * Q * dim, grad_);
-      qWeight = device.malloc<CeedScalar>(Q, qWeight_);
-
-      setKernelProperties();
-    }
->>>>>>> 0be03a92
 
   dim = dim_;
   P   = P_;
@@ -50,8 +25,7 @@
   grad    = device.malloc<CeedScalar>(P * Q * dim, grad_);
   qWeight = device.malloc<CeedScalar>(Q, qWeight_);
 
-<<<<<<< HEAD
-  setupKernelBuilders();
+  setKernelProperties();
 }
 
 SimplexBasis::~SimplexBasis() {}
@@ -63,7 +37,20 @@
   return occa_simplex_basis_cpu_function_source;
 }
 
-void SimplexBasis::setupKernelBuilders() {
+void SimplexBasis::setKernelProperties() {
+  kernelProperties["defines/CeedInt"]               = ::occa::dtype::get<CeedInt>().name();
+  kernelProperties["defines/CeedScalar"]            = ::occa::dtype::get<CeedScalar>().name();
+  kernelProperties["defines/DIM"]                   = dim;
+  kernelProperties["defines/Q"]                     = Q;
+  kernelProperties["defines/P"]                     = P;
+  kernelProperties["defines/MAX_PQ"]                = P > Q ? P : Q;
+  kernelProperties["defines/BASIS_COMPONENT_COUNT"] = ceedComponentCount;
+  if (usingGpuDevice()) {
+    kernelProperties["defines/ELEMENTS_PER_BLOCK"] = (Q <= 1024) ? (1024 / Q) : 1;
+  }
+}
+
+::occa::kernel SimplexBasis::buildKernel(const std::string &kernelName) {
   std::string kernelSource;
   if (usingGpuDevice()) {
     kernelSource = occa_simplex_basis_gpu_source;
@@ -73,204 +60,54 @@
     kernelSource += occa_simplex_basis_cpu_kernel_source;
   }
 
-  ::occa::properties kernelProps;
-  kernelProps["defines/CeedInt"]               = ::occa::dtype::get<CeedInt>().name();
-  kernelProps["defines/CeedScalar"]            = ::occa::dtype::get<CeedScalar>().name();
-  kernelProps["defines/DIM"]                   = dim;
-  kernelProps["defines/Q"]                     = Q;
-  kernelProps["defines/P"]                     = P;
-  kernelProps["defines/MAX_PQ"]                = P > Q ? P : Q;
-  kernelProps["defines/BASIS_COMPONENT_COUNT"] = ceedComponentCount;
-
-  interpKernelBuilder = ::occa::kernelBuilder::fromString(kernelSource, "interp", kernelProps);
-  gradKernelBuilder   = ::occa::kernelBuilder::fromString(kernelSource, "grad", kernelProps);
-  weightKernelBuilder = ::occa::kernelBuilder::fromString(kernelSource, "weight", kernelProps);
+  return getDevice().buildKernelFromString(kernelSource, kernelName, kernelProperties);
 }
 
 int SimplexBasis::applyInterp(const CeedInt elementCount, const bool transpose, Vector &U, Vector &V) {
-  ::occa::kernel interpKernel = (usingGpuDevice() ? getGpuInterpKernel(transpose) : getCpuInterpKernel(transpose));
-
-  interpKernel(elementCount, interp, U.getConstKernelArg(), V.getKernelArg());
-=======
-    void SimplexBasis::setKernelProperties() {
-      kernelProperties["defines/CeedInt"]    = ::occa::dtype::get<CeedInt>().name();
-      kernelProperties["defines/CeedScalar"] = ::occa::dtype::get<CeedScalar>().name();
-      kernelProperties["defines/DIM"]        = dim;
-      kernelProperties["defines/Q"]          = Q;
-      kernelProperties["defines/P"]          = P;
-      kernelProperties["defines/MAX_PQ"]     = P > Q ? P : Q;
-      kernelProperties["defines/BASIS_COMPONENT_COUNT"] = ceedComponentCount;
-      if(usingGpuDevice()) {
-        kernelProperties["defines/ELEMENTS_PER_BLOCK"] = (Q <= 1024) ? (1024 / Q) : 1;
-      }
+  if (transpose) {
+    if (!interpTKernel.isInitialized()) {
+      kernelProperties["defines/TRANSPOSE"] = transpose;
+      interpTKernel                         = buildKernel("interp");
     }
 
-    ::occa::kernel SimplexBasis::buildKernel(const std::string& kernelName) {
-      std::string kernelSource;
-      if (usingGpuDevice()) {
-        kernelSource = occa_simplex_basis_gpu_source;
-      } else {
-        kernelSource = occa_simplex_basis_cpu_function_source;
-        kernelSource += '\n';
-        kernelSource += occa_simplex_basis_cpu_kernel_source;
-      }
-
-      return getDevice().buildKernelFromString(kernelSource,
-                                               kernelName,
-                                               kernelProperties);
+    interpTKernel(elementCount, interp, U.getConstKernelArg(), V.getKernelArg());
+  } else {
+    if (!interpKernel.isInitialized()) {
+      kernelProperties["defines/TRANSPOSE"] = transpose;
+      interpKernel                          = buildKernel("interp");
     }
 
-    int SimplexBasis::applyInterp(const CeedInt elementCount,
-                                  const bool transpose,
-                                  Vector &U,
-                                  Vector &V) {
-      if(transpose) {
-        if(!interpTKernel.isInitialized()) {
-          kernelProperties["defines/TRANSPOSE"] = transpose;
-          interpTKernel = buildKernel("interp");
-        }
-        
-        interpTKernel(elementCount,
-                    interp,
-                    U.getConstKernelArg(),
-                    V.getKernelArg());
-      } else {
-        if(!interpKernel.isInitialized()) {
-          kernelProperties["defines/TRANSPOSE"] = transpose;
-          interpKernel = buildKernel("interp");
-        }
-        
-        interpKernel(elementCount,
-                    interp,
-                    U.getConstKernelArg(),
-                    V.getKernelArg());
-      }
-      return CEED_ERROR_SUCCESS;
-    }
-
-    int SimplexBasis::applyGrad(const CeedInt elementCount,
-                                const bool transpose,
-                                Vector &U,
-                                Vector &V) {
-      if(transpose) {
-        if(!gradTKernel.isInitialized()) {
-          kernelProperties["defines/TRANSPOSE"] = transpose;
-          gradTKernel = buildKernel("grad");
-        }
-
-        gradTKernel(elementCount,
-                  grad,
-                  U.getConstKernelArg(),
-                  V.getKernelArg());
-      } else {
-        if(!gradKernel.isInitialized()) {
-          kernelProperties["defines/TRANSPOSE"] = transpose;
-          gradKernel = buildKernel("grad");
-        }
-
-        gradKernel(elementCount,
-                   grad,
-                   U.getConstKernelArg(),
-                   V.getKernelArg());
-      }
-      return CEED_ERROR_SUCCESS;
-    }
-
-    int SimplexBasis::applyWeight(const CeedInt elementCount,
-                                  Vector &W) {
-      if(!weightKernel.isInitialized()) {
-        weightKernel = buildKernel("weight");
-      }
-      weightKernel(elementCount, qWeight, W.getKernelArg());
->>>>>>> 0be03a92
-
+    interpKernel(elementCount, interp, U.getConstKernelArg(), V.getKernelArg());
+  }
   return CEED_ERROR_SUCCESS;
 }
 
-<<<<<<< HEAD
-::occa::kernel SimplexBasis::getCpuInterpKernel(const bool transpose) { return buildCpuEvalKernel(interpKernelBuilder, transpose); }
+int SimplexBasis::applyGrad(const CeedInt elementCount, const bool transpose, Vector &U, Vector &V) {
+  if (transpose) {
+    if (!gradTKernel.isInitialized()) {
+      kernelProperties["defines/TRANSPOSE"] = transpose;
+      gradTKernel                           = buildKernel("grad");
+    }
 
-::occa::kernel SimplexBasis::getGpuInterpKernel(const bool transpose) { return buildGpuEvalKernel(interpKernelBuilder, transpose); }
+    gradTKernel(elementCount, grad, U.getConstKernelArg(), V.getKernelArg());
+  } else {
+    if (!gradKernel.isInitialized()) {
+      kernelProperties["defines/TRANSPOSE"] = transpose;
+      gradKernel                            = buildKernel("grad");
+    }
 
-int SimplexBasis::applyGrad(const CeedInt elementCount, const bool transpose, Vector &U, Vector &V) {
-  ::occa::kernel gradKernel = (usingGpuDevice() ? getGpuGradKernel(transpose) : getCpuGradKernel(transpose));
-
-  gradKernel(elementCount, grad, U.getConstKernelArg(), V.getKernelArg());
-
+    gradKernel(elementCount, grad, U.getConstKernelArg(), V.getKernelArg());
+  }
   return CEED_ERROR_SUCCESS;
 }
 
-::occa::kernel SimplexBasis::getCpuGradKernel(const bool transpose) { return buildCpuEvalKernel(gradKernelBuilder, transpose); }
-
-::occa::kernel SimplexBasis::getGpuGradKernel(const bool transpose) { return buildGpuEvalKernel(gradKernelBuilder, transpose); }
-=======
-    int SimplexBasis::apply(const CeedInt elementCount,
-                            CeedTransposeMode tmode,
-                            CeedEvalMode emode,
-                            Vector *U,
-                            Vector *V) {
-      const bool transpose = tmode == CEED_TRANSPOSE;
-
-      if ((dim < 1) || (3 < dim)) {
-        return ceedError("Backend only supports dimensions: 1, 2, and 3");
-      }
-
-      // Check arguments
-      if (emode != CEED_EVAL_WEIGHT) {
-        if (!U) {
-          return ceedError("Incorrect CeedVector input: U");
-        }
-      }
-      if (!V) {
-        return ceedError("Incorrect CeedVector input: V");
-      }
-
-      try {
-        // Apply kernel
-        switch (emode) {
-          case CEED_EVAL_INTERP:
-            return applyInterp(elementCount, transpose, *U, *V);
-          case CEED_EVAL_GRAD:
-            return applyGrad(elementCount, transpose, *U, *V);
-          case CEED_EVAL_WEIGHT:
-            return applyWeight(elementCount, *V);
-          default:
-            return ceedError("Backend does not support given simplex eval mode");
-        }
-      } catch (::occa::exception &exc) {
-        // Handle kernel build errors the CEED way
-        CeedHandleOccaException(exc);
-      }
-
-      return CEED_ERROR_SUCCESS;
-    }
->>>>>>> 0be03a92
-
 int SimplexBasis::applyWeight(const CeedInt elementCount, Vector &W) {
-  ::occa::kernel weightKernel = (usingGpuDevice() ? getGpuWeightKernel() : getCpuWeightKernel());
-
+  if (!weightKernel.isInitialized()) {
+    weightKernel = buildKernel("weight");
+  }
   weightKernel(elementCount, qWeight, W.getKernelArg());
 
   return CEED_ERROR_SUCCESS;
-}
-
-::occa::kernel SimplexBasis::getCpuWeightKernel() { return buildCpuEvalKernel(weightKernelBuilder, false); }
-
-::occa::kernel SimplexBasis::getGpuWeightKernel() { return buildGpuEvalKernel(weightKernelBuilder, false); }
-
-::occa::kernel SimplexBasis::buildCpuEvalKernel(::occa::kernelBuilder &kernelBuilder, const bool transpose) {
-  ::occa::properties kernelProps;
-  kernelProps["defines/TRANSPOSE"] = transpose;
-
-  return kernelBuilder.build(getDevice(), kernelProps);
-}
-
-::occa::kernel SimplexBasis::buildGpuEvalKernel(::occa::kernelBuilder &kernelBuilder, const bool transpose) {
-  ::occa::properties kernelProps;
-  kernelProps["defines/TRANSPOSE"]          = transpose;
-  kernelProps["defines/ELEMENTS_PER_BLOCK"] = Q <= 1024 ? (1024 / Q) : 1;
-
-  return kernelBuilder.build(getDevice(), kernelProps);
 }
 
 int SimplexBasis::apply(const CeedInt elementCount, CeedTransposeMode tmode, CeedEvalMode emode, Vector *U, Vector *V) {
@@ -313,14 +150,11 @@
 //---[ Ceed Callbacks ]-------------
 int SimplexBasis::ceedCreate(CeedElemTopology topology, CeedInt dim, CeedInt ndof, CeedInt nquad, const CeedScalar *interp, const CeedScalar *grad,
                              const CeedScalar *qref, const CeedScalar *qWeight, CeedBasis basis) {
-  int  ierr;
   Ceed ceed;
-  ierr = CeedBasisGetCeed(basis, &ceed);
-  CeedChk(ierr);
+  CeedCallBackend(CeedBasisGetCeed(basis, &ceed));
 
   SimplexBasis *basis_ = new SimplexBasis(basis, dim, ndof, nquad, interp, grad, qWeight);
-  ierr                 = CeedBasisSetData(basis, basis_);
-  CeedChk(ierr);
+  CeedCallBackend(CeedBasisSetData(basis, basis_));
 
   CeedOccaRegisterFunction(basis, "Apply", Basis::ceedApply);
   CeedOccaRegisterFunction(basis, "Destroy", Basis::ceedDestroy);
