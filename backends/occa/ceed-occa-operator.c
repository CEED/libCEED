// Copyright (c) 2017-2018, Lawrence Livermore National Security, LLC.
// Produced at the Lawrence Livermore National Laboratory. LLNL-CODE-734707.
// All Rights reserved. See files LICENSE and NOTICE for details.
//
// This file is part of CEED, a collection of benchmarks, miniapps, software
// libraries and APIs for efficient high-order finite element and spectral
// element discretizations for exascale applications. For more information and
// source code availability see http://github.com/ceed.
//
// The CEED research is supported by the Exascale Computing Project 17-SC-20-SC,
// a collaborative effort of two U.S. Department of Energy organizations (Office
// of Science and the National Nuclear Security Administration) responsible for
// the planning and preparation of a capable exascale ecosystem, including
// software, applications, hardware, advanced system engineering and early
// testbed platforms, in support of the nation's exascale computing imperative.
#define CEED_DEBUG_COLOR 198
#include "ceed-occa.h"

// *****************************************************************************
// * Destroy the CeedOperator_Occa
// *****************************************************************************
static int CeedOperatorDestroy_Occa(CeedOperator op) {
  int ierr;
  CeedOperator_Occa *impl;
  ierr = CeedOperatorGetData(op, (void*)&impl); CeedChk(ierr);

  for (CeedInt i=0; i<impl->numein+impl->numeout; i++) {
    if (impl->Evecs[i]) {
      ierr = CeedVectorDestroy(&impl->Evecs[i]); CeedChk(ierr);
    }
  }
  ierr = CeedFree(&impl->Evecs); CeedChk(ierr);
  ierr = CeedFree(&impl->Edata); CeedChk(ierr);

  for (CeedInt i=0; i<impl->numein; i++) {
    ierr = CeedVectorDestroy(&impl->evecsin[i]); CeedChk(ierr);
    ierr = CeedVectorDestroy(&impl->qvecsin[i]); CeedChk(ierr);
  }
  ierr = CeedFree(&impl->evecsin); CeedChk(ierr);
  ierr = CeedFree(&impl->qvecsin); CeedChk(ierr);

  for (CeedInt i=0; i<impl->numeout; i++) {
    ierr = CeedVectorDestroy(&impl->evecsout[i]); CeedChk(ierr);
    ierr = CeedVectorDestroy(&impl->qvecsout[i]); CeedChk(ierr);
  }
  ierr = CeedFree(&impl->evecsout); CeedChk(ierr);
  ierr = CeedFree(&impl->qvecsout); CeedChk(ierr);


  ierr = CeedFree(&impl); CeedChk(ierr);
  return 0;
}
// *****************************************************************************
// * Apply Basis action to an input
// *****************************************************************************
/*static int CeedOperatorBasisAction_Occa(CeedVector *evec, CeedVector *qvec,
                                        CeedBasis basis,
                                        CeedEvalMode emode, CeedInt i, CeedInt Q,
                                        CeedScalar **qdata, CeedScalar **indata) {
  CeedInt ierr;
  const Ceed ceed = basis->ceed;
  dbg("\t[CeedOperator][BasisAction]");

  switch(emode) {
  case CEED_EVAL_NONE: // No basis action, evec = qvec
    dbg("\t[CeedOperator][BasisAction] CEED_EVAL_NONE");
    ierr = CeedVectorGetArray(*evec, CEED_MEM_HOST, &qdata[i]);
    CeedChk(ierr);
    indata[i] = qdata[i];
    break;
  case CEED_EVAL_INTERP:
    dbg("\t[CeedOperator][BasisAction] CEED_EVAL_INTERP");
    ierr = CeedBasisApplyElems_Occa(basis, Q, CEED_NOTRANSPOSE,
                                    CEED_EVAL_INTERP, *evec, *qvec);
    CeedChk(ierr);
    ierr = CeedVectorGetArray(*qvec, CEED_MEM_HOST, &qdata[i]);
    CeedChk(ierr);
    indata[i] = qdata[i];
    break;
  case CEED_EVAL_GRAD:
    dbg("\t[CeedOperator][BasisAction] CEED_EVAL_GRAD");
    ierr = CeedBasisApplyElems_Occa(basis, Q, CEED_NOTRANSPOSE,
                                    CEED_EVAL_GRAD, *evec, *qvec);
    CeedChk(ierr);
    ierr = CeedVectorGetArray(*qvec, CEED_MEM_HOST, &qdata[i]);
    CeedChk(ierr);
    indata[i] = qdata[i];
    break;
  case CEED_EVAL_WEIGHT:
    dbg("\t[CeedOperator][BasisAction] CEED_EVAL_WEIGHT");
    ierr = CeedBasisApplyElems_Occa(basis, Q, CEED_NOTRANSPOSE,
                                    CEED_EVAL_WEIGHT, *evec, *qvec);
    CeedChk(ierr);
    ierr = CeedVectorGetArray(*qvec, CEED_MEM_HOST, &qdata[i]);
    CeedChk(ierr);
    indata[i] = qdata[i];
    break;
  case CEED_EVAL_DIV: break; // Not implemented
  case CEED_EVAL_CURL: break; // Not implemented
  }
  dbg("\t[CeedOperator][BasisAction] done");
  return 0;
  }*/

// *****************************************************************************
// * Dump data
// *****************************************************************************
static int CeedOperatorDump_Occa(CeedOperator op) {
  int ierr;
  Ceed ceed;
  ierr = CeedOperatorGetCeed(op, &ceed); CeedChk(ierr);
  CeedQFunction qf;
  ierr = CeedOperatorGetQFunction(op, &qf); CeedChk(ierr);
  CeedOperator_Occa *data;
  ierr = CeedOperatorGetData(op, (void*)&data); CeedChk(ierr);

  const CeedInt numE = data->numein + data->numeout;
  CeedInt numin, numout, numIO;
  ierr = CeedQFunctionGetNumArgs(qf, &numin, &numout); CeedChk(ierr);
  numIO = numin + numout;
  for (CeedInt i=0; i<numE; i++) {
    if (data->Evecs[i]) {
      dbg("[CeedOperator][Dump] \033[7mdata->Evecs[%d]",i);
    }
  }
  for (CeedInt i=0; i<numIO; i++) {
    if (data->Edata[i]) {
      dbg("[CeedOperator][Dump] \033[7mdata->Edata[%d]",i);
    }
  }
  return 0;
}

// *****************************************************************************
// * Setup infields or outfields
// *****************************************************************************
static int CeedOperatorSetupFields_Occa(CeedQFunction qf, CeedOperator op,
<<<<<<< HEAD
                                       bool inOrOut,
                                       CeedVector *fullevecs, CeedVector *evecs,
                                       CeedVector *qvecs, CeedInt starte,
                                       CeedInt numfields, CeedInt Q) {
=======
                                        bool inOrOut,
                                        CeedVector *fullevecs, CeedVector *evecs,
                                        CeedVector *qvecs, CeedInt starte,
                                        CeedInt numfields, CeedInt Q) {
>>>>>>> 60772422
  CeedInt dim = 1, ierr, ncomp;
  Ceed ceed;
  ierr = CeedOperatorGetCeed(op, &ceed); CeedChk(ierr);
  CeedQFunction_Occa *qf_data;
  ierr = CeedQFunctionGetData(qf, (void*)&qf_data); CeedChk(ierr);
  CeedBasis basis;
  CeedElemRestriction Erestrict;
  CeedOperatorField *opfields;
  CeedQFunctionField *qffields;
  if (inOrOut) {
    ierr = CeedOperatorGetFields(op, NULL, &opfields);
    CeedChk(ierr);
    ierr = CeedQFunctionGetFields(qf, NULL, &qffields);
    CeedChk(ierr);
  } else {
    ierr = CeedOperatorGetFields(op, &opfields, NULL);
    CeedChk(ierr);
    ierr = CeedQFunctionGetFields(qf, &qffields, NULL);
    CeedChk(ierr);
  }

  // Loop over fields
  for (CeedInt i=0; i<numfields; i++) {
    dbg("\t\t[CeedOperator][SetupFields] # %d/%d, \033[7m %d",i,numfields-1, i);
    CeedEvalMode emode;
    ierr = CeedQFunctionFieldGetEvalMode(qffields[i], &emode); CeedChk(ierr);
    if (emode != CEED_EVAL_WEIGHT) {
      dbg("\t\t[CeedOperator][SetupFields] restriction");
      ierr = CeedOperatorFieldGetElemRestriction(opfields[i], &Erestrict);
      CeedChk(ierr);
      ierr = CeedElemRestrictionCreateVector(Erestrict, NULL, &fullevecs[i+starte]);
      CeedChk(ierr);
    } else {
      dbg("\t\t[CeedOperator][SetupFields] no restriction");
    }
    switch(emode) {
    case CEED_EVAL_NONE:
      dbg("\t\t[CeedOperator][SetupFields] NONE, Q==");
      ierr = CeedQFunctionFieldGetNumComponents(qffields[i], &ncomp);
      CeedChk(ierr);
      ierr = CeedVectorCreate(ceed, Q*ncomp, &qvecs[i]); CeedChk(ierr);
      break; // No action
    case CEED_EVAL_INTERP:
      dbg("\t\t[CeedOperator][SetupFields] INTERP, Q++, qvec[%d]",
          i + starte);
      ierr = CeedOperatorFieldGetBasis(opfields[i], &basis); CeedChk(ierr);
      ierr = CeedQFunctionFieldGetNumComponents(qffields[i], &ncomp);
      CeedChk(ierr);
      ierr = CeedBasisGetDimension(basis, &dim); CeedChk(ierr);
      ierr = CeedVectorCreate(ceed, Q*ncomp, &evecs[i]); CeedChk(ierr);
      ierr = CeedVectorCreate(ceed, Q*ncomp, &qvecs[i]); CeedChk(ierr);
      break;
    case CEED_EVAL_GRAD:
      dbg("\t\t[CeedOperator][SetupFields] GRAD, Q++, qvec[%d]",
          i + starte);
      ierr = CeedOperatorFieldGetBasis(opfields[i], &basis); CeedChk(ierr);
      ierr = CeedQFunctionFieldGetNumComponents(qffields[i], &ncomp);
      ierr = CeedBasisGetDimension(basis, &dim); CeedChk(ierr);
      ierr = CeedQFunctionFieldGetNumComponents(qffields[i], &ncomp);
      CeedChk(ierr);
      ierr = CeedVectorCreate(ceed, Q*ncomp, &evecs[i]); CeedChk(ierr);
      ierr = CeedVectorCreate(ceed, Q*ncomp*dim, &qvecs[i]); CeedChk(ierr);
      break;
    case CEED_EVAL_WEIGHT: // Only on input fields
      dbg("\t\t[CeedOperator][SetupFields] WEIGHT, Q== & qvec[%d]",
          i + starte);
      ierr = CeedOperatorFieldGetBasis(opfields[i], &basis); CeedChk(ierr);
      ierr = CeedBasisGetDimension(basis, &dim); CeedChk(ierr);
      ierr = CeedVectorCreate(ceed, Q, &qvecs[i]); CeedChk(ierr);
      ierr = CeedBasisApply(basis, 1, CEED_NOTRANSPOSE, CEED_EVAL_WEIGHT,
                            NULL, qvecs[i]); CeedChk(ierr);
      assert(starte==0);
      break;
    case CEED_EVAL_DIV: break; // Not implemented
    case CEED_EVAL_CURL: break; // Not implemented
    }
    qf_data->dim = dim;
  }
  return 0;
}

// *****************************************************************************
// * CeedOperator needs to connect all the named fields (be they active or
// * passive) to the named inputs and outputs of its CeedQFunction.
// *****************************************************************************
static int CeedOperatorSetup_Occa(CeedOperator op) {
  int ierr;
  bool setupdone;
  ierr = CeedOperatorGetSetupStatus(op, &setupdone); CeedChk(ierr);
  if (setupdone) return 0;
  Ceed ceed;
  ierr = CeedOperatorGetCeed(op, &ceed); CeedChk(ierr);
  CeedOperator_Occa *data;
  ierr = CeedOperatorGetData(op, (void*)&data); CeedChk(ierr);
  CeedQFunction qf;
  ierr = CeedOperatorGetQFunction(op, &qf); CeedChk(ierr);
  CeedInt Q, numinputfields, numoutputfields;
  ierr = CeedOperatorGetNumQuadraturePoints(op, &Q); CeedChk(ierr);
  ierr = CeedQFunctionGetNumArgs(qf, &numinputfields, &numoutputfields);
  CeedOperatorField *opinputfields, *opoutputfields;
  ierr = CeedOperatorGetFields(op, &opinputfields, &opoutputfields);
  CeedChk(ierr);
  CeedQFunctionField *qfinputfields, *qfoutputfields;
  ierr = CeedQFunctionGetFields(qf, &qfinputfields, &qfoutputfields);
  CeedChk(ierr);

  // ***************************************************************************
  // Count infield and outfield array sizes and evectors CeedChk(ierr);
  data->numein = numinputfields;
  data->numeout = numoutputfields;

  // Allocate ******************************************************************
  const CeedInt numIO = numinputfields + numoutputfields;
  dbg("\t[CeedOperator][Setup] numIO=%d (%d in, %d out)",numIO,
      numinputfields, numoutputfields);

  ierr = CeedCalloc(numinputfields + numoutputfields, &data->Evecs);
  CeedChk(ierr);
  ierr = CeedCalloc(numinputfields + numoutputfields, &data->Edata);
  CeedChk(ierr);

  ierr = CeedCalloc(16, &data->evecsin); CeedChk(ierr);
  ierr = CeedCalloc(16, &data->evecsout); CeedChk(ierr);
  ierr = CeedCalloc(16, &data->qvecsin); CeedChk(ierr);
  ierr = CeedCalloc(16, &data->qvecsout); CeedChk(ierr);

  // Dump data before setting fields
  //dbg("\t[CeedOperator][Setup] Dump data before setting fields: (should be void)");
  //CeedOperatorDump_Occa(op);

  // Set up infield and outfield pointer arrays
  dbg("\t[CeedOperator][Setup] Set up IN fields:");
  // Infields
  ierr = CeedOperatorSetupFields_Occa(qf, op, 0, data->Evecs,
<<<<<<< HEAD
                                     data->evecsin, data->qvecsin, 0,
                                     numinputfields, Q);
=======
                                      data->evecsin, data->qvecsin, 0,
                                      numinputfields, Q);
>>>>>>> 60772422
  CeedChk(ierr);
  dbg("\t[CeedOperator][Setup] Set up OUT fields:");
  // Outfields
  ierr = CeedOperatorSetupFields_Occa(qf, op, 1, data->Evecs,
<<<<<<< HEAD
                                     data->evecsout, data->qvecsout,
                                     numinputfields, numoutputfields, Q);
=======
                                      data->evecsout, data->qvecsout,
                                      numinputfields, numoutputfields, Q);
>>>>>>> 60772422
  CeedChk(ierr);
  ierr = CeedOperatorSetSetupDone(op); CeedChk(ierr);
  dbg("\t[CeedOperator][Setup] done");
  return 0;
}

// *****************************************************************************
// * Sync CeedVector to Host
// *****************************************************************************
static int SyncToHostPointer(CeedVector vec) {
  // The device copy is not updated in the host array by default.  We may need
  // to rethink memory management in this example, but this provides the
  // expected semantics when using CeedVectorSetArray for the vector that will
  // hold an output quantity.  This should at least be lazy instead of eager
  // and we should do better about avoiding copies.
  int ierr;
  CeedVector_Occa *outvdata;
  ierr = CeedVectorGetData(vec, (void *)&outvdata); CeedChk(ierr);
  if (outvdata->h_array) {
    CeedInt length;
    ierr = CeedVectorGetLength(vec, &length); CeedChk(ierr);
    occaCopyMemToPtr(outvdata->h_array, outvdata->d_array,
                     length * sizeof(CeedScalar), NO_OFFSET, NO_PROPS);
  }
  return 0;
}

// *****************************************************************************
// * Apply CeedOperator to a vector
// *****************************************************************************
static int CeedOperatorApply_Occa(CeedOperator op,
                                  CeedVector invec,
                                  CeedVector outvec,
                                  CeedRequest *request) {
  int ierr;
  Ceed ceed;
  ierr = CeedOperatorGetCeed(op, &ceed); CeedChk(ierr);
  dbg("[CeedOperator][Apply]");
  CeedOperator_Occa *data;
  ierr = CeedOperatorGetData(op, (void*)&data); CeedChk(ierr);
  //CeedVector *E = data->Evecs, *D = data->D, outvec;
  CeedInt Q, elemsize, numelements, numinputfields, numoutputfields, ncomp;
  ierr = CeedOperatorGetNumQuadraturePoints(op, &Q); CeedChk(ierr);
  ierr = CeedOperatorGetNumElements(op, &numelements); CeedChk(ierr);
  CeedQFunction qf;
  ierr = CeedOperatorGetQFunction(op, &qf); CeedChk(ierr);
  CeedTransposeMode lmode;
  CeedOperatorField *opinputfields, *opoutputfields;
  ierr = CeedOperatorGetFields(op, &opinputfields, &opoutputfields);
  CeedChk(ierr);
  CeedQFunctionField *qfinputfields, *qfoutputfields;
  ierr = CeedQFunctionGetFields(qf, &qfinputfields, &qfoutputfields);
  CeedChk(ierr);
  CeedEvalMode emode;
  CeedVector vec;
  CeedBasis basis;
  CeedElemRestriction Erestrict;
  // ***************************************************************************
  dbg("[CeedOperator][Dump] Setup?");
  ierr = CeedOperatorSetup_Occa(op); CeedChk(ierr);
  ierr= CeedQFunctionGetNumArgs(qf, &numinputfields, &numoutputfields);
  CeedChk(ierr);
  //CeedOperatorDump_Occa(op);

  // Tell CeedQFunction_Occa's structure we are coming from an operator ********
  CeedQFunction_Occa *qfd;
  ierr = CeedQFunctionGetData(qf, (void *)&qfd); CeedChk(ierr);
  qfd->op = op;

  // Input Evecs and Restriction
  for (CeedInt i=0; i<numinputfields; i++) {
    dbg("\n[CeedOperator][Apply] %d/%d Input Evecs:",i,numinputfields-1);
    ierr = CeedQFunctionFieldGetEvalMode(qfinputfields[i], &emode);
    CeedChk(ierr);
    if (emode & CEED_EVAL_WEIGHT) {
      dbg("[CeedOperator][Apply] No restriction, WEIGHT");
    } else { // Restriction ****************************************************
      // Get input vector
      ierr = CeedOperatorFieldGetVector(opinputfields[i], &vec); CeedChk(ierr);
      if (vec == CEED_VECTOR_ACTIVE)
        vec = invec;
      dbg("[CeedOperator][Apply] Restriction: data->Evecs[%d] = Edata[%d]",
          i,i);
      // Restrict
      ierr = CeedOperatorFieldGetElemRestriction(opinputfields[i], &Erestrict);
      CeedChk(ierr);
      ierr = CeedOperatorFieldGetLMode(opinputfields[i], &lmode); CeedChk(ierr);
      ierr = CeedElemRestrictionApply(Erestrict, CEED_NOTRANSPOSE,
                                      lmode, vec, data->Evecs[i],
                                      request); CeedChk(ierr);
      // Get evec
      ierr = CeedVectorGetArrayRead(data->Evecs[i], CEED_MEM_HOST,
                                    (const CeedScalar **) &data->Edata[i]);
      CeedChk(ierr);
    }
  }
  //dbg("\n[CeedOperator][Apply] Input Evecs and Restriction done, debug:");
  //CeedOperatorDump_Occa(op);

  // Output Evecs
  for (CeedInt i=0; i<numoutputfields; i++) {
    dbg("\n[CeedOperator][Apply] %d/%d Output Evecs:",i,numoutputfields-1);
    dbg("[CeedOperator][Apply] Restriction");
    ierr = CeedVectorGetArray(data->Evecs[i+data->numein], CEED_MEM_HOST,
                              &data->Edata[i + numinputfields]); CeedChk(ierr);
  }
  //dbg("\n[CeedOperator][Apply] Output Evecs done, debug:");
  //CeedOperatorDump_Occa(op);

  // Loop through elements *****************************************************
  dbg("\n[CeedOperator][Apply] Loop through elements");
  for (CeedInt e=0; e<numelements; e++) {
    dbg("\n\t[CeedOperator][Apply] e # %d/%d",e,numelements-1);
    // Input basis apply if needed
    dbg("\t[CeedOperator][Apply] Input basis apply if needed");
    dbg("\t[CeedOperator][Apply] num input fields");
    for (CeedInt i=0; i<numinputfields; i++) {
      dbg("\t\t[CeedOperator][Apply] IN \033[7m %d", i);
      // Get elemsize, emode, ncomp
      ierr = CeedOperatorFieldGetElemRestriction(opinputfields[i], &Erestrict);
      CeedChk(ierr);
      ierr = CeedElemRestrictionGetElementSize(Erestrict, &elemsize);
      CeedChk(ierr);
      ierr = CeedQFunctionFieldGetEvalMode(qfinputfields[i], &emode);
      CeedChk(ierr);
      ierr = CeedQFunctionFieldGetNumComponents(qfinputfields[i], &ncomp);
      CeedChk(ierr);
      // Basis action
      switch(emode) {
      case CEED_EVAL_NONE:
        dbg("\t\t[CeedOperator][Apply] in NONE, indata[%d] = Edata[%d]",i,i);
<<<<<<< HEAD
        ierr = CeedVectorSetArray(data->qvecsin[i], CEED_MEM_HOST, 
=======
        ierr = CeedVectorSetArray(data->qvecsin[i], CEED_MEM_HOST,
>>>>>>> 60772422
                                  CEED_USE_POINTER,
                                  &data->Edata[i][e*Q*ncomp]); CeedChk(ierr);
        break;
      case CEED_EVAL_INTERP:
        dbg("\t\t[CeedOperator][Apply] in INTERP, basis, Edata[%d] => qdata[%d] => indata[%d]",
            i,i,i);
        ierr = CeedOperatorFieldGetBasis(opinputfields[i], &basis); CeedChk(ierr);
        ierr = CeedVectorSetArray(data->evecsin[i], CEED_MEM_HOST,
                                  CEED_USE_POINTER,
                                  &data->Edata[i][e*elemsize*ncomp]);
        CeedChk(ierr);
        ierr = CeedBasisApply(basis, 1, CEED_NOTRANSPOSE,
                              CEED_EVAL_INTERP, data->evecsin[i],
                              data->qvecsin[i]); CeedChk(ierr);
        break;
      case CEED_EVAL_GRAD:
        dbg("\t\t[CeedOperator][Apply] in GRAD, basis, Edata[%d] => qdata[%d] => indata[%d]",
            i,i,i);
        ierr = CeedOperatorFieldGetBasis(opinputfields[i], &basis); CeedChk(ierr);
        ierr = CeedVectorSetArray(data->evecsin[i], CEED_MEM_HOST,
                                  CEED_USE_POINTER,
                                  &data->Edata[i][e*elemsize*ncomp]);
        CeedChk(ierr);
        ierr = CeedBasisApply(basis, 1, CEED_NOTRANSPOSE,
                              CEED_EVAL_GRAD, data->evecsin[i],
                              data->qvecsin[i]); CeedChk(ierr);
        break;
      case CEED_EVAL_WEIGHT:
        dbg("\t\t[CeedOperator][Apply] in WEIGHT");
        break;  // No action
      case CEED_EVAL_DIV:
        dbg("\t\t[CeedOperator][Apply] in DIV");
        break; // Not implemented
      case CEED_EVAL_CURL:
        dbg("\t\t[CeedOperator][Apply] in CURL");
        break; // Not implemented
      }
    }
    // Output pointers
    dbg("\t[CeedOperator][Apply] num output fields");
    for (CeedInt i=0; i<numoutputfields; i++) {
      ierr = CeedQFunctionFieldGetEvalMode(qfoutputfields[i], &emode);
      CeedChk(ierr);
      dbg("\t\t[CeedOperator][Apply] OUT %n",i);
      if (emode == CEED_EVAL_NONE) {
        dbg("\t\t[CeedOperator][Apply] out NONE, Edata[%d] => outdata[%d]",
            i + numinputfields,i);
        ierr = CeedQFunctionFieldGetNumComponents(qfoutputfields[i], &ncomp);
        CeedChk(ierr);
        ierr = CeedVectorSetArray(data->qvecsout[i], CEED_MEM_HOST,
                                  CEED_USE_POINTER,
                                  &data->Edata[i + numinputfields][e*Q*ncomp]);
        CeedChk(ierr);
      }
      if (emode == CEED_EVAL_INTERP) {
        dbg("\t\t[CeedOperator][Apply] out INTERP");
      }
      if (emode == CEED_EVAL_GRAD) {
        dbg("\t\t[CeedOperator][Apply] out GRAD");
      }
      if (emode == CEED_EVAL_WEIGHT) {
        dbg("\t\t[CeedOperator][Apply] out WEIGHT");
      }
    }

    dbg("\n[CeedOperator][Apply] before Q function debug:");
    CeedOperatorDump_Occa(op);

    // Q function
    dbg("\t[CeedOperator][Apply] Q function apply");
    ierr = CeedQFunctionApply(qf, Q, data->qvecsin, data->qvecsout); CeedChk(ierr);

    // Output basis apply if needed
    //dbg("\t[CeedOperator][Apply] Output basis apply if needed");
    for (CeedInt i=0; i<numoutputfields; i++) {
      // Get elemsize, emode, ncomp
      ierr = CeedOperatorFieldGetElemRestriction(opoutputfields[i], &Erestrict);
      CeedChk(ierr);
      ierr = CeedElemRestrictionGetElementSize(Erestrict, &elemsize);
      CeedChk(ierr);
      ierr = CeedQFunctionFieldGetEvalMode(qfoutputfields[i], &emode);
      CeedChk(ierr);
      ierr = CeedQFunctionFieldGetNumComponents(qfoutputfields[i], &ncomp);
      CeedChk(ierr);
      // Basis action
      switch(emode) {
      case CEED_EVAL_NONE:
        break; // No action
      case CEED_EVAL_INTERP:
        ierr = CeedOperatorFieldGetBasis(opoutputfields[i], &basis);
        CeedChk(ierr);
        ierr = CeedVectorSetArray(data->evecsout[i], CEED_MEM_HOST,
                                  CEED_USE_POINTER,
                                  &data->Edata[i + numinputfields][e*elemsize*ncomp]);
        ierr = CeedBasisApply(basis, 1, CEED_TRANSPOSE,
                              CEED_EVAL_INTERP, data->qvecsout[i],
                              data->evecsout[i]); CeedChk(ierr);
        break;
      case CEED_EVAL_GRAD:
        ierr = CeedOperatorFieldGetBasis(opoutputfields[i], &basis);
        CeedChk(ierr);
        ierr = CeedVectorSetArray(data->evecsout[i], CEED_MEM_HOST,
                                  CEED_USE_POINTER,
                                  &data->Edata[i + numinputfields][e*elemsize*ncomp]);
        ierr = CeedBasisApply(basis, 1, CEED_TRANSPOSE,
                              CEED_EVAL_GRAD, data->qvecsout[i],
                              data->evecsout[i]); CeedChk(ierr);
        break;
      case CEED_EVAL_WEIGHT: break; // Should not occur
      case CEED_EVAL_DIV: break; // Not implemented
      case CEED_EVAL_CURL: break; // Not implemented
      }
    }
  } // numelements

  // Zero lvecs
  for (CeedInt i=0; i<numoutputfields; i++) {
    ierr = CeedOperatorFieldGetVector(opoutputfields[i], &vec); CeedChk(ierr);
    if (vec == CEED_VECTOR_ACTIVE)
      vec = outvec;
    ierr = CeedVectorSetValue(vec, 0.0); CeedChk(ierr);
  }

  // Output restriction
  for (CeedInt i=0; i<numoutputfields; i++) {
    // Restore evec
    ierr = CeedVectorRestoreArray(data->Evecs[i+data->numein],
                                  &data->Edata[i + numinputfields]);
    CeedChk(ierr);
    // Get output vector
    ierr = CeedOperatorFieldGetVector(opoutputfields[i], &vec); CeedChk(ierr);
    // Active
    if (vec == CEED_VECTOR_ACTIVE)
      vec = outvec;
    // Restrict
    ierr = CeedOperatorFieldGetElemRestriction(opoutputfields[i], &Erestrict);
    CeedChk(ierr);
    ierr = CeedOperatorFieldGetLMode(opoutputfields[i], &lmode); CeedChk(ierr);
    ierr = CeedElemRestrictionApply(Erestrict, CEED_TRANSPOSE,
                                    lmode, data->Evecs[i+data->numein], vec,
                                    request); CeedChk(ierr);
    ierr = SyncToHostPointer(vec); CeedChk(ierr);
  }

  // Restore input arrays
  for (CeedInt i=0; i<numinputfields; i++) {
    ierr = CeedQFunctionFieldGetEvalMode(qfinputfields[i], &emode);
    CeedChk(ierr);
    if (emode & CEED_EVAL_WEIGHT) {
    } else {
      // Restriction
      ierr = CeedVectorRestoreArrayRead(data->Evecs[i],
                                        (const CeedScalar **) &data->Edata[i]);
      CeedChk(ierr);
    }
  }
  return 0;
}
/*
  // Fill CeedBasis_Occa's structure with CeedElemRestriction ******************
  CeedBasis_Occa *basis = op->basis->data;
  basis->er = op->Erestrict;
  // Fill CeedQFunction_Occa's structure with nc, dim & qdata ******************
  CeedQFunction_Occa *qfd = op->qf->data;
  qfd->op = true;
  qfd->nc = nc;
  qfd->dim = dim;
  qfd->nelem = nelem;
  qfd->elemsize = elemsize;
  qfd->d_q = ((CeedVector_Occa *)qdata->data)->d_array;
  // ***************************************************************************
  if (!data->etmp) {
    const int n = nc*nelem*elemsize;
    const int bn = Q*nc*(dim+2)*nelem;
    dbg("[CeedOperator][Apply] Setup, n=%d & bn=%d",n,bn);
    ierr = CeedVectorCreate(op->ceed,n,&data->etmp); CeedChk(ierr);
    ierr = CeedVectorCreate(op->ceed,bn,&data->BEu); CeedChk(ierr);
    ierr = CeedVectorCreate(op->ceed,bn,&data->BEv); CeedChk(ierr);
    // etmp is allocated when CeedVectorGetArray is called below
  }
  // Push the memory to the QFunction that will be used
  qfd->b_u = ((CeedVector_Occa *)data->BEu->data)->d_array;
  qfd->b_v = ((CeedVector_Occa *)data->BEv->data)->d_array;
  etmp = data->etmp;
  if (op->qf->inmode & ~CEED_EVAL_WEIGHT) {
    dbg("[CeedOperator][Apply] Apply Restriction");
    ierr = CeedElemRestrictionApply(op->Erestrict, CEED_NOTRANSPOSE,
                                    nc, lmode, ustate, etmp,
                                    CEED_REQUEST_IMMEDIATE); CeedChk(ierr);
  }
  // We want to avoid Get/Restore
  ierr = CeedVectorGetArray(etmp, CEED_MEM_HOST, &Eu); CeedChk(ierr);
  // Fetching back data from device memory
  ierr = CeedVectorGetArray(qdata, CEED_MEM_HOST, (CeedScalar**)&qd);
  CeedChk(ierr);
  // Local arrays, sizes & pointers ********************************************
  CeedScalar BEu[Q*nc*(dim+2)], BEv[Q*nc*(dim+2)], *out[5] = {0,0,0,0,0};
  const CeedScalar *in[5] = {0,0,0,0,0};
  const size_t qbytes = op->qf->qdatasize;
  // ***************************************************************************
  ierr = CeedBasisApplyElems_Occa(op->basis,Q,CEED_NOTRANSPOSE,op->qf->inmode,
                                  data->etmp,data->BEu); CeedChk(ierr);
  // ***************************************************************************
  dbg("[CeedOperator][Apply] Q for-loop");
  for (CeedInt e=0; e<nelem; e++) {
    for(CeedInt k=0; k<(Q*nc*(dim+2)); k++) BEu[k]=0.0;
    ierr = CeedBasisApply(op->basis, CEED_NOTRANSPOSE,op->qf->inmode,
                          &Eu[e*nc*elemsize], BEu); CeedChk(ierr);
    CeedScalar *u_ptr = BEu, *v_ptr = BEv;
    if (op->qf->inmode & CEED_EVAL_INTERP) { in[0] = u_ptr; u_ptr += Q*nc; }
    if (op->qf->inmode & CEED_EVAL_GRAD) { in[1] = u_ptr; u_ptr += Q*nc*dim; }
    if (op->qf->inmode & CEED_EVAL_WEIGHT) { in[4] = u_ptr; u_ptr += Q; }
    if (op->qf->outmode & CEED_EVAL_INTERP) { out[0] = v_ptr; v_ptr += Q*nc; }
    if (op->qf->outmode & CEED_EVAL_GRAD) { out[1] = v_ptr; v_ptr += Q*nc*dim; }
    qfd->e = e;
    ierr = CeedQFunctionApply(op->qf, &qd[e*Q*qbytes], Q, in, out); CeedChk(ierr);
    ierr = CeedBasisApply(op->basis, CEED_TRANSPOSE,op->qf->outmode, BEv,
                          &Eu[e*nc*elemsize]); CeedChk(ierr);
  }
  // ***************************************************************************
  ierr = CeedBasisApplyElems_Occa(op->basis,Q,CEED_TRANSPOSE,op->qf->outmode,
                                  data->BEv,data->etmp); CeedChk(ierr);
  // *************************************************************************
  ierr = CeedVectorRestoreArray(etmp, &Eu); CeedChk(ierr);
  ierr = CeedVectorRestoreArray(qdata, (CeedScalar**)&qd); CeedChk(ierr);
  // ***************************************************************************
  if (residual) {
    dbg("[CeedOperator][Apply] residual");
    ierr = CeedElemRestrictionApply(op->Erestrict, CEED_TRANSPOSE,
                                    nc, lmode, etmp, residual,
                                    CEED_REQUEST_IMMEDIATE); CeedChk(ierr);
    // Restore used pointer if one was provided ********************************
    const CeedVector_Occa *data = residual->data;
    if (data->used_pointer)
      occaCopyMemToPtr(data->used_pointer,data->d_array,
                       residual->length*sizeof(CeedScalar),
                       NO_OFFSET, NO_PROPS);
  }
  // ***************************************************************************
  if (request != CEED_REQUEST_IMMEDIATE && request != CEED_REQUEST_ORDERED)
    *request = NULL;
  return 0;
}
*/

// *****************************************************************************
// * Create an operator
// *****************************************************************************
int CeedOperatorCreate_Occa(CeedOperator op) {
  int ierr;
  CeedOperator_Occa *impl;
  Ceed ceed;
  ierr = CeedOperatorGetCeed(op, &ceed); CeedChk(ierr);

  dbg("[CeedOperator][Create]");
  ierr = CeedCalloc(1, &impl); CeedChk(ierr);
  ierr = CeedOperatorSetData(op, (void*)&impl);

  ierr = CeedSetBackendFunction(ceed, "Operator", op, "Apply",
                                CeedOperatorApply_Occa); CeedChk(ierr);
  ierr = CeedSetBackendFunction(ceed, "Operator", op, "Destroy",
                                CeedOperatorDestroy_Occa); CeedChk(ierr);
  return 0;
}<|MERGE_RESOLUTION|>--- conflicted
+++ resolved
@@ -135,17 +135,10 @@
 // * Setup infields or outfields
 // *****************************************************************************
 static int CeedOperatorSetupFields_Occa(CeedQFunction qf, CeedOperator op,
-<<<<<<< HEAD
-                                       bool inOrOut,
-                                       CeedVector *fullevecs, CeedVector *evecs,
-                                       CeedVector *qvecs, CeedInt starte,
-                                       CeedInt numfields, CeedInt Q) {
-=======
                                         bool inOrOut,
                                         CeedVector *fullevecs, CeedVector *evecs,
                                         CeedVector *qvecs, CeedInt starte,
                                         CeedInt numfields, CeedInt Q) {
->>>>>>> 60772422
   CeedInt dim = 1, ierr, ncomp;
   Ceed ceed;
   ierr = CeedOperatorGetCeed(op, &ceed); CeedChk(ierr);
@@ -280,24 +273,14 @@
   dbg("\t[CeedOperator][Setup] Set up IN fields:");
   // Infields
   ierr = CeedOperatorSetupFields_Occa(qf, op, 0, data->Evecs,
-<<<<<<< HEAD
-                                     data->evecsin, data->qvecsin, 0,
-                                     numinputfields, Q);
-=======
                                       data->evecsin, data->qvecsin, 0,
                                       numinputfields, Q);
->>>>>>> 60772422
   CeedChk(ierr);
   dbg("\t[CeedOperator][Setup] Set up OUT fields:");
   // Outfields
   ierr = CeedOperatorSetupFields_Occa(qf, op, 1, data->Evecs,
-<<<<<<< HEAD
                                      data->evecsout, data->qvecsout,
-                                     numinputfields, numoutputfields, Q);
-=======
-                                      data->evecsout, data->qvecsout,
                                       numinputfields, numoutputfields, Q);
->>>>>>> 60772422
   CeedChk(ierr);
   ierr = CeedOperatorSetSetupDone(op); CeedChk(ierr);
   dbg("\t[CeedOperator][Setup] done");
@@ -429,11 +412,7 @@
       switch(emode) {
       case CEED_EVAL_NONE:
         dbg("\t\t[CeedOperator][Apply] in NONE, indata[%d] = Edata[%d]",i,i);
-<<<<<<< HEAD
-        ierr = CeedVectorSetArray(data->qvecsin[i], CEED_MEM_HOST, 
-=======
         ierr = CeedVectorSetArray(data->qvecsin[i], CEED_MEM_HOST,
->>>>>>> 60772422
                                   CEED_USE_POINTER,
                                   &data->Edata[i][e*Q*ncomp]); CeedChk(ierr);
         break;
