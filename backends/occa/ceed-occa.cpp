// Copyright (c) 2017-2022, Lawrence Livermore National Security, LLC and other CEED contributors.
// All Rights Reserved. See the top-level LICENSE and NOTICE files for details.
//
// SPDX-License-Identifier: BSD-2-Clause
//
// This file is part of CEED:  http://github.com/ceed

#warning "libCEED OCCA backend is experimental; for best performance, use device native backends"

#include <map>
#include <occa.hpp>
#include <vector>

#include "ceed-occa-context.hpp"
#include "ceed-occa-elem-restriction.hpp"
#include "ceed-occa-operator.hpp"
#include "ceed-occa-qfunction.hpp"
#include "ceed-occa-qfunctioncontext.hpp"
#include "ceed-occa-simplex-basis.hpp"
#include "ceed-occa-tensor-basis.hpp"
#include "ceed-occa-types.hpp"
#include "ceed-occa-vector.hpp"

namespace ceed {
<<<<<<< HEAD
namespace occa {
typedef std::map<std::string, std::string> StringMap;
typedef std::vector<std::string>           StringVector;

enum ResourceParserStep { RESOURCE, QUERY_KEY, QUERY_VALUE };

static const char RESOURCE_DELIMITER        = '/';
static const char QUERY_DELIMITER           = ':';
static const char QUERY_KEY_VALUE_DELIMITER = '=';
static const char QUERY_ARG_DELIMITER       = ',';

static std::string getDefaultDeviceMode(const bool cpuMode, const bool gpuMode) {
  // In case both cpuMode and gpuMode are set, prioritize the GPU if available
  // For example, if the resource is "/*/occa"
  if (gpuMode) {
    if (::occa::modeIsEnabled("CUDA")) {
      return "CUDA";
    }
    if (::occa::modeIsEnabled("HIP")) {
      return "HIP";
    }
    /* OpenCL not fully supported in OCCA
    if (::occa::modeIsEnabled("OpenCL")) {
      return "OpenCL";
    }
    */
    // Metal doesn't support doubles
  }
=======
  namespace occa {
    typedef std::map<std::string, std::string> StringMap;
    typedef std::vector<std::string> StringVector;

    enum ResourceParserStep {
      RESOURCE,
      QUERY_KEY,
      QUERY_VALUE
    };

    static const char RESOURCE_DELIMITER = '/';
    static const char QUERY_DELIMITER = ':';
    static const char QUERY_KEY_VALUE_DELIMITER = '=';
    static const char QUERY_ARG_DELIMITER = ',';

    static std::string getDefaultDeviceMode(const bool cpuMode,
                                            const bool gpuMode) {
      // In case both cpuMode and gpuMode are set, prioritize the GPU if available
      // For example, if the resource is "/*/occa"
      if (gpuMode) {
        if (::occa::modeIsEnabled("CUDA")) {
          return "CUDA";
        }
        if (::occa::modeIsEnabled("HIP")) {
          return "HIP";
        }
        if (::occa::modeIsEnabled("dpcpp")) {
          return "dpcpp";
        }
        if (::occa::modeIsEnabled("OpenCL")) {
          return "OpenCL";
        }
        // Metal doesn't support doubles
      }

      if (cpuMode) {
        if (::occa::modeIsEnabled("OpenMP")) {
          return "OpenMP";
        }
        return "Serial";
      }
>>>>>>> 0be03a92

  if (cpuMode) {
    if (::occa::modeIsEnabled("OpenMP")) {
      return "OpenMP";
    }
    return "Serial";
  }

<<<<<<< HEAD
  return "";
}
=======
    static int getDeviceMode(const std::string &match,
                             std::string &mode) {
      if (match == "cuda") {
        mode = "CUDA";
        return CEED_ERROR_SUCCESS;
      }
      if (match == "hip") {
        mode = "HIP";
        return CEED_ERROR_SUCCESS;
      }
      if (match == "dpcpp") {
        mode = "dpcpp";
        return CEED_ERROR_SUCCESS;
      }
      if (match == "opencl") {
        mode = "OpenCL";
        return CEED_ERROR_SUCCESS;
      }
      if (match == "openmp") {
        mode = "OpenMP";
        return CEED_ERROR_SUCCESS;
      }
      if (match == "serial") {
        mode = "Serial";
        return CEED_ERROR_SUCCESS;
      }
>>>>>>> 0be03a92

static int getDeviceMode(const std::string &match, std::string &mode) {
  if (match == "cuda") {
    mode = "CUDA";
    return CEED_ERROR_SUCCESS;
  }
  if (match == "hip") {
    mode = "HIP";
    return CEED_ERROR_SUCCESS;
  }
  /* OpenCL not fully supported in OCCA
  if (match == "opencl") {
    mode = "OpenCL";
    return CEED_ERROR_SUCCESS;
  }
  */
  if (match == "openmp") {
    mode = "OpenMP";
    return CEED_ERROR_SUCCESS;
  }
  if (match == "serial") {
    mode = "Serial";
    return CEED_ERROR_SUCCESS;
  }

  const bool autoMode = match == "*";
  const bool cpuMode  = match == "cpu";
  const bool gpuMode  = match == "gpu";

<<<<<<< HEAD
  mode = getDefaultDeviceMode(cpuMode || autoMode, gpuMode || autoMode);
  return !mode.size();
}
=======
    static int splitCeedResource(const std::string &resource,
                                 std::string &match,
                                 StringMap &query) {
      /*
       * resource:
       *
       *    "/gpu/occa?mode='CUDA':device_id=0"
       *
       * resourceVector:
       *
       *    ["gpu", "occa"]
       *
       * match:
       *
       *    "gpu"
       *
       * query:
       *
       *    {
       *      "mode": "'CUDA'",
       *      "device_id": "0",
       *    }
       */
      const int charCount = (int) resource.size();
      const char *c_resource = resource.c_str();

      StringVector resourceVector;

      ResourceParserStep parsingStep = RESOURCE;
      int wordStart = 1;
      std::string queryKey;

      // Check for /gpu/cuda/occa, /gpu/hip/occa, /cpu/self/occa, /cpu/openmp/occa
      // Note: added for matching style with other backends
      if (resource == "/gpu/cuda/occa"){
        match = "cuda";
        return CEED_ERROR_SUCCESS;
      }
      if (resource == "/gpu/hip/occa"){
        match = "hip";
        return CEED_ERROR_SUCCESS;
      }
      if (resource == "/gpu/dpcpp/occa"){
        match = "dpcpp";
        return CEED_ERROR_SUCCESS;
      }
      if (resource == "/gpu/opencl/occa"){
        match = "opencl";
        return CEED_ERROR_SUCCESS;
      }
      if (resource == "/cpu/openmp/occa"){
        match = "openmp";
        return CEED_ERROR_SUCCESS;
      }
      if (resource == "/cpu/self/occa"){
        match = "serial";
        return CEED_ERROR_SUCCESS;
      }
>>>>>>> 0be03a92

static int splitCeedResource(const std::string &resource, std::string &match, StringMap &query) {
  /*
   * resource:
   *
   *    "/gpu/occa?mode='CUDA':device_id=0"
   *
   * resourceVector:
   *
   *    ["gpu", "occa"]
   *
   * match:
   *
   *    "gpu"
   *
   * query:
   *
   *    {
   *      "mode": "'CUDA'",
   *      "device_id": "0",
   *    }
   */
  const int   charCount  = (int)resource.size();
  const char *c_resource = resource.c_str();

  StringVector resourceVector;

  ResourceParserStep parsingStep = RESOURCE;
  int                wordStart   = 1;
  std::string        queryKey;

  // Check for /gpu/cuda/occa, /gpu/hip/occa, /cpu/self/occa, /cpu/openmp/occa
  // Note: added for matching style with other backends
  if (resource == "/gpu/cuda/occa") {
    match = "cuda";
    return CEED_ERROR_SUCCESS;
  }
  if (resource == "/gpu/hip/occa") {
    match = "hip";
    return CEED_ERROR_SUCCESS;
  }
  /*
  if (resource == "/gpu/opencl/occa"){
    match = "opencl";
    return CEED_ERROR_SUCCESS;
  }
  */
  if (resource == "/cpu/openmp/occa") {
    match = "openmp";
    return CEED_ERROR_SUCCESS;
  }
  if (resource == "/cpu/self/occa") {
    match = "serial";
    return CEED_ERROR_SUCCESS;
  }

  // Skip initial slash
  for (int i = 1; i <= charCount; ++i) {
    const char c = c_resource[i];

    if (parsingStep == RESOURCE) {
      if (c == RESOURCE_DELIMITER || c == QUERY_DELIMITER || c == '\0') {
        resourceVector.push_back(resource.substr(wordStart, i - wordStart));
        wordStart = i + 1;

        // Check if we are done parsing the resource
        if (c == QUERY_DELIMITER) {
          parsingStep = QUERY_KEY;
        }
      }
    } else if (parsingStep == QUERY_KEY) {
      if (c == QUERY_KEY_VALUE_DELIMITER) {
        queryKey  = resource.substr(wordStart, i - wordStart);
        wordStart = i + 1;

        // Looking to parse the query value now
        parsingStep = QUERY_VALUE;
      }
    } else if (parsingStep == QUERY_VALUE) {
      if (c == QUERY_ARG_DELIMITER || c == '\0') {
        query[queryKey] = resource.substr(wordStart, i - wordStart);
        wordStart       = i + 1;

        // Back to parsing the next query argument
        parsingStep = QUERY_KEY;
        queryKey    = "";
      }
    }
  }

<<<<<<< HEAD
  // Looking for [match, "occa"]
  if (resourceVector.size() != 2 || resourceVector[1] != "occa") {
    return 1;
  }

  match = resourceVector[0];
  return CEED_ERROR_SUCCESS;
}

void setDefaultProps(::occa::properties &deviceProps, const std::string &defaultMode) {
  std::string mode;
  if (deviceProps.has("mode")) {
    // Don't override mode if passed
    mode = (std::string)deviceProps["mode"];
  } else {
    mode                = defaultMode;
    deviceProps["mode"] = mode;
  }

  // Set default device id
  // Note: OpenCL not fully supported in OCCA
  if ((mode == "CUDA") || (mode == "HIP")) {
    if (!deviceProps.has("device_id")) {
      deviceProps["device_id"] = 0;
=======
    void setDefaultProps(::occa::properties &deviceProps,
                         const std::string &defaultMode) {
      std::string mode;
      if (deviceProps.has("mode")) {
        // Don't override mode if passed
        mode = (std::string) deviceProps["mode"];
      } else {
        mode = defaultMode;
        deviceProps.set("mode",mode);
      }

      // Set default device id
      if ((mode == "CUDA")
        || (mode == "HIP")
        || (mode == "dpcpp")
        || (mode == "OpenCL")) {
        if (!deviceProps.has("device_id")) {
          deviceProps["device_id"] = 0;
        }
      }

      // Set default platform id
      if ((mode=="dpcpp") || (mode == "OpenCL")){
        if (!deviceProps.has("platform_id")) {
          deviceProps["platform_id"] = 0;
        }
      }
>>>>>>> 0be03a92
    }
  }

  // Set default platform id
  /* OpenCL not fully supported in OCCA
  if (mode == "OpenCL") {
    if (!deviceProps.has("platform_id")) {
      deviceProps["platform_id"] = 0;
    }
  }
  */
}

static int initCeed(const char *c_resource, Ceed ceed) {
  int         ierr;
  std::string match;
  StringMap   query;

  ierr = splitCeedResource(c_resource, match, query);
  if (ierr) {
    return CeedError(ceed, CEED_ERROR_BACKEND, "(OCCA) Backend cannot use resource: %s", c_resource);
  }

  std::string mode;
  ierr = getDeviceMode(match, mode);
  if (ierr) {
    return CeedError(ceed, CEED_ERROR_BACKEND, "(OCCA) Backend cannot use resource: %s", c_resource);
  }

  std::string               devicePropsStr = "{\n";
  StringMap::const_iterator it;
  for (it = query.begin(); it != query.end(); ++it) {
    devicePropsStr += "  \"";
    devicePropsStr += it->first;
    devicePropsStr += "\": ";
    devicePropsStr += it->second;
    devicePropsStr += ",\n";
  }
  devicePropsStr += '}';

  ::occa::properties deviceProps(devicePropsStr);
  setDefaultProps(deviceProps, mode);

  ceed::occa::Context *context = new Context(::occa::device(deviceProps));
  ierr                         = CeedSetData(ceed, context);
  CeedChkBackend(ierr);

  return CEED_ERROR_SUCCESS;
}

static int destroyCeed(Ceed ceed) {
  delete Context::from(ceed);
  return CEED_ERROR_SUCCESS;
}

static int registerCeedFunction(Ceed ceed, const char *fname, ceed::occa::ceedFunction f) {
  return CeedSetBackendFunction(ceed, "Ceed", ceed, fname, f);
}

static int preferHostMemType(CeedMemType *type) {
  *type = CEED_MEM_HOST;
  return CEED_ERROR_SUCCESS;
}

static int preferDeviceMemType(CeedMemType *type) {
  *type = CEED_MEM_DEVICE;
  return CEED_ERROR_SUCCESS;
}

static ceed::occa::ceedFunction getPreferredMemType(Ceed ceed) {
  if (Context::from(ceed)->device.hasSeparateMemorySpace()) {
    return (ceed::occa::ceedFunction)(void *)preferDeviceMemType;
  }
  return (ceed::occa::ceedFunction)(void *)preferHostMemType;
}

static int registerMethods(Ceed ceed) {
  int ierr;

<<<<<<< HEAD
  CeedOccaRegisterBaseFunction("Destroy", ceed::occa::destroyCeed);
  CeedOccaRegisterBaseFunction("GetPreferredMemType", getPreferredMemType(ceed));
  CeedOccaRegisterBaseFunction("VectorCreate", ceed::occa::Vector::ceedCreate);
  CeedOccaRegisterBaseFunction("BasisCreateTensorH1", ceed::occa::TensorBasis::ceedCreate);
  CeedOccaRegisterBaseFunction("BasisCreateH1", ceed::occa::SimplexBasis::ceedCreate);
  CeedOccaRegisterBaseFunction("ElemRestrictionCreate", ceed::occa::ElemRestriction::ceedCreate);
  CeedOccaRegisterBaseFunction("ElemRestrictionCreateBlocked", ceed::occa::ElemRestriction::ceedCreateBlocked);
  CeedOccaRegisterBaseFunction("QFunctionCreate", ceed::occa::QFunction::ceedCreate);
  CeedOccaRegisterBaseFunction("QFunctionContextCreate", ceed::occa::QFunctionContext::ceedCreate);
  CeedOccaRegisterBaseFunction("OperatorCreate", ceed::occa::Operator::ceedCreate);
  CeedOccaRegisterBaseFunction("CompositeOperatorCreate", ceed::occa::Operator::ceedCreateComposite);

  return CEED_ERROR_SUCCESS;
}

static int registerBackend(const char *resource, Ceed ceed) {
  int ierr;

  try {
    ierr = ceed::occa::initCeed(resource, ceed);
    CeedChkBackend(ierr);
    ierr = ceed::occa::registerMethods(ceed);
    CeedChkBackend(ierr);
  } catch (::occa::exception &exc) {
    CeedHandleOccaException(exc);
=======
      try {
        ierr = ceed::occa::initCeed(resource, ceed); CeedChkBackend(ierr);
      } catch (const ::occa::exception &e) {
        CeedHandleOccaException(e);
      }
      try {
        ierr = ceed::occa::registerMethods(ceed); CeedChkBackend(ierr);
      }
      catch (const ::occa::exception &e) {
        CeedHandleOccaException(e);
      }
      return CEED_ERROR_SUCCESS;
    }
>>>>>>> 0be03a92
  }

  return CEED_ERROR_SUCCESS;
}
}  // namespace occa
}  // namespace ceed

CEED_INTERN int CeedRegister_Occa(void) {
  int ierr;
  // General mode
<<<<<<< HEAD
  ierr = CeedRegister("/*/occa", ceed::occa::registerBackend, 260);
  CeedChkBackend(ierr);
  // CPU Modes
  ierr = CeedRegister("/cpu/self/occa", ceed::occa::registerBackend, 250);
  CeedChkBackend(ierr);
  ierr = CeedRegister("/cpu/openmp/occa", ceed::occa::registerBackend, 240);
  CeedChkBackend(ierr);
  // OpenCL Mode
  /* OpenCL not fully supported in OCCA
  ierr = CeedRegister("/gpu/opencl/occa", ceed::occa::registerBackend, 230); CeedChkBackend(ierr);
  */
  // GPU Modes
  ierr = CeedRegister("/gpu/hip/occa", ceed::occa::registerBackend, 220);
  CeedChkBackend(ierr);
  ierr = CeedRegister("/gpu/cuda/occa", ceed::occa::registerBackend, 210);
  CeedChkBackend(ierr);
=======
  ierr = CeedRegister("/*/occa", ceed::occa::registerBackend, 270); CeedChkBackend(ierr);
  // CPU Modes
  ierr = CeedRegister("/cpu/self/occa",ceed::occa::registerBackend, 260); CeedChkBackend(ierr);
  ierr = CeedRegister("/cpu/openmp/occa",ceed::occa::registerBackend, 250); CeedChkBackend(ierr);
  // GPU Modes
  ierr = CeedRegister("/gpu/dpcpp/occa",ceed::occa::registerBackend, 240); CeedChkBackend(ierr);
  ierr = CeedRegister("/gpu/opencl/occa",ceed::occa::registerBackend, 230); CeedChkBackend(ierr);
  ierr = CeedRegister("/gpu/hip/occa",ceed::occa::registerBackend, 220); CeedChkBackend(ierr);
  ierr = CeedRegister("/gpu/cuda/occa",ceed::occa::registerBackend, 210); CeedChkBackend(ierr);
>>>>>>> 0be03a92
  return CEED_ERROR_SUCCESS;
}<|MERGE_RESOLUTION|>--- conflicted
+++ resolved
@@ -22,7 +22,6 @@
 #include "ceed-occa-vector.hpp"
 
 namespace ceed {
-<<<<<<< HEAD
 namespace occa {
 typedef std::map<std::string, std::string> StringMap;
 typedef std::vector<std::string>           StringVector;
@@ -44,56 +43,14 @@
     if (::occa::modeIsEnabled("HIP")) {
       return "HIP";
     }
-    /* OpenCL not fully supported in OCCA
+    if (::occa::modeIsEnabled("dpcpp")) {
+      return "dpcpp";
+    }
     if (::occa::modeIsEnabled("OpenCL")) {
       return "OpenCL";
     }
-    */
     // Metal doesn't support doubles
   }
-=======
-  namespace occa {
-    typedef std::map<std::string, std::string> StringMap;
-    typedef std::vector<std::string> StringVector;
-
-    enum ResourceParserStep {
-      RESOURCE,
-      QUERY_KEY,
-      QUERY_VALUE
-    };
-
-    static const char RESOURCE_DELIMITER = '/';
-    static const char QUERY_DELIMITER = ':';
-    static const char QUERY_KEY_VALUE_DELIMITER = '=';
-    static const char QUERY_ARG_DELIMITER = ',';
-
-    static std::string getDefaultDeviceMode(const bool cpuMode,
-                                            const bool gpuMode) {
-      // In case both cpuMode and gpuMode are set, prioritize the GPU if available
-      // For example, if the resource is "/*/occa"
-      if (gpuMode) {
-        if (::occa::modeIsEnabled("CUDA")) {
-          return "CUDA";
-        }
-        if (::occa::modeIsEnabled("HIP")) {
-          return "HIP";
-        }
-        if (::occa::modeIsEnabled("dpcpp")) {
-          return "dpcpp";
-        }
-        if (::occa::modeIsEnabled("OpenCL")) {
-          return "OpenCL";
-        }
-        // Metal doesn't support doubles
-      }
-
-      if (cpuMode) {
-        if (::occa::modeIsEnabled("OpenMP")) {
-          return "OpenMP";
-        }
-        return "Serial";
-      }
->>>>>>> 0be03a92
 
   if (cpuMode) {
     if (::occa::modeIsEnabled("OpenMP")) {
@@ -102,37 +59,8 @@
     return "Serial";
   }
 
-<<<<<<< HEAD
   return "";
 }
-=======
-    static int getDeviceMode(const std::string &match,
-                             std::string &mode) {
-      if (match == "cuda") {
-        mode = "CUDA";
-        return CEED_ERROR_SUCCESS;
-      }
-      if (match == "hip") {
-        mode = "HIP";
-        return CEED_ERROR_SUCCESS;
-      }
-      if (match == "dpcpp") {
-        mode = "dpcpp";
-        return CEED_ERROR_SUCCESS;
-      }
-      if (match == "opencl") {
-        mode = "OpenCL";
-        return CEED_ERROR_SUCCESS;
-      }
-      if (match == "openmp") {
-        mode = "OpenMP";
-        return CEED_ERROR_SUCCESS;
-      }
-      if (match == "serial") {
-        mode = "Serial";
-        return CEED_ERROR_SUCCESS;
-      }
->>>>>>> 0be03a92
 
 static int getDeviceMode(const std::string &match, std::string &mode) {
   if (match == "cuda") {
@@ -143,12 +71,14 @@
     mode = "HIP";
     return CEED_ERROR_SUCCESS;
   }
-  /* OpenCL not fully supported in OCCA
+  if (match == "dpcpp") {
+    mode = "dpcpp";
+    return CEED_ERROR_SUCCESS;
+  }
   if (match == "opencl") {
     mode = "OpenCL";
     return CEED_ERROR_SUCCESS;
   }
-  */
   if (match == "openmp") {
     mode = "OpenMP";
     return CEED_ERROR_SUCCESS;
@@ -162,70 +92,9 @@
   const bool cpuMode  = match == "cpu";
   const bool gpuMode  = match == "gpu";
 
-<<<<<<< HEAD
   mode = getDefaultDeviceMode(cpuMode || autoMode, gpuMode || autoMode);
   return !mode.size();
 }
-=======
-    static int splitCeedResource(const std::string &resource,
-                                 std::string &match,
-                                 StringMap &query) {
-      /*
-       * resource:
-       *
-       *    "/gpu/occa?mode='CUDA':device_id=0"
-       *
-       * resourceVector:
-       *
-       *    ["gpu", "occa"]
-       *
-       * match:
-       *
-       *    "gpu"
-       *
-       * query:
-       *
-       *    {
-       *      "mode": "'CUDA'",
-       *      "device_id": "0",
-       *    }
-       */
-      const int charCount = (int) resource.size();
-      const char *c_resource = resource.c_str();
-
-      StringVector resourceVector;
-
-      ResourceParserStep parsingStep = RESOURCE;
-      int wordStart = 1;
-      std::string queryKey;
-
-      // Check for /gpu/cuda/occa, /gpu/hip/occa, /cpu/self/occa, /cpu/openmp/occa
-      // Note: added for matching style with other backends
-      if (resource == "/gpu/cuda/occa"){
-        match = "cuda";
-        return CEED_ERROR_SUCCESS;
-      }
-      if (resource == "/gpu/hip/occa"){
-        match = "hip";
-        return CEED_ERROR_SUCCESS;
-      }
-      if (resource == "/gpu/dpcpp/occa"){
-        match = "dpcpp";
-        return CEED_ERROR_SUCCESS;
-      }
-      if (resource == "/gpu/opencl/occa"){
-        match = "opencl";
-        return CEED_ERROR_SUCCESS;
-      }
-      if (resource == "/cpu/openmp/occa"){
-        match = "openmp";
-        return CEED_ERROR_SUCCESS;
-      }
-      if (resource == "/cpu/self/occa"){
-        match = "serial";
-        return CEED_ERROR_SUCCESS;
-      }
->>>>>>> 0be03a92
 
 static int splitCeedResource(const std::string &resource, std::string &match, StringMap &query) {
   /*
@@ -267,12 +136,14 @@
     match = "hip";
     return CEED_ERROR_SUCCESS;
   }
-  /*
-  if (resource == "/gpu/opencl/occa"){
+  if (resource == "/gpu/dpcpp/occa") {
+    match = "dpcpp";
+    return CEED_ERROR_SUCCESS;
+  }
+  if (resource == "/gpu/opencl/occa") {
     match = "opencl";
     return CEED_ERROR_SUCCESS;
   }
-  */
   if (resource == "/cpu/openmp/occa") {
     match = "openmp";
     return CEED_ERROR_SUCCESS;
@@ -316,7 +187,6 @@
     }
   }
 
-<<<<<<< HEAD
   // Looking for [match, "occa"]
   if (resourceVector.size() != 2 || resourceVector[1] != "occa") {
     return 1;
@@ -332,55 +202,23 @@
     // Don't override mode if passed
     mode = (std::string)deviceProps["mode"];
   } else {
-    mode                = defaultMode;
-    deviceProps["mode"] = mode;
+    mode = defaultMode;
+    deviceProps.set("mode", mode);
   }
 
   // Set default device id
-  // Note: OpenCL not fully supported in OCCA
-  if ((mode == "CUDA") || (mode == "HIP")) {
+  if ((mode == "CUDA") || (mode == "HIP") || (mode == "dpcpp") || (mode == "OpenCL")) {
     if (!deviceProps.has("device_id")) {
       deviceProps["device_id"] = 0;
-=======
-    void setDefaultProps(::occa::properties &deviceProps,
-                         const std::string &defaultMode) {
-      std::string mode;
-      if (deviceProps.has("mode")) {
-        // Don't override mode if passed
-        mode = (std::string) deviceProps["mode"];
-      } else {
-        mode = defaultMode;
-        deviceProps.set("mode",mode);
-      }
-
-      // Set default device id
-      if ((mode == "CUDA")
-        || (mode == "HIP")
-        || (mode == "dpcpp")
-        || (mode == "OpenCL")) {
-        if (!deviceProps.has("device_id")) {
-          deviceProps["device_id"] = 0;
-        }
-      }
-
-      // Set default platform id
-      if ((mode=="dpcpp") || (mode == "OpenCL")){
-        if (!deviceProps.has("platform_id")) {
-          deviceProps["platform_id"] = 0;
-        }
-      }
->>>>>>> 0be03a92
     }
   }
 
   // Set default platform id
-  /* OpenCL not fully supported in OCCA
-  if (mode == "OpenCL") {
+  if ((mode == "dpcpp") || (mode == "OpenCL")) {
     if (!deviceProps.has("platform_id")) {
       deviceProps["platform_id"] = 0;
     }
   }
-  */
 }
 
 static int initCeed(const char *c_resource, Ceed ceed) {
@@ -414,8 +252,7 @@
   setDefaultProps(deviceProps, mode);
 
   ceed::occa::Context *context = new Context(::occa::device(deviceProps));
-  ierr                         = CeedSetData(ceed, context);
-  CeedChkBackend(ierr);
+  CeedCallBackend(CeedSetData(ceed, context));
 
   return CEED_ERROR_SUCCESS;
 }
@@ -447,9 +284,6 @@
 }
 
 static int registerMethods(Ceed ceed) {
-  int ierr;
-
-<<<<<<< HEAD
   CeedOccaRegisterBaseFunction("Destroy", ceed::occa::destroyCeed);
   CeedOccaRegisterBaseFunction("GetPreferredMemType", getPreferredMemType(ceed));
   CeedOccaRegisterBaseFunction("VectorCreate", ceed::occa::Vector::ceedCreate);
@@ -466,67 +300,31 @@
 }
 
 static int registerBackend(const char *resource, Ceed ceed) {
-  int ierr;
-
   try {
-    ierr = ceed::occa::initCeed(resource, ceed);
-    CeedChkBackend(ierr);
-    ierr = ceed::occa::registerMethods(ceed);
-    CeedChkBackend(ierr);
-  } catch (::occa::exception &exc) {
-    CeedHandleOccaException(exc);
-=======
-      try {
-        ierr = ceed::occa::initCeed(resource, ceed); CeedChkBackend(ierr);
-      } catch (const ::occa::exception &e) {
-        CeedHandleOccaException(e);
-      }
-      try {
-        ierr = ceed::occa::registerMethods(ceed); CeedChkBackend(ierr);
-      }
-      catch (const ::occa::exception &e) {
-        CeedHandleOccaException(e);
-      }
-      return CEED_ERROR_SUCCESS;
-    }
->>>>>>> 0be03a92
-  }
-
+    CeedCallBackend(ceed::occa::initCeed(resource, ceed));
+  } catch (const ::occa::exception &e) {
+    CeedHandleOccaException(e);
+  }
+  try {
+    CeedCallBackend(ceed::occa::registerMethods(ceed));
+  } catch (const ::occa::exception &e) {
+    CeedHandleOccaException(e);
+  }
   return CEED_ERROR_SUCCESS;
 }
 }  // namespace occa
 }  // namespace ceed
 
 CEED_INTERN int CeedRegister_Occa(void) {
-  int ierr;
   // General mode
-<<<<<<< HEAD
-  ierr = CeedRegister("/*/occa", ceed::occa::registerBackend, 260);
-  CeedChkBackend(ierr);
+  CeedCallBackend(CeedRegister("/*/occa", ceed::occa::registerBackend, 270));
   // CPU Modes
-  ierr = CeedRegister("/cpu/self/occa", ceed::occa::registerBackend, 250);
-  CeedChkBackend(ierr);
-  ierr = CeedRegister("/cpu/openmp/occa", ceed::occa::registerBackend, 240);
-  CeedChkBackend(ierr);
-  // OpenCL Mode
-  /* OpenCL not fully supported in OCCA
-  ierr = CeedRegister("/gpu/opencl/occa", ceed::occa::registerBackend, 230); CeedChkBackend(ierr);
-  */
+  CeedCallBackend(CeedRegister("/cpu/self/occa", ceed::occa::registerBackend, 260));
+  CeedCallBackend(CeedRegister("/cpu/openmp/occa", ceed::occa::registerBackend, 250));
   // GPU Modes
-  ierr = CeedRegister("/gpu/hip/occa", ceed::occa::registerBackend, 220);
-  CeedChkBackend(ierr);
-  ierr = CeedRegister("/gpu/cuda/occa", ceed::occa::registerBackend, 210);
-  CeedChkBackend(ierr);
-=======
-  ierr = CeedRegister("/*/occa", ceed::occa::registerBackend, 270); CeedChkBackend(ierr);
-  // CPU Modes
-  ierr = CeedRegister("/cpu/self/occa",ceed::occa::registerBackend, 260); CeedChkBackend(ierr);
-  ierr = CeedRegister("/cpu/openmp/occa",ceed::occa::registerBackend, 250); CeedChkBackend(ierr);
-  // GPU Modes
-  ierr = CeedRegister("/gpu/dpcpp/occa",ceed::occa::registerBackend, 240); CeedChkBackend(ierr);
-  ierr = CeedRegister("/gpu/opencl/occa",ceed::occa::registerBackend, 230); CeedChkBackend(ierr);
-  ierr = CeedRegister("/gpu/hip/occa",ceed::occa::registerBackend, 220); CeedChkBackend(ierr);
-  ierr = CeedRegister("/gpu/cuda/occa",ceed::occa::registerBackend, 210); CeedChkBackend(ierr);
->>>>>>> 0be03a92
+  CeedCallBackend(CeedRegister("/gpu/dpcpp/occa", ceed::occa::registerBackend, 240));
+  CeedCallBackend(CeedRegister("/gpu/opencl/occa", ceed::occa::registerBackend, 230));
+  CeedCallBackend(CeedRegister("/gpu/hip/occa", ceed::occa::registerBackend, 220));
+  CeedCallBackend(CeedRegister("/gpu/cuda/occa", ceed::occa::registerBackend, 210));
   return CEED_ERROR_SUCCESS;
 }