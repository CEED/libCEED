--- conflicted
+++ resolved
@@ -58,18 +58,11 @@
   static int ceedCreate(CeedOperator op);
   static int ceedCreateComposite(CeedOperator op);
 
-<<<<<<< HEAD
   static int ceedLinearAssembleQFunction(CeedOperator op);
+  static int ceedLinearAssembleQFunctionUpdate(CeedOperator op);
   static int ceedLinearAssembleAddDiagonal(CeedOperator op);
   static int ceedLinearAssembleAddPointBlockDiagonal(CeedOperator op);
   static int ceedCreateFDMElementInverse(CeedOperator op);
-=======
-      static int ceedLinearAssembleQFunction(CeedOperator op);
-      static int ceedLinearAssembleQFunctionUpdate(CeedOperator op);
-      static int ceedLinearAssembleAddDiagonal(CeedOperator op);
-      static int ceedLinearAssembleAddPointBlockDiagonal(CeedOperator op);
-      static int ceedCreateFDMElementInverse(CeedOperator op);
->>>>>>> 0be03a92
 
   static int ceedApplyAdd(CeedOperator op, CeedVector invec, CeedVector outvec, CeedRequest *request);
 
