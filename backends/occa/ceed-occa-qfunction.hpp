--- conflicted
+++ resolved
@@ -25,12 +25,7 @@
   CeedQFunctionContext qFunctionContext;
   QFunctionArgs        args;
 
-<<<<<<< HEAD
-  QFunction(const std::string &source);
-=======
-      QFunction(const std::string &source,
-                const std::string &function_name);
->>>>>>> 0be03a92
+  QFunction(const std::string &source, const std::string &function_name);
 
   static QFunction *getQFunction(CeedQFunction qf, const bool assertValid = true);
 
