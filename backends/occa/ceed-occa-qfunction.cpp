--- conflicted
+++ resolved
@@ -14,12 +14,10 @@
 #include "ceed-occa-vector.hpp"
 
 namespace ceed {
-<<<<<<< HEAD
 namespace occa {
-QFunction::QFunction(const std::string &source) : ceedIsIdentity(false) {
-  const size_t colonIndex = source.find(':');
-  filename                = source.substr(0, colonIndex);
-  qFunctionName           = source.substr(colonIndex + 1);
+QFunction::QFunction(const std::string &source, const std::string &function_name) : ceedIsIdentity(false) {
+  filename      = source;
+  qFunctionName = function_name;
 }
 
 QFunction *QFunction::getQFunction(CeedQFunction qf, const bool assertValid) {
@@ -27,20 +25,9 @@
     return NULL;
   }
 
-  int        ierr;
   QFunction *qFunction = NULL;
-=======
-  namespace occa {
-    QFunction::QFunction(const std::string &source,
-                         const std::string& function_name) :
-        ceedIsIdentity(false) {
-      filename = source;
-      qFunctionName = function_name;
-    }
->>>>>>> 0be03a92
-
-  ierr = CeedQFunctionGetData(qf, &qFunction);
-  CeedOccaFromChk(ierr);
+
+  CeedCallOcca(CeedQFunctionGetData(qf, &qFunction));
 
   return qFunction;
 }
@@ -51,15 +38,11 @@
     return NULL;
   }
 
-  int ierr;
-  ierr = CeedQFunctionGetCeed(qf, &qFunction->ceed);
-  CeedOccaFromChk(ierr);
-
-  ierr = CeedQFunctionGetInnerContext(qf, &qFunction->qFunctionContext);
-  CeedOccaFromChk(ierr);
-
-  ierr = CeedQFunctionIsIdentity(qf, &qFunction->ceedIsIdentity);
-  CeedOccaFromChk(ierr);
+  CeedCallOcca(CeedQFunctionGetCeed(qf, &qFunction->ceed));
+
+  CeedCallOcca(CeedQFunctionGetInnerContext(qf, &qFunction->qFunctionContext));
+
+  CeedCallOcca(CeedQFunctionIsIdentity(qf, &qFunction->ceedIsIdentity));
 
   qFunction->args.setupQFunctionArgs(qf);
   if (!qFunction->args.isValid()) {
@@ -75,10 +58,8 @@
   }
 
   CeedQFunction qf;
-  int           ierr = 0;
-
-  ierr = CeedOperatorGetQFunction(op, &qf);
-  CeedOccaFromChk(ierr);
+
+  CeedCallOcca(CeedOperatorGetQFunction(op, &qf));
 
   return QFunction::from(qf);
 }
@@ -116,24 +97,19 @@
     // Properties only used in the QFunction kernel source
     props["defines/OCCA_Q"] = Q;
 
-    const std::string kernelName = "qFunctionKernel";
+    const std::string kernelName = "qf_" + qFunctionName;
 
     qFunctionKernel = (getDevice().buildKernelFromString(getKernelSource(kernelName, Q), kernelName, props));
   }
 
-<<<<<<< HEAD
-  return CEED_ERROR_SUCCESS;
-}
-=======
-        const std::string kernelName = "qf_" + qFunctionName;
->>>>>>> 0be03a92
+  return CEED_ERROR_SUCCESS;
+}
 
 std::string QFunction::getKernelSource(const std::string &kernelName, const CeedInt Q) {
   std::stringstream ss;
 
   ss << "@kernel" << std::endl << "void " << kernelName << "(" << std::endl;
 
-<<<<<<< HEAD
   // qfunction arguments
   for (int i = 0; i < args.inputCount(); ++i) {
     ss << "  const CeedScalar *in" << i << ',' << std::endl;
@@ -153,8 +129,8 @@
   // Set and define in for the q point
   for (int i = 0; i < args.inputCount(); ++i) {
     const CeedInt     fieldSize = args.getQfInput(i).size;
-    const std::string qIn_i     = "qIn" + ::occa::toString(i);
-    const std::string in_i      = "in" + ::occa::toString(i);
+    const std::string qIn_i     = "qIn" + std::to_string(i);
+    const std::string in_i      = "in" + std::to_string(i);
 
     ss << "    CeedScalar " << qIn_i << "[" << fieldSize << "];" << std::endl
        << "    in[" << i << "] = " << qIn_i << ";"
@@ -168,140 +144,23 @@
   // Set out for the q point
   for (int i = 0; i < args.outputCount(); ++i) {
     const CeedInt     fieldSize = args.getQfOutput(i).size;
-    const std::string qOut_i    = "qOut" + ::occa::toString(i);
-=======
-    std::string QFunction::getKernelSource(const std::string &kernelName,
-                                           const CeedInt Q) {
-      std::stringstream ss;
-
-      ss << "@kernel"                                                             << std::endl
-         << "void " << kernelName << "("                                          << std::endl;
-
-      // qfunction arguments
-      for (int i = 0; i < args.inputCount(); ++i) {
-        ss << "  const CeedScalar *in" << i << ','                                << std::endl;
-      }
-      for (int i = 0; i < args.outputCount(); ++i) {
-        ss << "  CeedScalar *out" << i << ','                                     << std::endl;
-      }
-      ss << "  void *ctx"                                                         << std::endl;
-      ss << ") {"                                                                 << std::endl;
-
-      // Iterate over Q and call qfunction
-      ss << "  @tile(128, @outer, @inner)"                                        << std::endl
-         << "  for (int q = 0; q < OCCA_Q; ++q) {"                                << std::endl
-         << "    const CeedScalar* in[" << std::max(1, args.inputCount()) << "];" << std::endl
-         << "    CeedScalar* out[" << std::max(1, args.outputCount()) << "];"     << std::endl;
-
-      // Set and define in for the q point
-      for (int i = 0; i < args.inputCount(); ++i) {
-        const CeedInt fieldSize = args.getQfInput(i).size;
-        const std::string qIn_i = "qIn" + std::to_string(i);
-        const std::string in_i = "in" + std::to_string(i);
-
-        ss << "    CeedScalar " << qIn_i << "[" << fieldSize << "];"              << std::endl
-           << "    in[" << i << "] = " << qIn_i << ";"                            << std::endl
-            // Copy q data
-           << "    for (int qi = 0; qi < " << fieldSize << "; ++qi) {"            << std::endl
-           << "      " << qIn_i << "[qi] = " << in_i << "[q + (OCCA_Q * qi)];"    << std::endl
-           << "    }"                                                             << std::endl;
-      }
-
-      // Set out for the q point
-      for (int i = 0; i < args.outputCount(); ++i) {
-        const CeedInt fieldSize = args.getQfOutput(i).size;
-        const std::string qOut_i = "qOut" + std::to_string(i);
-
-        ss << "    CeedScalar " << qOut_i << "[" << fieldSize << "];"             << std::endl
-           << "    out[" << i << "] = " << qOut_i << ";"                          << std::endl;
-      }
-
-      ss << "    " << qFunctionName << "(ctx, 1, in, out);"                       << std::endl;
-
-      // Copy out for the q point
-      for (int i = 0; i < args.outputCount(); ++i) {
-        const CeedInt fieldSize = args.getQfOutput(i).size;
-        const std::string qOut_i = "qOut" + std::to_string(i);
-        const std::string out_i = "out" + std::to_string(i);
-
-        ss << "    for (int qi = 0; qi < " << fieldSize << "; ++qi) {"           << std::endl
-           << "      " << out_i << "[q + (OCCA_Q * qi)] = " << qOut_i << "[qi];" << std::endl
-           << "    }"                                                            << std::endl;
-      }
-
-      ss << "  }"                                                                << std::endl
-         << "}";
-
-      return ss.str();
-    }
-
-    int QFunction::apply(CeedInt Q, CeedVector *U, CeedVector *V) {
-      int ierr;
-      ierr = buildKernel(Q); CeedChk(ierr);
-
-      std::vector<CeedScalar*> outputArgs;
-
-      qFunctionKernel.clearArgs();
-
-      for (CeedInt i = 0; i < args.inputCount(); i++) {
-        Vector *u = Vector::from(U[i]);
-        if (!u) {
-          return ceedError("Incorrect qFunction input field: U[" + std::to_string(i) + "]");
-        }
-        qFunctionKernel.pushArg(u->getConstKernelArg());
-      }
-
-      for (CeedInt i = 0; i < args.outputCount(); i++) {
-        Vector *v = Vector::from(V[i]);
-        if (!v) {
-          return ceedError("Incorrect qFunction output field: V[" + std::to_string(i) + "]");
-        }
-        qFunctionKernel.pushArg(v->getKernelArg());
-      }
-      if (qFunctionContext) {
-        QFunctionContext *ctx = QFunctionContext::from(qFunctionContext);
-        qFunctionKernel.pushArg(ctx->getKernelArg());
-      } else {
-        qFunctionKernel.pushArg(::occa::null);
-      }
-
-      qFunctionKernel.run();
-
-      return CEED_ERROR_SUCCESS;
-    }
->>>>>>> 0be03a92
+    const std::string qOut_i    = "qOut" + std::to_string(i);
 
     ss << "    CeedScalar " << qOut_i << "[" << fieldSize << "];" << std::endl << "    out[" << i << "] = " << qOut_i << ";" << std::endl;
   }
 
   ss << "    " << qFunctionName << "(ctx, 1, in, out);" << std::endl;
 
-<<<<<<< HEAD
   // Copy out for the q point
   for (int i = 0; i < args.outputCount(); ++i) {
     const CeedInt     fieldSize = args.getQfOutput(i).size;
-    const std::string qOut_i    = "qOut" + ::occa::toString(i);
-    const std::string out_i     = "out" + ::occa::toString(i);
+    const std::string qOut_i    = "qOut" + std::to_string(i);
+    const std::string out_i     = "out" + std::to_string(i);
 
     ss << "    for (int qi = 0; qi < " << fieldSize << "; ++qi) {" << std::endl
        << "      " << out_i << "[q + (OCCA_Q * qi)] = " << qOut_i << "[qi];" << std::endl
        << "    }" << std::endl;
   }
-=======
-    int QFunction::ceedCreate(CeedQFunction qf) {
-      int ierr;
-      Ceed ceed;
-      ierr = CeedQFunctionGetCeed(qf, &ceed); CeedChk(ierr);
-      Context *context;
-      ierr = CeedGetData(ceed, &context); CeedChk(ierr);
-      char *source;
-      ierr = CeedQFunctionGetSourcePath(qf, &source); CeedChk(ierr);
-      char *function_name;
-      ierr = CeedQFunctionGetKernelName(qf,&function_name); CeedChk(ierr);
-
-      QFunction *qFunction = new QFunction(source,function_name);
-      ierr = CeedQFunctionSetData(qf, qFunction); CeedChk(ierr);
->>>>>>> 0be03a92
 
   ss << "  }" << std::endl << "}";
 
@@ -309,9 +168,7 @@
 }
 
 int QFunction::apply(CeedInt Q, CeedVector *U, CeedVector *V) {
-  int ierr;
-  ierr = buildKernel(Q);
-  CeedChk(ierr);
+  CeedCallBackend(buildKernel(Q));
 
   std::vector<CeedScalar *> outputArgs;
 
@@ -320,7 +177,7 @@
   for (CeedInt i = 0; i < args.inputCount(); i++) {
     Vector *u = Vector::from(U[i]);
     if (!u) {
-      return ceedError("Incorrect qFunction input field: U[" + ::occa::toString(i) + "]");
+      return ceedError("Incorrect qFunction input field: U[" + std::to_string(i) + "]");
     }
     qFunctionKernel.pushArg(u->getConstKernelArg());
   }
@@ -328,7 +185,7 @@
   for (CeedInt i = 0; i < args.outputCount(); i++) {
     Vector *v = Vector::from(V[i]);
     if (!v) {
-      return ceedError("Incorrect qFunction output field: V[" + ::occa::toString(i) + "]");
+      return ceedError("Incorrect qFunction output field: V[" + std::to_string(i) + "]");
     }
     qFunctionKernel.pushArg(v->getKernelArg());
   }
@@ -350,20 +207,17 @@
 }
 
 int QFunction::ceedCreate(CeedQFunction qf) {
-  int  ierr;
   Ceed ceed;
-  ierr = CeedQFunctionGetCeed(qf, &ceed);
-  CeedChk(ierr);
+  CeedCallBackend(CeedQFunctionGetCeed(qf, &ceed));
   Context *context;
-  ierr = CeedGetData(ceed, &context);
-  CeedChk(ierr);
+  CeedCallBackend(CeedGetData(ceed, &context));
   char *source;
-  ierr = CeedQFunctionGetSourcePath(qf, &source);
-  CeedChk(ierr);
-
-  QFunction *qFunction = new QFunction(source);
-  ierr                 = CeedQFunctionSetData(qf, qFunction);
-  CeedChk(ierr);
+  CeedCallBackend(CeedQFunctionGetSourcePath(qf, &source));
+  char *function_name;
+  CeedCallBackend(CeedQFunctionGetKernelName(qf, &function_name));
+
+  QFunction *qFunction = new QFunction(source, function_name);
+  CeedCallBackend(CeedQFunctionSetData(qf, qFunction));
 
   CeedOccaRegisterFunction(qf, "Apply", QFunction::ceedApply);
   CeedOccaRegisterFunction(qf, "Destroy", QFunction::ceedDestroy);
