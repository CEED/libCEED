// Copyright (c) 2017-2022, Lawrence Livermore National Security, LLC and other CEED contributors.
// All Rights Reserved. See the top-level LICENSE and NOTICE files for details.
//
// SPDX-License-Identifier: BSD-2-Clause
//
// This file is part of CEED:  http://github.com/ceed

#include <cstring>

#include "ceed-occa-qfunctioncontext.hpp"

namespace ceed {
namespace occa {
QFunctionContext::QFunctionContext() : ctxSize(0), hostBuffer(NULL), currentHostBuffer(NULL), syncState(SyncState::none) {}

QFunctionContext::~QFunctionContext() {
  memory.free();
  freeHostCtxBuffer();
}

QFunctionContext *QFunctionContext::getQFunctionContext(CeedQFunctionContext ctx, const bool assertValid) {
  if (!ctx) {
    return NULL;
  }

  int               ierr;
  QFunctionContext *ctx_ = NULL;

  ierr = CeedQFunctionContextGetBackendData(ctx, &ctx_);
  if (assertValid) {
    CeedOccaFromChk(ierr);
  }

  return ctx_;
}

QFunctionContext *QFunctionContext::from(CeedQFunctionContext ctx) {
  QFunctionContext *ctx_ = getQFunctionContext(ctx);
  if (!ctx_) {
    return NULL;
  }

  int ierr;
  ierr = CeedQFunctionContextGetContextSize(ctx, &ctx_->ctxSize);
  CeedOccaFromChk(ierr);

  if (ctx_ != NULL) {
    ierr = CeedQFunctionContextGetCeed(ctx, &ctx_->ceed);
    CeedOccaFromChk(ierr);
  }

  return ctx_;
}

void QFunctionContext::resizeCtx(const size_t ctxSize_) { ctxSize = ctxSize_; }

void QFunctionContext::resizeCtxMemory(const size_t ctxSize_) { resizeCtxMemory(getDevice(), ctxSize_); }

void QFunctionContext::resizeCtxMemory(::occa::device device, const size_t ctxSize_) {
  if (ctxSize_ != memory.size()) {
    memory.free();
    memory = device.malloc(ctxSize_);
  }
}

void QFunctionContext::resizeHostCtxBuffer(const size_t ctxSize_) {
  CeedFree(&hostBuffer);
  CeedMallocArray(1, ctxSize, &hostBuffer);
}

void QFunctionContext::setCurrentCtxMemoryIfNeeded() {
  if (!currentMemory.isInitialized()) {
    resizeCtxMemory(ctxSize);
    currentMemory = memory;
  }
}

<<<<<<< HEAD
void QFunctionContext::setCurrentHostCtxBufferIfNeeded() {
  if (!currentHostBuffer) {
    resizeHostCtxBuffer(ctxSize);
    currentHostBuffer = hostBuffer;
  }
}

void QFunctionContext::freeHostCtxBuffer() {
  if (hostBuffer) {
    CeedFree(&hostBuffer);
  }
}

int QFunctionContext::setData(CeedMemType mtype, CeedCopyMode cmode, void *data) {
  switch (cmode) {
    case CEED_COPY_VALUES:
      return copyDataValues(mtype, data);
    case CEED_OWN_POINTER:
      return ownDataPointer(mtype, data);
    case CEED_USE_POINTER:
      return useDataPointer(mtype, data);
  }
  return ceedError("Invalid CeedCopyMode passed");
}

int QFunctionContext::copyDataValues(CeedMemType mtype, void *data) {
  switch (mtype) {
    case CEED_MEM_HOST:
      setCurrentHostCtxBufferIfNeeded();
      ::memcpy(currentHostBuffer, data, ctxSize);
      syncState = SyncState::host;
      return CEED_ERROR_SUCCESS;
    case CEED_MEM_DEVICE:
      setCurrentCtxMemoryIfNeeded();
      currentMemory.copyFrom(dataToMemory(data));
      syncState = SyncState::device;
      return CEED_ERROR_SUCCESS;
  }
  return ceedError("Invalid CeedMemType passed");
}

int QFunctionContext::ownDataPointer(CeedMemType mtype, void *data) {
  switch (mtype) {
    case CEED_MEM_HOST:
      freeHostCtxBuffer();
      hostBuffer = currentHostBuffer = data;
      syncState                      = SyncState::host;
      return CEED_ERROR_SUCCESS;
    case CEED_MEM_DEVICE:
      memory.free();
      memory = currentMemory = dataToMemory(data);
      syncState              = SyncState::device;
      return CEED_ERROR_SUCCESS;
  }
  return ceedError("Invalid CeedMemType passed");
}

int QFunctionContext::useDataPointer(CeedMemType mtype, void *data) {
  switch (mtype) {
    case CEED_MEM_HOST:
      freeHostCtxBuffer();
      currentHostBuffer = data;
      syncState         = SyncState::host;
      return CEED_ERROR_SUCCESS;
    case CEED_MEM_DEVICE:
      memory.free();
      currentMemory = dataToMemory(data);
      syncState     = SyncState::device;
      return CEED_ERROR_SUCCESS;
  }
  return ceedError("Invalid CeedMemType passed");
}

int QFunctionContext::takeData(CeedMemType mtype, void *data) {
  if (currentHostBuffer == NULL && currentMemory == ::occa::null) return ceedError("No context data set");
  switch (mtype) {
    case CEED_MEM_HOST:
      setCurrentHostCtxBufferIfNeeded();
      if (syncState == SyncState::device) {
        setCurrentCtxMemoryIfNeeded();
        currentMemory.copyTo(currentHostBuffer);
=======
    void QFunctionContext::freeHostCtxBuffer() {
      if (hostBuffer) {
        CeedFree(&hostBuffer);
      }
    }

    
    int QFunctionContext::hasValidData(bool* has_valid_data) const {
      (*has_valid_data) = (!!hostBuffer)
                       || (!!currentHostBuffer )
                       || (memory.isInitialized())
                       || (currentMemory.isInitialized());
      return CEED_ERROR_SUCCESS;
    }

    int QFunctionContext::hasBorrowedDataOfType(CeedMemType mem_type,
                              bool *has_borrowed_data_of_type) const {
      switch (mem_type) {
        case CEED_MEM_HOST:
          (*has_borrowed_data_of_type) = !!currentHostBuffer;
          break;
        case CEED_MEM_DEVICE:
          (*has_borrowed_data_of_type) = currentMemory.isInitialized();
          break;
      }
      return CEED_ERROR_SUCCESS;
    }

    int QFunctionContext::setData(CeedMemType mtype,
                                  CeedCopyMode cmode, void *data) {
      switch (cmode) {
        case CEED_COPY_VALUES:
          return copyDataValues(mtype, data);
        case CEED_OWN_POINTER:
          return ownDataPointer(mtype, data);
        case CEED_USE_POINTER:
          return useDataPointer(mtype, data);
      }
      return ceedError("Invalid CeedCopyMode passed");
    }

    int QFunctionContext::copyDataValues(CeedMemType mtype, void *data) {
      switch (mtype) {
        case CEED_MEM_HOST:
          setCurrentHostCtxBufferIfNeeded();
          std::memcpy(currentHostBuffer, data, ctxSize);
          syncState = SyncState::host;
          return CEED_ERROR_SUCCESS;
        case CEED_MEM_DEVICE:
          setCurrentCtxMemoryIfNeeded();
          currentMemory.copyFrom(dataToMemory(data));
          syncState = SyncState::device;
          return CEED_ERROR_SUCCESS;
      }
      return ceedError("Invalid CeedMemType passed");
    }

    int QFunctionContext::ownDataPointer(CeedMemType mtype, void *data) {
      switch (mtype) {
        case CEED_MEM_HOST:
          freeHostCtxBuffer();
          hostBuffer = currentHostBuffer = data;
          syncState = SyncState::host;
          return CEED_ERROR_SUCCESS;
        case CEED_MEM_DEVICE:
          memory.free();
          memory = currentMemory = dataToMemory(data);
          syncState = SyncState::device;
          return CEED_ERROR_SUCCESS;
      }
      return ceedError("Invalid CeedMemType passed");
    }

    int QFunctionContext::useDataPointer(CeedMemType mtype, void *data) {
      switch (mtype) {
        case CEED_MEM_HOST:
          freeHostCtxBuffer();
          currentHostBuffer = data;
          syncState = SyncState::host;
          return CEED_ERROR_SUCCESS;
        case CEED_MEM_DEVICE:
          memory.free();
          currentMemory = dataToMemory(data);
          syncState = SyncState::device;
          return CEED_ERROR_SUCCESS;
>>>>>>> 0be03a92
      }
      syncState         = SyncState::host;
      *(void **)data    = currentHostBuffer;
      hostBuffer        = NULL;
      currentHostBuffer = NULL;
      return CEED_ERROR_SUCCESS;
    case CEED_MEM_DEVICE:
      setCurrentCtxMemoryIfNeeded();
      if (syncState == SyncState::host) {
        setCurrentHostCtxBufferIfNeeded();
        currentMemory.copyFrom(currentHostBuffer);
      }
      syncState      = SyncState::device;
      *(void **)data = memoryToData(currentMemory);
      memory         = ::occa::null;
      currentMemory  = ::occa::null;
      return CEED_ERROR_SUCCESS;
  }
  return ceedError("Invalid CeedMemType passed");
}

int QFunctionContext::getData(CeedMemType mtype, void *data) {
  // The passed `data` might be modified before restoring
  if (currentHostBuffer == NULL && currentMemory == ::occa::null) return ceedError("No context data set");
  switch (mtype) {
    case CEED_MEM_HOST:
      setCurrentHostCtxBufferIfNeeded();
      if (syncState == SyncState::device) {
        setCurrentCtxMemoryIfNeeded();
        currentMemory.copyTo(currentHostBuffer);
      }
      syncState      = SyncState::host;
      *(void **)data = currentHostBuffer;
      return CEED_ERROR_SUCCESS;
    case CEED_MEM_DEVICE:
      setCurrentCtxMemoryIfNeeded();
      if (syncState == SyncState::host) {
        setCurrentHostCtxBufferIfNeeded();
        currentMemory.copyFrom(currentHostBuffer);
      }
<<<<<<< HEAD
      syncState      = SyncState::device;
      *(void **)data = memoryToData(currentMemory);
      return CEED_ERROR_SUCCESS;
  }
  return ceedError("Invalid CeedMemType passed");
}
=======
      syncState = SyncState::device;
      return currentMemory;
    }

    //---[ Ceed Callbacks ]-----------
    int QFunctionContext::registerCeedFunction(Ceed ceed, CeedQFunctionContext ctx,
                                     const char *fname, ceed::occa::ceedFunction f) {
      return CeedSetBackendFunction(ceed, "QFunctionContext", ctx, fname, f);
    }

    int QFunctionContext::ceedCreate(CeedQFunctionContext ctx) {
      int ierr;

      Ceed ceed;
      ierr = CeedQFunctionContextGetCeed(ctx, &ceed); CeedChk(ierr);

      CeedOccaRegisterFunction(ctx, "HasValidData", QFunctionContext::ceedHasValidData);
      CeedOccaRegisterFunction(ctx, "HasBorrowedDataOfType", QFunctionContext::ceedHasBorrowedDataOfType);
      CeedOccaRegisterFunction(ctx, "SetData", QFunctionContext::ceedSetData);
      CeedOccaRegisterFunction(ctx, "TakeData", QFunctionContext::ceedTakeData);
      CeedOccaRegisterFunction(ctx, "GetData", QFunctionContext::ceedGetData);
      CeedOccaRegisterFunction(ctx, "GetDataRead", QFunctionContext::ceedGetDataRead);
      CeedOccaRegisterFunction(ctx, "RestoreData", QFunctionContext::ceedRestoreData);
      CeedOccaRegisterFunction(ctx, "Destroy", QFunctionContext::ceedDestroy);
>>>>>>> 0be03a92

int QFunctionContext::restoreData() { return CEED_ERROR_SUCCESS; }

::occa::memory QFunctionContext::getKernelArg() {
  setCurrentCtxMemoryIfNeeded();
  if (syncState == SyncState::host) {
    setCurrentHostCtxBufferIfNeeded();
    currentMemory.copyFrom(currentHostBuffer);
  }
  syncState = SyncState::device;
  return currentMemory;
}

//---[ Ceed Callbacks ]-----------
int QFunctionContext::registerCeedFunction(Ceed ceed, CeedQFunctionContext ctx, const char *fname, ceed::occa::ceedFunction f) {
  return CeedSetBackendFunction(ceed, "QFunctionContext", ctx, fname, f);
}

int QFunctionContext::ceedCreate(CeedQFunctionContext ctx) {
  int ierr;

  Ceed ceed;
  ierr = CeedQFunctionContextGetCeed(ctx, &ceed);
  CeedChk(ierr);

  CeedOccaRegisterFunction(ctx, "SetData", QFunctionContext::ceedSetData);
  CeedOccaRegisterFunction(ctx, "TakeData", QFunctionContext::ceedTakeData);
  CeedOccaRegisterFunction(ctx, "GetData", QFunctionContext::ceedGetData);
  CeedOccaRegisterFunction(ctx, "RestoreData", QFunctionContext::ceedRestoreData);
  CeedOccaRegisterFunction(ctx, "Destroy", QFunctionContext::ceedDestroy);

  QFunctionContext *ctx_ = new QFunctionContext();
  ierr                   = CeedQFunctionContextSetBackendData(ctx, ctx_);
  CeedChk(ierr);

  return CEED_ERROR_SUCCESS;
}

int QFunctionContext::ceedSetData(CeedQFunctionContext ctx, CeedMemType mtype, CeedCopyMode cmode, void *data) {
  QFunctionContext *ctx_ = QFunctionContext::from(ctx);
  if (!ctx_) {
    return staticCeedError("Invalid CeedQFunctionContext passed");
  }
  return ctx_->setData(mtype, cmode, data);
}

<<<<<<< HEAD
int QFunctionContext::ceedTakeData(CeedQFunctionContext ctx, CeedMemType mtype, void *data) {
  QFunctionContext *ctx_ = QFunctionContext::from(ctx);
  if (!ctx_) {
    return staticCeedError("Invalid CeedQFunctionContext passed");
  }
  return ctx_->takeData(mtype, data);
}

int QFunctionContext::ceedGetData(CeedQFunctionContext ctx, CeedMemType mtype, void *data) {
  QFunctionContext *ctx_ = QFunctionContext::from(ctx);
  if (!ctx_) {
    return staticCeedError("Invalid CeedQFunctionContext passed");
  }
  return ctx_->getData(mtype, data);
}
=======
    int QFunctionContext::ceedHasValidData(const CeedQFunctionContext ctx, 
                                     bool *has_valid_data) {
      QFunctionContext *ctx_ = QFunctionContext::from(ctx);
      if (!ctx_) {
        return staticCeedError("Invalid CeedQFunctionContext passed");
      }
      return ctx_->hasValidData(has_valid_data);
    }

    int QFunctionContext::ceedHasBorrowedDataOfType(const CeedQFunctionContext ctx, 
                                                CeedMemType mem_type,
                                                bool *has_borrowed_data_of_type) {
      QFunctionContext *ctx_ = QFunctionContext::from(ctx);
      if (!ctx_) {
        return staticCeedError("Invalid CeedQFunctionContext passed");
      }
      return ctx_->hasBorrowedDataOfType(mem_type,
                                         has_borrowed_data_of_type);
    }

    int QFunctionContext::ceedSetData(CeedQFunctionContext ctx, CeedMemType mtype,
                                      CeedCopyMode cmode, void *data) {
      QFunctionContext *ctx_ = QFunctionContext::from(ctx);
      if (!ctx_) {
        return staticCeedError("Invalid CeedQFunctionContext passed");
      }
      return ctx_->setData(mtype, cmode, data);
    }

    int QFunctionContext::ceedTakeData(CeedQFunctionContext ctx, CeedMemType mtype,
                                      void *data) {
      QFunctionContext *ctx_ = QFunctionContext::from(ctx);
      if (!ctx_) {
        return staticCeedError("Invalid CeedQFunctionContext passed");
      }
      return ctx_->takeData(mtype, data);
    }

    int QFunctionContext::ceedGetData(CeedQFunctionContext ctx, CeedMemType mtype,
                                      void *data) {
      QFunctionContext *ctx_ = QFunctionContext::from(ctx);
      if (!ctx_) {
        return staticCeedError("Invalid CeedQFunctionContext passed");
      }
      return ctx_->getData(mtype, data);
    }

    int QFunctionContext::ceedGetDataRead(CeedQFunctionContext ctx, 
                                          CeedMemType mtype,
                                          void *data) {
      QFunctionContext *ctx_ = QFunctionContext::from(ctx);
      if (!ctx_) {
        return staticCeedError("Invalid CeedQFunctionContext passed");
      }
      // Todo: Determine if calling getData is sufficient
      return ctx_->getData(mtype, data);
    }

    int QFunctionContext::ceedRestoreData(CeedQFunctionContext ctx) {
      QFunctionContext *ctx_ = QFunctionContext::from(ctx);
      if (!ctx_) {
        return staticCeedError("Invalid CeedQFunctionContext passed");
      }
      return ctx_->restoreData();
    }
>>>>>>> 0be03a92

int QFunctionContext::ceedRestoreData(CeedQFunctionContext ctx) {
  QFunctionContext *ctx_ = QFunctionContext::from(ctx);
  if (!ctx_) {
    return staticCeedError("Invalid CeedQFunctionContext passed");
  }
  return ctx_->restoreData();
}

int QFunctionContext::ceedDestroy(CeedQFunctionContext ctx) {
  delete getQFunctionContext(ctx, false);
  return CEED_ERROR_SUCCESS;
}
}  // namespace occa
}  // namespace ceed<|MERGE_RESOLUTION|>--- conflicted
+++ resolved
@@ -5,9 +5,9 @@
 //
 // This file is part of CEED:  http://github.com/ceed
 
+#include "ceed-occa-qfunctioncontext.hpp"
+
 #include <cstring>
-
-#include "ceed-occa-qfunctioncontext.hpp"
 
 namespace ceed {
 namespace occa {
@@ -40,13 +40,10 @@
     return NULL;
   }
 
-  int ierr;
-  ierr = CeedQFunctionContextGetContextSize(ctx, &ctx_->ctxSize);
-  CeedOccaFromChk(ierr);
+  CeedCallOcca(CeedQFunctionContextGetContextSize(ctx, &ctx_->ctxSize));
 
   if (ctx_ != NULL) {
-    ierr = CeedQFunctionContextGetCeed(ctx, &ctx_->ceed);
-    CeedOccaFromChk(ierr);
+    CeedCallOcca(CeedQFunctionContextGetCeed(ctx, &ctx_->ceed));
   }
 
   return ctx_;
@@ -75,7 +72,6 @@
   }
 }
 
-<<<<<<< HEAD
 void QFunctionContext::setCurrentHostCtxBufferIfNeeded() {
   if (!currentHostBuffer) {
     resizeHostCtxBuffer(ctxSize);
@@ -87,6 +83,23 @@
   if (hostBuffer) {
     CeedFree(&hostBuffer);
   }
+}
+
+int QFunctionContext::hasValidData(bool *has_valid_data) const {
+  (*has_valid_data) = (!!hostBuffer) || (!!currentHostBuffer) || (memory.isInitialized()) || (currentMemory.isInitialized());
+  return CEED_ERROR_SUCCESS;
+}
+
+int QFunctionContext::hasBorrowedDataOfType(CeedMemType mem_type, bool *has_borrowed_data_of_type) const {
+  switch (mem_type) {
+    case CEED_MEM_HOST:
+      (*has_borrowed_data_of_type) = !!currentHostBuffer;
+      break;
+    case CEED_MEM_DEVICE:
+      (*has_borrowed_data_of_type) = currentMemory.isInitialized();
+      break;
+  }
+  return CEED_ERROR_SUCCESS;
 }
 
 int QFunctionContext::setData(CeedMemType mtype, CeedCopyMode cmode, void *data) {
@@ -105,7 +118,7 @@
   switch (mtype) {
     case CEED_MEM_HOST:
       setCurrentHostCtxBufferIfNeeded();
-      ::memcpy(currentHostBuffer, data, ctxSize);
+      std::memcpy(currentHostBuffer, data, ctxSize);
       syncState = SyncState::host;
       return CEED_ERROR_SUCCESS;
     case CEED_MEM_DEVICE:
@@ -157,93 +170,6 @@
       if (syncState == SyncState::device) {
         setCurrentCtxMemoryIfNeeded();
         currentMemory.copyTo(currentHostBuffer);
-=======
-    void QFunctionContext::freeHostCtxBuffer() {
-      if (hostBuffer) {
-        CeedFree(&hostBuffer);
-      }
-    }
-
-    
-    int QFunctionContext::hasValidData(bool* has_valid_data) const {
-      (*has_valid_data) = (!!hostBuffer)
-                       || (!!currentHostBuffer )
-                       || (memory.isInitialized())
-                       || (currentMemory.isInitialized());
-      return CEED_ERROR_SUCCESS;
-    }
-
-    int QFunctionContext::hasBorrowedDataOfType(CeedMemType mem_type,
-                              bool *has_borrowed_data_of_type) const {
-      switch (mem_type) {
-        case CEED_MEM_HOST:
-          (*has_borrowed_data_of_type) = !!currentHostBuffer;
-          break;
-        case CEED_MEM_DEVICE:
-          (*has_borrowed_data_of_type) = currentMemory.isInitialized();
-          break;
-      }
-      return CEED_ERROR_SUCCESS;
-    }
-
-    int QFunctionContext::setData(CeedMemType mtype,
-                                  CeedCopyMode cmode, void *data) {
-      switch (cmode) {
-        case CEED_COPY_VALUES:
-          return copyDataValues(mtype, data);
-        case CEED_OWN_POINTER:
-          return ownDataPointer(mtype, data);
-        case CEED_USE_POINTER:
-          return useDataPointer(mtype, data);
-      }
-      return ceedError("Invalid CeedCopyMode passed");
-    }
-
-    int QFunctionContext::copyDataValues(CeedMemType mtype, void *data) {
-      switch (mtype) {
-        case CEED_MEM_HOST:
-          setCurrentHostCtxBufferIfNeeded();
-          std::memcpy(currentHostBuffer, data, ctxSize);
-          syncState = SyncState::host;
-          return CEED_ERROR_SUCCESS;
-        case CEED_MEM_DEVICE:
-          setCurrentCtxMemoryIfNeeded();
-          currentMemory.copyFrom(dataToMemory(data));
-          syncState = SyncState::device;
-          return CEED_ERROR_SUCCESS;
-      }
-      return ceedError("Invalid CeedMemType passed");
-    }
-
-    int QFunctionContext::ownDataPointer(CeedMemType mtype, void *data) {
-      switch (mtype) {
-        case CEED_MEM_HOST:
-          freeHostCtxBuffer();
-          hostBuffer = currentHostBuffer = data;
-          syncState = SyncState::host;
-          return CEED_ERROR_SUCCESS;
-        case CEED_MEM_DEVICE:
-          memory.free();
-          memory = currentMemory = dataToMemory(data);
-          syncState = SyncState::device;
-          return CEED_ERROR_SUCCESS;
-      }
-      return ceedError("Invalid CeedMemType passed");
-    }
-
-    int QFunctionContext::useDataPointer(CeedMemType mtype, void *data) {
-      switch (mtype) {
-        case CEED_MEM_HOST:
-          freeHostCtxBuffer();
-          currentHostBuffer = data;
-          syncState = SyncState::host;
-          return CEED_ERROR_SUCCESS;
-        case CEED_MEM_DEVICE:
-          memory.free();
-          currentMemory = dataToMemory(data);
-          syncState = SyncState::device;
-          return CEED_ERROR_SUCCESS;
->>>>>>> 0be03a92
       }
       syncState         = SyncState::host;
       *(void **)data    = currentHostBuffer;
@@ -284,39 +210,12 @@
         setCurrentHostCtxBufferIfNeeded();
         currentMemory.copyFrom(currentHostBuffer);
       }
-<<<<<<< HEAD
       syncState      = SyncState::device;
       *(void **)data = memoryToData(currentMemory);
       return CEED_ERROR_SUCCESS;
   }
   return ceedError("Invalid CeedMemType passed");
 }
-=======
-      syncState = SyncState::device;
-      return currentMemory;
-    }
-
-    //---[ Ceed Callbacks ]-----------
-    int QFunctionContext::registerCeedFunction(Ceed ceed, CeedQFunctionContext ctx,
-                                     const char *fname, ceed::occa::ceedFunction f) {
-      return CeedSetBackendFunction(ceed, "QFunctionContext", ctx, fname, f);
-    }
-
-    int QFunctionContext::ceedCreate(CeedQFunctionContext ctx) {
-      int ierr;
-
-      Ceed ceed;
-      ierr = CeedQFunctionContextGetCeed(ctx, &ceed); CeedChk(ierr);
-
-      CeedOccaRegisterFunction(ctx, "HasValidData", QFunctionContext::ceedHasValidData);
-      CeedOccaRegisterFunction(ctx, "HasBorrowedDataOfType", QFunctionContext::ceedHasBorrowedDataOfType);
-      CeedOccaRegisterFunction(ctx, "SetData", QFunctionContext::ceedSetData);
-      CeedOccaRegisterFunction(ctx, "TakeData", QFunctionContext::ceedTakeData);
-      CeedOccaRegisterFunction(ctx, "GetData", QFunctionContext::ceedGetData);
-      CeedOccaRegisterFunction(ctx, "GetDataRead", QFunctionContext::ceedGetDataRead);
-      CeedOccaRegisterFunction(ctx, "RestoreData", QFunctionContext::ceedRestoreData);
-      CeedOccaRegisterFunction(ctx, "Destroy", QFunctionContext::ceedDestroy);
->>>>>>> 0be03a92
 
 int QFunctionContext::restoreData() { return CEED_ERROR_SUCCESS; }
 
@@ -336,25 +235,40 @@
 }
 
 int QFunctionContext::ceedCreate(CeedQFunctionContext ctx) {
-  int ierr;
-
   Ceed ceed;
-  ierr = CeedQFunctionContextGetCeed(ctx, &ceed);
-  CeedChk(ierr);
-
+  CeedCallBackend(CeedQFunctionContextGetCeed(ctx, &ceed));
+
+  CeedOccaRegisterFunction(ctx, "HasValidData", QFunctionContext::ceedHasValidData);
+  CeedOccaRegisterFunction(ctx, "HasBorrowedDataOfType", QFunctionContext::ceedHasBorrowedDataOfType);
   CeedOccaRegisterFunction(ctx, "SetData", QFunctionContext::ceedSetData);
   CeedOccaRegisterFunction(ctx, "TakeData", QFunctionContext::ceedTakeData);
   CeedOccaRegisterFunction(ctx, "GetData", QFunctionContext::ceedGetData);
+  CeedOccaRegisterFunction(ctx, "GetDataRead", QFunctionContext::ceedGetDataRead);
   CeedOccaRegisterFunction(ctx, "RestoreData", QFunctionContext::ceedRestoreData);
   CeedOccaRegisterFunction(ctx, "Destroy", QFunctionContext::ceedDestroy);
 
   QFunctionContext *ctx_ = new QFunctionContext();
-  ierr                   = CeedQFunctionContextSetBackendData(ctx, ctx_);
-  CeedChk(ierr);
+  CeedCallBackend(CeedQFunctionContextSetBackendData(ctx, ctx_));
 
   return CEED_ERROR_SUCCESS;
 }
 
+int QFunctionContext::ceedHasValidData(const CeedQFunctionContext ctx, bool *has_valid_data) {
+  QFunctionContext *ctx_ = QFunctionContext::from(ctx);
+  if (!ctx_) {
+    return staticCeedError("Invalid CeedQFunctionContext passed");
+  }
+  return ctx_->hasValidData(has_valid_data);
+}
+
+int QFunctionContext::ceedHasBorrowedDataOfType(const CeedQFunctionContext ctx, CeedMemType mem_type, bool *has_borrowed_data_of_type) {
+  QFunctionContext *ctx_ = QFunctionContext::from(ctx);
+  if (!ctx_) {
+    return staticCeedError("Invalid CeedQFunctionContext passed");
+  }
+  return ctx_->hasBorrowedDataOfType(mem_type, has_borrowed_data_of_type);
+}
+
 int QFunctionContext::ceedSetData(CeedQFunctionContext ctx, CeedMemType mtype, CeedCopyMode cmode, void *data) {
   QFunctionContext *ctx_ = QFunctionContext::from(ctx);
   if (!ctx_) {
@@ -363,7 +277,6 @@
   return ctx_->setData(mtype, cmode, data);
 }
 
-<<<<<<< HEAD
 int QFunctionContext::ceedTakeData(CeedQFunctionContext ctx, CeedMemType mtype, void *data) {
   QFunctionContext *ctx_ = QFunctionContext::from(ctx);
   if (!ctx_) {
@@ -379,73 +292,15 @@
   }
   return ctx_->getData(mtype, data);
 }
-=======
-    int QFunctionContext::ceedHasValidData(const CeedQFunctionContext ctx, 
-                                     bool *has_valid_data) {
-      QFunctionContext *ctx_ = QFunctionContext::from(ctx);
-      if (!ctx_) {
-        return staticCeedError("Invalid CeedQFunctionContext passed");
-      }
-      return ctx_->hasValidData(has_valid_data);
-    }
-
-    int QFunctionContext::ceedHasBorrowedDataOfType(const CeedQFunctionContext ctx, 
-                                                CeedMemType mem_type,
-                                                bool *has_borrowed_data_of_type) {
-      QFunctionContext *ctx_ = QFunctionContext::from(ctx);
-      if (!ctx_) {
-        return staticCeedError("Invalid CeedQFunctionContext passed");
-      }
-      return ctx_->hasBorrowedDataOfType(mem_type,
-                                         has_borrowed_data_of_type);
-    }
-
-    int QFunctionContext::ceedSetData(CeedQFunctionContext ctx, CeedMemType mtype,
-                                      CeedCopyMode cmode, void *data) {
-      QFunctionContext *ctx_ = QFunctionContext::from(ctx);
-      if (!ctx_) {
-        return staticCeedError("Invalid CeedQFunctionContext passed");
-      }
-      return ctx_->setData(mtype, cmode, data);
-    }
-
-    int QFunctionContext::ceedTakeData(CeedQFunctionContext ctx, CeedMemType mtype,
-                                      void *data) {
-      QFunctionContext *ctx_ = QFunctionContext::from(ctx);
-      if (!ctx_) {
-        return staticCeedError("Invalid CeedQFunctionContext passed");
-      }
-      return ctx_->takeData(mtype, data);
-    }
-
-    int QFunctionContext::ceedGetData(CeedQFunctionContext ctx, CeedMemType mtype,
-                                      void *data) {
-      QFunctionContext *ctx_ = QFunctionContext::from(ctx);
-      if (!ctx_) {
-        return staticCeedError("Invalid CeedQFunctionContext passed");
-      }
-      return ctx_->getData(mtype, data);
-    }
-
-    int QFunctionContext::ceedGetDataRead(CeedQFunctionContext ctx, 
-                                          CeedMemType mtype,
-                                          void *data) {
-      QFunctionContext *ctx_ = QFunctionContext::from(ctx);
-      if (!ctx_) {
-        return staticCeedError("Invalid CeedQFunctionContext passed");
-      }
-      // Todo: Determine if calling getData is sufficient
-      return ctx_->getData(mtype, data);
-    }
-
-    int QFunctionContext::ceedRestoreData(CeedQFunctionContext ctx) {
-      QFunctionContext *ctx_ = QFunctionContext::from(ctx);
-      if (!ctx_) {
-        return staticCeedError("Invalid CeedQFunctionContext passed");
-      }
-      return ctx_->restoreData();
-    }
->>>>>>> 0be03a92
+
+int QFunctionContext::ceedGetDataRead(CeedQFunctionContext ctx, CeedMemType mtype, void *data) {
+  QFunctionContext *ctx_ = QFunctionContext::from(ctx);
+  if (!ctx_) {
+    return staticCeedError("Invalid CeedQFunctionContext passed");
+  }
+  // Todo: Determine if calling getData is sufficient
+  return ctx_->getData(mtype, data);
+}
 
 int QFunctionContext::ceedRestoreData(CeedQFunctionContext ctx) {
   QFunctionContext *ctx_ = QFunctionContext::from(ctx);
