// Copyright (c) 2017-2022, Lawrence Livermore National Security, LLC and other CEED contributors.
// All Rights Reserved. See the top-level LICENSE and NOTICE files for details.
//
// SPDX-License-Identifier: BSD-2-Clause
//
// This file is part of CEED:  http://github.com/ceed

#include <cstring>

#include "ceed-occa-kernels.hpp"
#include "ceed-occa-vector.hpp"

namespace ceed {
namespace occa {
Vector::Vector() : length(0), hostBufferLength(0), hostBuffer(NULL), currentHostBuffer(NULL), syncState(SyncState::none) {}

<<<<<<< HEAD
Vector::~Vector() {
  memory.free();
  freeHostBuffer();
}
=======
    int Vector::hasValidArray(bool* has_valid_array) {
      (*has_valid_array) = (!!hostBuffer) 
                        || (!!currentHostBuffer)
                        || (memory.isInitialized()) 
                        || (currentMemory.isInitialized());
      return CEED_ERROR_SUCCESS;
    }

    int Vector::hasBorrowedArrayOfType(CeedMemType mem_type,
                                       bool *has_borrowed_array_of_type) {
      switch (mem_type) {
        case CEED_MEM_HOST:
          (*has_borrowed_array_of_type) = !!currentHostBuffer;
          break;
        case CEED_MEM_DEVICE:
          (*has_borrowed_array_of_type) = currentMemory.isInitialized();
          break;
      }
      return CEED_ERROR_SUCCESS;
    }

    Vector* Vector::getVector(CeedVector vec,
                              const bool assertValid) {
      if (!vec || vec == CEED_VECTOR_NONE) {
        return NULL;
      }
>>>>>>> 0be03a92

Vector *Vector::getVector(CeedVector vec, const bool assertValid) {
  if (!vec || vec == CEED_VECTOR_NONE) {
    return NULL;
  }

  int     ierr;
  Vector *vector = NULL;

  ierr = CeedVectorGetData(vec, &vector);
  if (assertValid) {
    CeedOccaFromChk(ierr);
  }

  return vector;
}

Vector *Vector::from(CeedVector vec) {
  Vector *vector = getVector(vec);
  if (!vector) {
    return NULL;
  }

  int ierr;
  ierr = CeedVectorGetCeed(vec, &vector->ceed);
  CeedOccaFromChk(ierr);
  ierr = CeedVectorGetLength(vec, &vector->length);
  CeedOccaFromChk(ierr);

  return vector;
}

void Vector::resize(const CeedSize length_) { length = length_; }

void Vector::resizeMemory(const CeedSize length_) { resizeMemory(getDevice(), length_); }

void Vector::resizeMemory(::occa::device device, const CeedSize length_) {
  if (length_ != (CeedSize)memory.length()) {
    memory.free();
    memory = device.malloc<CeedScalar>(length_);
  }
}

void Vector::resizeHostBuffer(const CeedSize length_) {
  if (length_ != hostBufferLength) {
    delete hostBuffer;
    hostBuffer = new CeedScalar[length_];
  }
}

void Vector::setCurrentMemoryIfNeeded() {
  if (!currentMemory.isInitialized()) {
    resizeMemory(length);
    currentMemory = memory;
  }
}

void Vector::setCurrentHostBufferIfNeeded() {
  if (!currentHostBuffer) {
    resizeHostBuffer(length);
    currentHostBuffer = hostBuffer;
  }
}

void Vector::freeHostBuffer() {
  if (hostBuffer) {
    delete[] hostBuffer;
    hostBuffer = NULL;
  }
}

int Vector::setValue(CeedScalar value) {
  // Prioritize keeping data in the device
  if (syncState & SyncState::device) {
    setCurrentMemoryIfNeeded();
    ::occa::linalg::operator_eq(currentMemory, value);
    syncState = SyncState::device;
  } else {
    setCurrentHostBufferIfNeeded();
    for (CeedInt i = 0; i < length; ++i) {
      currentHostBuffer[i] = value;
    }
    syncState = SyncState::host;
  }
  return CEED_ERROR_SUCCESS;
}

int Vector::setArray(CeedMemType mtype, CeedCopyMode cmode, CeedScalar *array) {
  switch (cmode) {
    case CEED_COPY_VALUES:
      return copyArrayValues(mtype, array);
    case CEED_OWN_POINTER:
      return ownArrayPointer(mtype, array);
    case CEED_USE_POINTER:
      return useArrayPointer(mtype, array);
  }
  return ceedError("Invalid CeedCopyMode passed");
}

int Vector::takeArray(CeedMemType mtype, CeedScalar **array) {
  switch (mtype) {
    case CEED_MEM_HOST:
      setCurrentHostBufferIfNeeded();
      if (syncState == SyncState::device) {
        setCurrentMemoryIfNeeded();
<<<<<<< HEAD
        currentMemory.copyTo(currentHostBuffer);
      }
      *array            = currentHostBuffer;
      hostBuffer        = NULL;
      currentHostBuffer = NULL;
=======
        if(!setValueKernel.isInitialized()) {
          ::occa::json kernelProperties;
          CeedInt constexpr block_size{256};
          kernelProperties["defines/CeedInt"]    = ::occa::dtype::get<CeedInt>().name();
          kernelProperties["defines/CeedScalar"] = ::occa::dtype::get<CeedScalar>().name();
          kernelProperties["defines/BLOCK_SIZE"] = block_size;

          std::string kernelSource = occa_set_value_source;
          setValueKernel = getDevice().buildKernelFromString(
            kernelSource,"setValue",kernelProperties
          );
          setValueKernel(currentMemory,value,length);
        }
        syncState = SyncState::device;
      } else {
        setCurrentHostBufferIfNeeded();
        for (CeedInt i = 0; i < length; ++i) {
          currentHostBuffer[i] = value;
        }
        syncState = SyncState::host;
      }
      return CEED_ERROR_SUCCESS;
    }

    int Vector::setArray(CeedMemType mtype,
                         CeedCopyMode cmode, CeedScalar *array) {
      switch (cmode) {
        case CEED_COPY_VALUES:
          return copyArrayValues(mtype, array);
        case CEED_OWN_POINTER:
          return ownArrayPointer(mtype, array);
        case CEED_USE_POINTER:
          return useArrayPointer(mtype, array);
      }
      return ceedError("Invalid CeedCopyMode passed");
    }

    int Vector::takeArray(CeedMemType mtype, CeedScalar **array) {
      switch (mtype) {
        case CEED_MEM_HOST:
          setCurrentHostBufferIfNeeded();
          if (syncState == SyncState::device) {
            setCurrentMemoryIfNeeded();
            currentMemory.copyTo(currentHostBuffer);
          }
          *array = currentHostBuffer;
          hostBuffer = NULL;
          currentHostBuffer = NULL;

          syncState = SyncState::host;
          return CEED_ERROR_SUCCESS;
        case CEED_MEM_DEVICE:
          setCurrentMemoryIfNeeded();
          if (syncState == SyncState::host) {
            setCurrentHostBufferIfNeeded();
            currentMemory.copyFrom(currentHostBuffer);
          }
          *array = memoryToArray<CeedScalar>(currentMemory);
          memory = ::occa::null;
          currentMemory = ::occa::null;

          syncState = SyncState::device;
          return CEED_ERROR_SUCCESS;
      }
      return ceedError("Invalid CeedMemType passed");
    }

    int Vector::copyArrayValues(CeedMemType mtype, CeedScalar *array) {
      switch (mtype) {
        case CEED_MEM_HOST:
          setCurrentHostBufferIfNeeded();
          if (array) {
            std::memcpy(currentHostBuffer, array, length * sizeof(CeedScalar));
          }
          syncState = SyncState::host;
          return CEED_ERROR_SUCCESS;
        case CEED_MEM_DEVICE:
          setCurrentMemoryIfNeeded();
          if (array) {
            currentMemory.copyFrom(arrayToMemory(array));
          }
          syncState = SyncState::device;
          return CEED_ERROR_SUCCESS;
      }
      return ceedError("Invalid CeedMemType passed");
    }

    int Vector::ownArrayPointer(CeedMemType mtype, CeedScalar *array) {
      switch (mtype) {
        case CEED_MEM_HOST:
          freeHostBuffer();
          hostBuffer = currentHostBuffer = array;
          syncState = SyncState::host;
          return CEED_ERROR_SUCCESS;
        case CEED_MEM_DEVICE:
          memory.free();
          memory = currentMemory = arrayToMemory(array);
          syncState = SyncState::device;
          return CEED_ERROR_SUCCESS;
      }
      return ceedError("Invalid CeedMemType passed");
    }
>>>>>>> 0be03a92

      syncState = SyncState::host;
      return CEED_ERROR_SUCCESS;
    case CEED_MEM_DEVICE:
      setCurrentMemoryIfNeeded();
      if (syncState == SyncState::host) {
        setCurrentHostBufferIfNeeded();
        currentMemory.copyFrom(currentHostBuffer);
      }
      *array        = memoryToArray<CeedScalar>(currentMemory);
      memory        = ::occa::null;
      currentMemory = ::occa::null;

      syncState = SyncState::device;
      return CEED_ERROR_SUCCESS;
  }
  return ceedError("Invalid CeedMemType passed");
}

int Vector::copyArrayValues(CeedMemType mtype, CeedScalar *array) {
  switch (mtype) {
    case CEED_MEM_HOST:
      setCurrentHostBufferIfNeeded();
      if (array) {
        ::memcpy(currentHostBuffer, array, length * sizeof(CeedScalar));
      }
      syncState = SyncState::host;
      return CEED_ERROR_SUCCESS;
    case CEED_MEM_DEVICE:
      setCurrentMemoryIfNeeded();
      if (array) {
        currentMemory.copyFrom(arrayToMemory(array));
      }
<<<<<<< HEAD
      syncState = SyncState::device;
=======

      return error;
    }

    int Vector::getWriteOnlyArray(CeedMemType mtype,
                                 CeedScalar **array) {
      // const bool willBeFullySynced = (
      //   (syncState == SyncState::device && mtype == CEED_MEM_HOST) ||
      //   (syncState == SyncState::host && mtype == CEED_MEM_DEVICE)
      // );

      const int error = getArray(mtype, const_cast<CeedScalar**>(array));
      // // Take advantage the vector will be fully synced
      // if (!error && willBeFullySynced) {
      //   syncState = SyncState::all;
      // }

      return error;
    }

    int Vector::restoreArray(CeedScalar **array) {
>>>>>>> 0be03a92
      return CEED_ERROR_SUCCESS;
  }
  return ceedError("Invalid CeedMemType passed");
}

int Vector::ownArrayPointer(CeedMemType mtype, CeedScalar *array) {
  switch (mtype) {
    case CEED_MEM_HOST:
      freeHostBuffer();
      hostBuffer = currentHostBuffer = array;
      syncState                      = SyncState::host;
      return CEED_ERROR_SUCCESS;
    case CEED_MEM_DEVICE:
      memory.free();
      memory = currentMemory = arrayToMemory(array);
      syncState              = SyncState::device;
      return CEED_ERROR_SUCCESS;
  }
  return ceedError("Invalid CeedMemType passed");
}

int Vector::useArrayPointer(CeedMemType mtype, CeedScalar *array) {
  switch (mtype) {
    case CEED_MEM_HOST:
      freeHostBuffer();
      currentHostBuffer = array;
      syncState         = SyncState::host;
      return CEED_ERROR_SUCCESS;
    case CEED_MEM_DEVICE:
      memory.free();
      currentMemory = arrayToMemory(array);
      syncState     = SyncState::device;
      return CEED_ERROR_SUCCESS;
  }
  return ceedError("Invalid CeedMemType passed");
}

int Vector::getArray(CeedMemType mtype, CeedScalar **array) {
  // The passed `array` might be modified before restoring
  // so we can't set sync state to SyncState::all
  switch (mtype) {
    case CEED_MEM_HOST:
      setCurrentHostBufferIfNeeded();
      if (syncState == SyncState::device) {
        setCurrentMemoryIfNeeded();
        currentMemory.copyTo(currentHostBuffer);
      }
      syncState = SyncState::host;
      *array    = currentHostBuffer;
      return CEED_ERROR_SUCCESS;
    case CEED_MEM_DEVICE:
      setCurrentMemoryIfNeeded();
      if (syncState == SyncState::host) {
        setCurrentHostBufferIfNeeded();
        currentMemory.copyFrom(currentHostBuffer);
      }
      syncState = SyncState::device;
      *array    = memoryToArray<CeedScalar>(currentMemory);
      return CEED_ERROR_SUCCESS;
  }
  return ceedError("Invalid CeedMemType passed");
}

int Vector::getReadOnlyArray(CeedMemType mtype, CeedScalar **array) {
  const bool willBeFullySynced =
      ((syncState == SyncState::device && mtype == CEED_MEM_HOST) || (syncState == SyncState::host && mtype == CEED_MEM_DEVICE));

  const int error = getArray(mtype, const_cast<CeedScalar **>(array));
  // Take advantage the vector will be fully synced
  if (!error && willBeFullySynced) {
    syncState = SyncState::all;
  }

  return error;
}

int Vector::restoreArray(CeedScalar **array) { return CEED_ERROR_SUCCESS; }

int Vector::restoreReadOnlyArray(CeedScalar **array) { return CEED_ERROR_SUCCESS; }

::occa::memory Vector::getKernelArg() {
  setCurrentMemoryIfNeeded();
  if (syncState == SyncState::host) {
    setCurrentHostBufferIfNeeded();
    currentMemory.copyFrom(currentHostBuffer);
  }
  syncState = SyncState::device;
  return currentMemory;
}

::occa::memory Vector::getConstKernelArg() {
  setCurrentMemoryIfNeeded();
  if (syncState == SyncState::host) {
    setCurrentHostBufferIfNeeded();
    currentMemory.copyFrom(currentHostBuffer);
    syncState = SyncState::all;
  }
  return currentMemory;
}

void Vector::printValues(const std::string &name) {
  CeedScalar *values;
  getReadOnlyArray(CEED_MEM_HOST, &values);

  std::cout << std::setprecision(8) << "Vector: " << name << std::endl << "  - Values: " << std::endl;

  for (int i = 0; i < length; ++i) {
    printf("    %12.8f\n", values[i]);
  }
}

void Vector::printNonZeroValues(const std::string &name) {
  CeedScalar *values;
  getReadOnlyArray(CEED_MEM_HOST, &values);

  std::cout << std::setprecision(8) << "Vector: " << name << std::endl << "  - Non-zero values: " << std::endl;

  for (int i = 0; i < length; ++i) {
    if (fabs(values[i]) > 1e-8) {
      printf("    %d: %12.8f\n", i, values[i]);
    }
  }
}

<<<<<<< HEAD
void Vector::printSummary(const std::string &name) {
  CeedScalar *values;
  getReadOnlyArray(CEED_MEM_HOST, &values);
=======
    int Vector::ceedCreate(CeedSize length, CeedVector vec) {
      int ierr;

      Ceed ceed;
      ierr = CeedVectorGetCeed(vec, &ceed); CeedChk(ierr);

      CeedOccaRegisterFunction(vec, "HasValidArray", Vector::ceedHasValidArray);
      CeedOccaRegisterFunction(vec, "HasBorrowedArrayOfType",Vector::ceedHasBorrowedArrayOfType);
      CeedOccaRegisterFunction(vec, "SetValue", Vector::ceedSetValue);
      CeedOccaRegisterFunction(vec, "SetArray", Vector::ceedSetArray);
      CeedOccaRegisterFunction(vec, "TakeArray", Vector::ceedTakeArray);
      CeedOccaRegisterFunction(vec, "GetArray", Vector::ceedGetArray);
      CeedOccaRegisterFunction(vec, "GetArrayRead", Vector::ceedGetArrayRead);
      CeedOccaRegisterFunction(vec, "GetArrayWrite", Vector::ceedGetArrayWrite);
      CeedOccaRegisterFunction(vec, "RestoreArray", Vector::ceedRestoreArray);
      CeedOccaRegisterFunction(vec, "RestoreArrayRead", Vector::ceedRestoreArrayRead);
      CeedOccaRegisterFunction(vec, "Destroy", Vector::ceedDestroy);

      Vector *vector = new Vector();
      ierr = CeedVectorSetData(vec, vector); CeedChk(ierr);
>>>>>>> 0be03a92

  CeedScalar minValue = values[0];
  CeedScalar maxValue = values[0];

<<<<<<< HEAD
  for (int i = 0; i < length; ++i) {
    const CeedScalar value = values[i];
    minValue               = minValue < value ? minValue : value;
    maxValue               = maxValue > value ? maxValue : value;
  }
=======
    int Vector::ceedHasValidArray(CeedVector vec, bool* has_valid_array) {
      Vector *vector = Vector::from(vec);
      if (!vector) {
        return staticCeedError("Invalid CeedVector passed");
      }
      return vector->hasValidArray(has_valid_array);
    }

    int Vector::ceedHasBorrowedArrayOfType(CeedVector vec,
                                            CeedMemType mem_type,
                                            bool *has_borrowed_array_of_type) {
      Vector *vector = Vector::from(vec);
      if (!vector) {
        return staticCeedError("Invalid CeedVector passed");
      }
      return vector->hasBorrowedArrayOfType(mem_type,has_borrowed_array_of_type);
    }

    int Vector::ceedSetValue(CeedVector vec, CeedScalar value) {
      Vector *vector = Vector::from(vec);
      if (!vector) {
        return staticCeedError("Invalid CeedVector passed");
      }
      return vector->setValue(value);
    }
>>>>>>> 0be03a92

  std::cout << std::setprecision(8) << "Vector: " << name << std::endl
            << "  - Length: " << length << std::endl
            << "  - Min   : " << minValue << std::endl
            << "  - Max   : " << maxValue << std::endl;
}

//---[ Ceed Callbacks ]-----------
int Vector::registerCeedFunction(Ceed ceed, CeedVector vec, const char *fname, ceed::occa::ceedFunction f) {
  return CeedSetBackendFunction(ceed, "Vector", vec, fname, f);
}

int Vector::ceedCreate(CeedSize length, CeedVector vec) {
  int ierr;

  Ceed ceed;
  ierr = CeedVectorGetCeed(vec, &ceed);
  CeedChk(ierr);

  CeedOccaRegisterFunction(vec, "SetValue", Vector::ceedSetValue);
  CeedOccaRegisterFunction(vec, "SetArray", Vector::ceedSetArray);
  CeedOccaRegisterFunction(vec, "TakeArray", Vector::ceedTakeArray);
  CeedOccaRegisterFunction(vec, "GetArray", Vector::ceedGetArray);
  CeedOccaRegisterFunction(vec, "GetArrayRead", Vector::ceedGetArrayRead);
  CeedOccaRegisterFunction(vec, "RestoreArray", Vector::ceedRestoreArray);
  CeedOccaRegisterFunction(vec, "RestoreArrayRead", Vector::ceedRestoreArrayRead);
  CeedOccaRegisterFunction(vec, "Destroy", Vector::ceedDestroy);

  Vector *vector = new Vector();
  ierr           = CeedVectorSetData(vec, vector);
  CeedChk(ierr);

  return CEED_ERROR_SUCCESS;
}

int Vector::ceedSetValue(CeedVector vec, CeedScalar value) {
  Vector *vector = Vector::from(vec);
  if (!vector) {
    return staticCeedError("Invalid CeedVector passed");
  }
  return vector->setValue(value);
}

int Vector::ceedSetArray(CeedVector vec, CeedMemType mtype, CeedCopyMode cmode, CeedScalar *array) {
  Vector *vector = Vector::from(vec);
  if (!vector) {
    return staticCeedError("Invalid CeedVector passed");
  }
  return vector->setArray(mtype, cmode, array);
}

int Vector::ceedTakeArray(CeedVector vec, CeedMemType mtype, CeedScalar **array) {
  Vector *vector = Vector::from(vec);
  if (!vector) {
    return staticCeedError("Invalid CeedVector passed");
  }
  return vector->takeArray(mtype, array);
}

int Vector::ceedGetArray(CeedVector vec, CeedMemType mtype, CeedScalar **array) {
  Vector *vector = Vector::from(vec);
  if (!vector) {
    return staticCeedError("Invalid CeedVector passed");
  }
  return vector->getArray(mtype, array);
}

<<<<<<< HEAD
int Vector::ceedGetArrayRead(CeedVector vec, CeedMemType mtype, CeedScalar **array) {
  Vector *vector = Vector::from(vec);
  if (!vector) {
    return staticCeedError("Invalid CeedVector passed");
  }
  return vector->getReadOnlyArray(mtype, array);
}
=======
    int Vector::ceedGetArrayWrite(CeedVector vec, CeedMemType mtype,
                                  CeedScalar **array) {
      Vector *vector = Vector::from(vec);
      if (!vector) {
        return staticCeedError("Invalid CeedVector passed");
      }
      return vector->getWriteOnlyArray(mtype, array);
    }

    int Vector::ceedRestoreArray(CeedVector vec, CeedScalar **array) {
      Vector *vector = Vector::from(vec);
      if (!vector) {
        return staticCeedError("Invalid CeedVector passed");
      }
      return vector->restoreArray(array);
    }
>>>>>>> 0be03a92

int Vector::ceedRestoreArray(CeedVector vec, CeedScalar **array) {
  Vector *vector = Vector::from(vec);
  if (!vector) {
    return staticCeedError("Invalid CeedVector passed");
  }
  return vector->restoreArray(array);
}

int Vector::ceedRestoreArrayRead(CeedVector vec, CeedScalar **array) {
  Vector *vector = Vector::from(vec);
  if (!vector) {
    return staticCeedError("Invalid CeedVector passed");
  }
  return vector->restoreReadOnlyArray(array);
}

int Vector::ceedDestroy(CeedVector vec) {
  delete getVector(vec, false);
  return CEED_ERROR_SUCCESS;
}
}  // namespace occa
}  // namespace ceed<|MERGE_RESOLUTION|>--- conflicted
+++ resolved
@@ -5,48 +5,37 @@
 //
 // This file is part of CEED:  http://github.com/ceed
 
+#include "ceed-occa-vector.hpp"
+
 #include <cstring>
 
 #include "ceed-occa-kernels.hpp"
-#include "ceed-occa-vector.hpp"
 
 namespace ceed {
 namespace occa {
 Vector::Vector() : length(0), hostBufferLength(0), hostBuffer(NULL), currentHostBuffer(NULL), syncState(SyncState::none) {}
 
-<<<<<<< HEAD
 Vector::~Vector() {
   memory.free();
   freeHostBuffer();
 }
-=======
-    int Vector::hasValidArray(bool* has_valid_array) {
-      (*has_valid_array) = (!!hostBuffer) 
-                        || (!!currentHostBuffer)
-                        || (memory.isInitialized()) 
-                        || (currentMemory.isInitialized());
-      return CEED_ERROR_SUCCESS;
-    }
-
-    int Vector::hasBorrowedArrayOfType(CeedMemType mem_type,
-                                       bool *has_borrowed_array_of_type) {
-      switch (mem_type) {
-        case CEED_MEM_HOST:
-          (*has_borrowed_array_of_type) = !!currentHostBuffer;
-          break;
-        case CEED_MEM_DEVICE:
-          (*has_borrowed_array_of_type) = currentMemory.isInitialized();
-          break;
-      }
-      return CEED_ERROR_SUCCESS;
-    }
-
-    Vector* Vector::getVector(CeedVector vec,
-                              const bool assertValid) {
-      if (!vec || vec == CEED_VECTOR_NONE) {
-        return NULL;
-      }
->>>>>>> 0be03a92
+
+int Vector::hasValidArray(bool *has_valid_array) {
+  (*has_valid_array) = (!!hostBuffer) || (!!currentHostBuffer) || (memory.isInitialized()) || (currentMemory.isInitialized());
+  return CEED_ERROR_SUCCESS;
+}
+
+int Vector::hasBorrowedArrayOfType(CeedMemType mem_type, bool *has_borrowed_array_of_type) {
+  switch (mem_type) {
+    case CEED_MEM_HOST:
+      (*has_borrowed_array_of_type) = !!currentHostBuffer;
+      break;
+    case CEED_MEM_DEVICE:
+      (*has_borrowed_array_of_type) = currentMemory.isInitialized();
+      break;
+  }
+  return CEED_ERROR_SUCCESS;
+}
 
 Vector *Vector::getVector(CeedVector vec, const bool assertValid) {
   if (!vec || vec == CEED_VECTOR_NONE) {
@@ -70,11 +59,8 @@
     return NULL;
   }
 
-  int ierr;
-  ierr = CeedVectorGetCeed(vec, &vector->ceed);
-  CeedOccaFromChk(ierr);
-  ierr = CeedVectorGetLength(vec, &vector->length);
-  CeedOccaFromChk(ierr);
+  CeedCallOcca(CeedVectorGetCeed(vec, &vector->ceed));
+  CeedCallOcca(CeedVectorGetLength(vec, &vector->length));
 
   return vector;
 }
@@ -122,7 +108,17 @@
   // Prioritize keeping data in the device
   if (syncState & SyncState::device) {
     setCurrentMemoryIfNeeded();
-    ::occa::linalg::operator_eq(currentMemory, value);
+    if (!setValueKernel.isInitialized()) {
+      ::occa::json kernelProperties;
+      CeedInt constexpr block_size{256};
+      kernelProperties["defines/CeedInt"]    = ::occa::dtype::get<CeedInt>().name();
+      kernelProperties["defines/CeedScalar"] = ::occa::dtype::get<CeedScalar>().name();
+      kernelProperties["defines/BLOCK_SIZE"] = block_size;
+
+      std::string kernelSource = occa_set_value_source;
+      setValueKernel           = getDevice().buildKernelFromString(kernelSource, "setValue", kernelProperties);
+      setValueKernel(currentMemory, value, length);
+    }
     syncState = SyncState::device;
   } else {
     setCurrentHostBufferIfNeeded();
@@ -152,116 +148,11 @@
       setCurrentHostBufferIfNeeded();
       if (syncState == SyncState::device) {
         setCurrentMemoryIfNeeded();
-<<<<<<< HEAD
         currentMemory.copyTo(currentHostBuffer);
       }
       *array            = currentHostBuffer;
       hostBuffer        = NULL;
       currentHostBuffer = NULL;
-=======
-        if(!setValueKernel.isInitialized()) {
-          ::occa::json kernelProperties;
-          CeedInt constexpr block_size{256};
-          kernelProperties["defines/CeedInt"]    = ::occa::dtype::get<CeedInt>().name();
-          kernelProperties["defines/CeedScalar"] = ::occa::dtype::get<CeedScalar>().name();
-          kernelProperties["defines/BLOCK_SIZE"] = block_size;
-
-          std::string kernelSource = occa_set_value_source;
-          setValueKernel = getDevice().buildKernelFromString(
-            kernelSource,"setValue",kernelProperties
-          );
-          setValueKernel(currentMemory,value,length);
-        }
-        syncState = SyncState::device;
-      } else {
-        setCurrentHostBufferIfNeeded();
-        for (CeedInt i = 0; i < length; ++i) {
-          currentHostBuffer[i] = value;
-        }
-        syncState = SyncState::host;
-      }
-      return CEED_ERROR_SUCCESS;
-    }
-
-    int Vector::setArray(CeedMemType mtype,
-                         CeedCopyMode cmode, CeedScalar *array) {
-      switch (cmode) {
-        case CEED_COPY_VALUES:
-          return copyArrayValues(mtype, array);
-        case CEED_OWN_POINTER:
-          return ownArrayPointer(mtype, array);
-        case CEED_USE_POINTER:
-          return useArrayPointer(mtype, array);
-      }
-      return ceedError("Invalid CeedCopyMode passed");
-    }
-
-    int Vector::takeArray(CeedMemType mtype, CeedScalar **array) {
-      switch (mtype) {
-        case CEED_MEM_HOST:
-          setCurrentHostBufferIfNeeded();
-          if (syncState == SyncState::device) {
-            setCurrentMemoryIfNeeded();
-            currentMemory.copyTo(currentHostBuffer);
-          }
-          *array = currentHostBuffer;
-          hostBuffer = NULL;
-          currentHostBuffer = NULL;
-
-          syncState = SyncState::host;
-          return CEED_ERROR_SUCCESS;
-        case CEED_MEM_DEVICE:
-          setCurrentMemoryIfNeeded();
-          if (syncState == SyncState::host) {
-            setCurrentHostBufferIfNeeded();
-            currentMemory.copyFrom(currentHostBuffer);
-          }
-          *array = memoryToArray<CeedScalar>(currentMemory);
-          memory = ::occa::null;
-          currentMemory = ::occa::null;
-
-          syncState = SyncState::device;
-          return CEED_ERROR_SUCCESS;
-      }
-      return ceedError("Invalid CeedMemType passed");
-    }
-
-    int Vector::copyArrayValues(CeedMemType mtype, CeedScalar *array) {
-      switch (mtype) {
-        case CEED_MEM_HOST:
-          setCurrentHostBufferIfNeeded();
-          if (array) {
-            std::memcpy(currentHostBuffer, array, length * sizeof(CeedScalar));
-          }
-          syncState = SyncState::host;
-          return CEED_ERROR_SUCCESS;
-        case CEED_MEM_DEVICE:
-          setCurrentMemoryIfNeeded();
-          if (array) {
-            currentMemory.copyFrom(arrayToMemory(array));
-          }
-          syncState = SyncState::device;
-          return CEED_ERROR_SUCCESS;
-      }
-      return ceedError("Invalid CeedMemType passed");
-    }
-
-    int Vector::ownArrayPointer(CeedMemType mtype, CeedScalar *array) {
-      switch (mtype) {
-        case CEED_MEM_HOST:
-          freeHostBuffer();
-          hostBuffer = currentHostBuffer = array;
-          syncState = SyncState::host;
-          return CEED_ERROR_SUCCESS;
-        case CEED_MEM_DEVICE:
-          memory.free();
-          memory = currentMemory = arrayToMemory(array);
-          syncState = SyncState::device;
-          return CEED_ERROR_SUCCESS;
-      }
-      return ceedError("Invalid CeedMemType passed");
-    }
->>>>>>> 0be03a92
 
       syncState = SyncState::host;
       return CEED_ERROR_SUCCESS;
@@ -286,7 +177,7 @@
     case CEED_MEM_HOST:
       setCurrentHostBufferIfNeeded();
       if (array) {
-        ::memcpy(currentHostBuffer, array, length * sizeof(CeedScalar));
+        std::memcpy(currentHostBuffer, array, length * sizeof(CeedScalar));
       }
       syncState = SyncState::host;
       return CEED_ERROR_SUCCESS;
@@ -295,31 +186,7 @@
       if (array) {
         currentMemory.copyFrom(arrayToMemory(array));
       }
-<<<<<<< HEAD
       syncState = SyncState::device;
-=======
-
-      return error;
-    }
-
-    int Vector::getWriteOnlyArray(CeedMemType mtype,
-                                 CeedScalar **array) {
-      // const bool willBeFullySynced = (
-      //   (syncState == SyncState::device && mtype == CEED_MEM_HOST) ||
-      //   (syncState == SyncState::host && mtype == CEED_MEM_DEVICE)
-      // );
-
-      const int error = getArray(mtype, const_cast<CeedScalar**>(array));
-      // // Take advantage the vector will be fully synced
-      // if (!error && willBeFullySynced) {
-      //   syncState = SyncState::all;
-      // }
-
-      return error;
-    }
-
-    int Vector::restoreArray(CeedScalar **array) {
->>>>>>> 0be03a92
       return CEED_ERROR_SUCCESS;
   }
   return ceedError("Invalid CeedMemType passed");
@@ -392,6 +259,21 @@
   if (!error && willBeFullySynced) {
     syncState = SyncState::all;
   }
+
+  return error;
+}
+
+int Vector::getWriteOnlyArray(CeedMemType mtype, CeedScalar **array) {
+  // const bool willBeFullySynced = (
+  //   (syncState == SyncState::device && mtype == CEED_MEM_HOST) ||
+  //   (syncState == SyncState::host && mtype == CEED_MEM_DEVICE)
+  // );
+
+  const int error = getArray(mtype, const_cast<CeedScalar **>(array));
+  // // Take advantage the vector will be fully synced
+  // if (!error && willBeFullySynced) {
+  //   syncState = SyncState::all;
+  // }
 
   return error;
 }
@@ -444,69 +326,18 @@
   }
 }
 
-<<<<<<< HEAD
 void Vector::printSummary(const std::string &name) {
   CeedScalar *values;
   getReadOnlyArray(CEED_MEM_HOST, &values);
-=======
-    int Vector::ceedCreate(CeedSize length, CeedVector vec) {
-      int ierr;
-
-      Ceed ceed;
-      ierr = CeedVectorGetCeed(vec, &ceed); CeedChk(ierr);
-
-      CeedOccaRegisterFunction(vec, "HasValidArray", Vector::ceedHasValidArray);
-      CeedOccaRegisterFunction(vec, "HasBorrowedArrayOfType",Vector::ceedHasBorrowedArrayOfType);
-      CeedOccaRegisterFunction(vec, "SetValue", Vector::ceedSetValue);
-      CeedOccaRegisterFunction(vec, "SetArray", Vector::ceedSetArray);
-      CeedOccaRegisterFunction(vec, "TakeArray", Vector::ceedTakeArray);
-      CeedOccaRegisterFunction(vec, "GetArray", Vector::ceedGetArray);
-      CeedOccaRegisterFunction(vec, "GetArrayRead", Vector::ceedGetArrayRead);
-      CeedOccaRegisterFunction(vec, "GetArrayWrite", Vector::ceedGetArrayWrite);
-      CeedOccaRegisterFunction(vec, "RestoreArray", Vector::ceedRestoreArray);
-      CeedOccaRegisterFunction(vec, "RestoreArrayRead", Vector::ceedRestoreArrayRead);
-      CeedOccaRegisterFunction(vec, "Destroy", Vector::ceedDestroy);
-
-      Vector *vector = new Vector();
-      ierr = CeedVectorSetData(vec, vector); CeedChk(ierr);
->>>>>>> 0be03a92
 
   CeedScalar minValue = values[0];
   CeedScalar maxValue = values[0];
 
-<<<<<<< HEAD
   for (int i = 0; i < length; ++i) {
     const CeedScalar value = values[i];
     minValue               = minValue < value ? minValue : value;
     maxValue               = maxValue > value ? maxValue : value;
   }
-=======
-    int Vector::ceedHasValidArray(CeedVector vec, bool* has_valid_array) {
-      Vector *vector = Vector::from(vec);
-      if (!vector) {
-        return staticCeedError("Invalid CeedVector passed");
-      }
-      return vector->hasValidArray(has_valid_array);
-    }
-
-    int Vector::ceedHasBorrowedArrayOfType(CeedVector vec,
-                                            CeedMemType mem_type,
-                                            bool *has_borrowed_array_of_type) {
-      Vector *vector = Vector::from(vec);
-      if (!vector) {
-        return staticCeedError("Invalid CeedVector passed");
-      }
-      return vector->hasBorrowedArrayOfType(mem_type,has_borrowed_array_of_type);
-    }
-
-    int Vector::ceedSetValue(CeedVector vec, CeedScalar value) {
-      Vector *vector = Vector::from(vec);
-      if (!vector) {
-        return staticCeedError("Invalid CeedVector passed");
-      }
-      return vector->setValue(value);
-    }
->>>>>>> 0be03a92
 
   std::cout << std::setprecision(8) << "Vector: " << name << std::endl
             << "  - Length: " << length << std::endl
@@ -520,28 +351,43 @@
 }
 
 int Vector::ceedCreate(CeedSize length, CeedVector vec) {
-  int ierr;
-
   Ceed ceed;
-  ierr = CeedVectorGetCeed(vec, &ceed);
-  CeedChk(ierr);
-
+  CeedCallBackend(CeedVectorGetCeed(vec, &ceed));
+
+  CeedOccaRegisterFunction(vec, "HasValidArray", Vector::ceedHasValidArray);
+  CeedOccaRegisterFunction(vec, "HasBorrowedArrayOfType", Vector::ceedHasBorrowedArrayOfType);
   CeedOccaRegisterFunction(vec, "SetValue", Vector::ceedSetValue);
   CeedOccaRegisterFunction(vec, "SetArray", Vector::ceedSetArray);
   CeedOccaRegisterFunction(vec, "TakeArray", Vector::ceedTakeArray);
   CeedOccaRegisterFunction(vec, "GetArray", Vector::ceedGetArray);
   CeedOccaRegisterFunction(vec, "GetArrayRead", Vector::ceedGetArrayRead);
+  CeedOccaRegisterFunction(vec, "GetArrayWrite", Vector::ceedGetArrayWrite);
   CeedOccaRegisterFunction(vec, "RestoreArray", Vector::ceedRestoreArray);
   CeedOccaRegisterFunction(vec, "RestoreArrayRead", Vector::ceedRestoreArrayRead);
   CeedOccaRegisterFunction(vec, "Destroy", Vector::ceedDestroy);
 
   Vector *vector = new Vector();
-  ierr           = CeedVectorSetData(vec, vector);
-  CeedChk(ierr);
+  CeedCallBackend(CeedVectorSetData(vec, vector));
 
   return CEED_ERROR_SUCCESS;
 }
 
+int Vector::ceedHasValidArray(CeedVector vec, bool *has_valid_array) {
+  Vector *vector = Vector::from(vec);
+  if (!vector) {
+    return staticCeedError("Invalid CeedVector passed");
+  }
+  return vector->hasValidArray(has_valid_array);
+}
+
+int Vector::ceedHasBorrowedArrayOfType(CeedVector vec, CeedMemType mem_type, bool *has_borrowed_array_of_type) {
+  Vector *vector = Vector::from(vec);
+  if (!vector) {
+    return staticCeedError("Invalid CeedVector passed");
+  }
+  return vector->hasBorrowedArrayOfType(mem_type, has_borrowed_array_of_type);
+}
+
 int Vector::ceedSetValue(CeedVector vec, CeedScalar value) {
   Vector *vector = Vector::from(vec);
   if (!vector) {
@@ -574,7 +420,6 @@
   return vector->getArray(mtype, array);
 }
 
-<<<<<<< HEAD
 int Vector::ceedGetArrayRead(CeedVector vec, CeedMemType mtype, CeedScalar **array) {
   Vector *vector = Vector::from(vec);
   if (!vector) {
@@ -582,24 +427,14 @@
   }
   return vector->getReadOnlyArray(mtype, array);
 }
-=======
-    int Vector::ceedGetArrayWrite(CeedVector vec, CeedMemType mtype,
-                                  CeedScalar **array) {
-      Vector *vector = Vector::from(vec);
-      if (!vector) {
-        return staticCeedError("Invalid CeedVector passed");
-      }
-      return vector->getWriteOnlyArray(mtype, array);
-    }
-
-    int Vector::ceedRestoreArray(CeedVector vec, CeedScalar **array) {
-      Vector *vector = Vector::from(vec);
-      if (!vector) {
-        return staticCeedError("Invalid CeedVector passed");
-      }
-      return vector->restoreArray(array);
-    }
->>>>>>> 0be03a92
+
+int Vector::ceedGetArrayWrite(CeedVector vec, CeedMemType mtype, CeedScalar **array) {
+  Vector *vector = Vector::from(vec);
+  if (!vector) {
+    return staticCeedError("Invalid CeedVector passed");
+  }
+  return vector->getWriteOnlyArray(mtype, array);
+}
 
 int Vector::ceedRestoreArray(CeedVector vec, CeedScalar **array) {
   Vector *vector = Vector::from(vec);
