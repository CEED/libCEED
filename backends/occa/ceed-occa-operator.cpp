--- conflicted
+++ resolved
@@ -41,19 +41,15 @@
     return NULL;
   }
 
-  int ierr;
-  ierr = CeedOperatorGetCeed(op, &operator_->ceed);
-  CeedOccaFromChk(ierr);
+  CeedCallOcca(CeedOperatorGetCeed(op, &operator_->ceed));
 
   operator_->qfunction = QFunction::from(op);
   if (!operator_->qfunction) {
     return NULL;
   }
 
-  ierr = CeedOperatorGetNumQuadraturePoints(op, &operator_->ceedQ);
-  CeedOccaFromChk(ierr);
-  ierr = CeedOperatorGetNumElements(op, &operator_->ceedElementCount);
-  CeedOccaFromChk(ierr);
+  CeedCallOcca(CeedOperatorGetNumQuadraturePoints(op, &operator_->ceedQ));
+  CeedCallOcca(CeedOperatorGetNumElements(op, &operator_->ceedElementCount));
 
   operator_->args.setupArgs(op);
   if (!operator_->args.isValid()) {
@@ -88,10 +84,8 @@
 }
 
 int Operator::ceedCreate(CeedOperator op) {
-  int  ierr;
   Ceed ceed;
-  ierr = CeedOperatorGetCeed(op, &ceed);
-  CeedChk(ierr);
+  CeedCallBackend(CeedOperatorGetCeed(op, &ceed));
 
 #if 1
   Operator *operator_ = new CpuOperator();
@@ -100,34 +94,22 @@
   Operator *operator_ = (Context::from(ceed)->usingCpuDevice() ? ((Operator *)new CpuOperator()) : ((Operator *)new GpuOperator()));
 #endif
 
-  ierr = CeedOperatorSetData(op, operator_);
-  CeedChk(ierr);
+  CeedCallBackend(CeedOperatorSetData(op, operator_));
 
-<<<<<<< HEAD
   CeedOccaRegisterFunction(op, "LinearAssembleQFunction", Operator::ceedLinearAssembleQFunction);
+  CeedOccaRegisterFunction(op, "LinearAssembleQFunctionUpdate", Operator::ceedLinearAssembleQFunction);
   CeedOccaRegisterFunction(op, "LinearAssembleAddDiagonal", Operator::ceedLinearAssembleAddDiagonal);
   CeedOccaRegisterFunction(op, "LinearAssembleAddPointBlockDiagonal", Operator::ceedLinearAssembleAddPointBlockDiagonal);
   CeedOccaRegisterFunction(op, "CreateFDMElementInverse", Operator::ceedCreateFDMElementInverse);
   CeedOccaRegisterFunction(op, "ApplyAdd", Operator::ceedApplyAdd);
   CeedOccaRegisterFunction(op, "Destroy", Operator::ceedDestroy);
-=======
-      CeedOccaRegisterFunction(op, "LinearAssembleQFunction", Operator::ceedLinearAssembleQFunction);
-      CeedOccaRegisterFunction(op, "LinearAssembleQFunctionUpdate", Operator::ceedLinearAssembleQFunction);
-      CeedOccaRegisterFunction(op, "LinearAssembleAddDiagonal", Operator::ceedLinearAssembleAddDiagonal);
-      CeedOccaRegisterFunction(op, "LinearAssembleAddPointBlockDiagonal", Operator::ceedLinearAssembleAddPointBlockDiagonal);
-      CeedOccaRegisterFunction(op, "CreateFDMElementInverse", Operator::ceedCreateFDMElementInverse);
-      CeedOccaRegisterFunction(op, "ApplyAdd", Operator::ceedApplyAdd);
-      CeedOccaRegisterFunction(op, "Destroy", Operator::ceedDestroy);
->>>>>>> 0be03a92
 
   return CEED_ERROR_SUCCESS;
 }
 
 int Operator::ceedCreateComposite(CeedOperator op) {
-  int  ierr;
   Ceed ceed;
-  ierr = CeedOperatorGetCeed(op, &ceed);
-  CeedChk(ierr);
+  CeedCallBackend(CeedOperatorGetCeed(op, &ceed));
 
   CeedOccaRegisterFunction(op, "LinearAssembleAddDiagonal", Operator::ceedLinearAssembleAddDiagonal);
   CeedOccaRegisterFunction(op, "LinearAssembleAddPointBlockDiagonal", Operator::ceedLinearAssembleAddPointBlockDiagonal);
@@ -137,26 +119,15 @@
 
 int Operator::ceedLinearAssembleQFunction(CeedOperator op) { return staticCeedError("(OCCA) Backend does not implement LinearAssembleQFunction"); }
 
-<<<<<<< HEAD
+int Operator::ceedLinearAssembleQFunctionUpdate(CeedOperator op) {
+  return staticCeedError("(OCCA) Backend does not implement LinearAssembleQFunctionUpdate");
+}
+
 int Operator::ceedLinearAssembleAddDiagonal(CeedOperator op) { return staticCeedError("(OCCA) Backend does not implement LinearAssembleDiagonal"); }
 
 int Operator::ceedLinearAssembleAddPointBlockDiagonal(CeedOperator op) {
   return staticCeedError("(OCCA) Backend does not implement LinearAssemblePointBlockDiagonal");
 }
-=======
-    int Operator::ceedLinearAssembleQFunctionUpdate(CeedOperator op) {
-      return staticCeedError("(OCCA) Backend does not implement LinearAssembleQFunctionUpdate");
-    }
-
-    int Operator::ceedLinearAssembleAddDiagonal(CeedOperator op) {
-      return staticCeedError("(OCCA) Backend does not implement LinearAssembleDiagonal");
-    }
-
-
-    int Operator::ceedLinearAssembleAddPointBlockDiagonal(CeedOperator op) {
-      return staticCeedError("(OCCA) Backend does not implement LinearAssemblePointBlockDiagonal");
-    }
->>>>>>> 0be03a92
 
 int Operator::ceedCreateFDMElementInverse(CeedOperator op) { return staticCeedError("(OCCA) Backend does not implement CreateFDMElementInverse"); }
 
