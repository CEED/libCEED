// Copyright (c) 2017-2024, Lawrence Livermore National Security, LLC and other CEED contributors.
// All Rights Reserved. See the top-level LICENSE and NOTICE files for details.
//
// SPDX-License-Identifier: BSD-2-Clause
//
// This file is part of CEED:  http://github.com/ceed

#include <ceed.h>
#include <ceed/backend.h>
#include <math.h>
#include <stdbool.h>
#include <string.h>
#include <hip/hip_runtime.h>

#include "../hip/ceed-hip-common.h"
#include "ceed-hip-ref.h"

//------------------------------------------------------------------------------
// Check if host/device sync is needed
//------------------------------------------------------------------------------
static inline int CeedVectorNeedSync_Hip(const CeedVector vec, CeedMemType mem_type, bool *need_sync) {
  CeedVector_Hip *impl;
  bool            has_valid_array = false;

  CeedCallBackend(CeedVectorGetData(vec, &impl));
  CeedCallBackend(CeedVectorHasValidArray(vec, &has_valid_array));
  switch (mem_type) {
    case CEED_MEM_HOST:
      *need_sync = has_valid_array && !impl->h_array;
      break;
    case CEED_MEM_DEVICE:
      *need_sync = has_valid_array && !impl->d_array;
      break;
  }
  return CEED_ERROR_SUCCESS;
}

//------------------------------------------------------------------------------
// Sync host to device
//------------------------------------------------------------------------------
static inline int CeedVectorSyncH2D_Hip(const CeedVector vec) {
  CeedSize        length;
  size_t          bytes;
  CeedVector_Hip *impl;

  CeedCallBackend(CeedVectorGetData(vec, &impl));

  CeedCheck(impl->h_array, CeedVectorReturnCeed(vec), CEED_ERROR_BACKEND, "No valid host data to sync to device");

  CeedCallBackend(CeedVectorGetLength(vec, &length));
  bytes = length * sizeof(CeedScalar);
  if (impl->d_array_borrowed) {
    impl->d_array = impl->d_array_borrowed;
  } else if (impl->d_array_owned) {
    impl->d_array = impl->d_array_owned;
  } else {
    CeedCallHip(CeedVectorReturnCeed(vec), hipMalloc((void **)&impl->d_array_owned, bytes));
    impl->d_array = impl->d_array_owned;
  }
  CeedCallHip(CeedVectorReturnCeed(vec), hipMemcpy(impl->d_array, impl->h_array, bytes, hipMemcpyHostToDevice));
  return CEED_ERROR_SUCCESS;
}

//------------------------------------------------------------------------------
// Sync device to host
//------------------------------------------------------------------------------
static inline int CeedVectorSyncD2H_Hip(const CeedVector vec) {
  CeedSize        length;
  size_t          bytes;
  CeedVector_Hip *impl;

  CeedCallBackend(CeedVectorGetData(vec, &impl));

  CeedCheck(impl->d_array, CeedVectorReturnCeed(vec), CEED_ERROR_BACKEND, "No valid device data to sync to host");

  if (impl->h_array_borrowed) {
    impl->h_array = impl->h_array_borrowed;
  } else if (impl->h_array_owned) {
    impl->h_array = impl->h_array_owned;
  } else {
    CeedSize length;

    CeedCallBackend(CeedVectorGetLength(vec, &length));
    CeedCallBackend(CeedCalloc(length, &impl->h_array_owned));
    impl->h_array = impl->h_array_owned;
  }

  CeedCallBackend(CeedVectorGetLength(vec, &length));
  bytes = length * sizeof(CeedScalar);
  CeedCallHip(CeedVectorReturnCeed(vec), hipMemcpy(impl->h_array, impl->d_array, bytes, hipMemcpyDeviceToHost));
  return CEED_ERROR_SUCCESS;
}

//------------------------------------------------------------------------------
// Sync arrays
//------------------------------------------------------------------------------
static int CeedVectorSyncArray_Hip(const CeedVector vec, CeedMemType mem_type) {
  bool      need_sync = false;
  Ceed_Hip *hip_data;

  CeedCallBackend(CeedGetData(CeedVectorReturnCeed(vec), &hip_data));

  // Unified memory doesn't require syncing, always use the host pointer
  if (hip_data->has_unified_addressing) {
    CeedVector_Hip *impl;

    CeedCallBackend(CeedVectorGetData(vec, &impl));
    CeedCallHip(CeedVectorReturnCeed(vec), hipDeviceSynchronize());
    CeedCheck(impl->d_array && !impl->h_array, CeedVectorReturnCeed(vec), CEED_ERROR_BACKEND,
              "Unified shared memory should only use device pointers");
    return CEED_ERROR_SUCCESS;
  }

  // Check whether device/host sync is needed
  CeedCallBackend(CeedVectorNeedSync_Hip(vec, mem_type, &need_sync));
  if (!need_sync) return CEED_ERROR_SUCCESS;

  switch (mem_type) {
    case CEED_MEM_HOST:
      return CeedVectorSyncD2H_Hip(vec);
    case CEED_MEM_DEVICE:
      return CeedVectorSyncH2D_Hip(vec);
  }
  return CEED_ERROR_UNSUPPORTED;
}

//------------------------------------------------------------------------------
// Set all pointers as invalid
//------------------------------------------------------------------------------
static inline int CeedVectorSetAllInvalid_Hip(const CeedVector vec) {
  CeedVector_Hip *impl;

  CeedCallBackend(CeedVectorGetData(vec, &impl));
  impl->h_array = NULL;
  impl->d_array = NULL;
  return CEED_ERROR_SUCCESS;
}

//------------------------------------------------------------------------------
// Check if CeedVector has any valid pointer
//------------------------------------------------------------------------------
static inline int CeedVectorHasValidArray_Hip(const CeedVector vec, bool *has_valid_array) {
  CeedVector_Hip *impl;

  CeedCallBackend(CeedVectorGetData(vec, &impl));
  *has_valid_array = impl->h_array || impl->d_array;
  return CEED_ERROR_SUCCESS;
}

//------------------------------------------------------------------------------
// Check if has array of given type
//------------------------------------------------------------------------------
static inline int CeedVectorHasArrayOfType_Hip(const CeedVector vec, CeedMemType mem_type, bool *has_array_of_type) {
  CeedVector_Hip *impl;
  Ceed_Hip       *hip_data;

  CeedCallBackend(CeedGetData(CeedVectorReturnCeed(vec), &hip_data));
  CeedCallBackend(CeedVectorGetData(vec, &impl));

  // Use device memory for unified memory
  mem_type = hip_data->has_unified_addressing ? CEED_MEM_DEVICE : mem_type;

  switch (mem_type) {
    case CEED_MEM_HOST:
      *has_array_of_type = impl->h_array_borrowed || impl->h_array_owned;
      break;
    case CEED_MEM_DEVICE:
      *has_array_of_type = impl->d_array_borrowed || impl->d_array_owned;
      break;
  }
  return CEED_ERROR_SUCCESS;
}

//------------------------------------------------------------------------------
// Check if has borrowed array of given type
//------------------------------------------------------------------------------
static inline int CeedVectorHasBorrowedArrayOfType_Hip(const CeedVector vec, CeedMemType mem_type, bool *has_borrowed_array_of_type) {
  CeedVector_Hip *impl;
  Ceed_Hip       *hip_data;

  CeedCallBackend(CeedGetData(CeedVectorReturnCeed(vec), &hip_data));
  CeedCallBackend(CeedVectorGetData(vec, &impl));

  // Use device memory for unified memory
  mem_type = hip_data->has_unified_addressing ? CEED_MEM_DEVICE : mem_type;

  switch (mem_type) {
    case CEED_MEM_HOST:
      *has_borrowed_array_of_type = impl->h_array_borrowed;
      break;
    case CEED_MEM_DEVICE:
      *has_borrowed_array_of_type = impl->d_array_borrowed;
      break;
  }
  return CEED_ERROR_SUCCESS;
}

//------------------------------------------------------------------------------
// Set array from host
//------------------------------------------------------------------------------
static int CeedVectorSetArrayHost_Hip(const CeedVector vec, const CeedCopyMode copy_mode, CeedScalar *array) {
  CeedSize        length;
  CeedVector_Hip *impl;

  CeedCallBackend(CeedVectorGetData(vec, &impl));
  CeedCallBackend(CeedVectorGetLength(vec, &length));

  CeedCallBackend(CeedSetHostCeedScalarArray(array, copy_mode, length, (const CeedScalar **)&impl->h_array_owned,
                                             (const CeedScalar **)&impl->h_array_borrowed, (const CeedScalar **)&impl->h_array));
  return CEED_ERROR_SUCCESS;
}

//------------------------------------------------------------------------------
// Set array from device
//------------------------------------------------------------------------------
static int CeedVectorSetArrayDevice_Hip(const CeedVector vec, const CeedCopyMode copy_mode, CeedScalar *array) {
  CeedSize        length;
  Ceed            ceed;
  CeedVector_Hip *impl;

  CeedCallBackend(CeedVectorGetCeed(vec, &ceed));
  CeedCallBackend(CeedVectorGetData(vec, &impl));
  CeedCallBackend(CeedVectorGetLength(vec, &length));

  CeedCallBackend(CeedSetDeviceCeedScalarArray_Hip(ceed, array, copy_mode, length, (const CeedScalar **)&impl->d_array_owned,
                                                   (const CeedScalar **)&impl->d_array_borrowed, (const CeedScalar **)&impl->d_array));
  CeedCallBackend(CeedDestroy(&ceed));
  return CEED_ERROR_SUCCESS;
}

//------------------------------------------------------------------------------
// Set the array used by a vector,
//   freeing any previously allocated array if applicable
//------------------------------------------------------------------------------
static int CeedVectorSetArray_Hip(const CeedVector vec, const CeedMemType mem_type, const CeedCopyMode copy_mode, CeedScalar *array) {
  CeedVector_Hip *impl;
  Ceed_Hip       *hip_data;
  CeedMemType     local_mem_type;

  CeedCallBackend(CeedVectorGetData(vec, &impl));
  CeedCallBackend(CeedGetData(CeedVectorReturnCeed(vec), &hip_data));
  CeedCallBackend(CeedVectorSetAllInvalid_Hip(vec));

  // Use device memory for unified memory
  local_mem_type = hip_data->has_unified_addressing ? CEED_MEM_DEVICE : mem_type;

  switch (local_mem_type) {
    case CEED_MEM_HOST:
      return CeedVectorSetArrayHost_Hip(vec, copy_mode, array);
    case CEED_MEM_DEVICE:
      return CeedVectorSetArrayDevice_Hip(vec, copy_mode, array);
  }
  return CEED_ERROR_UNSUPPORTED;
}

//------------------------------------------------------------------------------
// Copy host array to value strided
//------------------------------------------------------------------------------
static int CeedHostCopyStrided_Hip(CeedScalar *h_array, CeedSize start, CeedSize step, CeedSize length, CeedScalar *h_copy_array) {
  for (CeedSize i = start; i < length; i += step) h_copy_array[i] = h_array[i];
  return CEED_ERROR_SUCCESS;
}

//------------------------------------------------------------------------------
// Copy a vector to a value strided
//------------------------------------------------------------------------------
static int CeedVectorCopyStrided_Hip(CeedVector vec, CeedSize start, CeedSize step, CeedVector vec_copy) {
  CeedSize        length;
  CeedVector_Hip *impl;
  Ceed_Hip       *hip_data;
  hipblasHandle_t handle;

  CeedCallBackend(CeedGetHipblasHandle_Hip(CeedVectorReturnCeed(vec), &handle));
  CeedCallBackend(CeedGetData(CeedVectorReturnCeed(vec), &hip_data));
  CeedCallBackend(CeedVectorGetData(vec, &impl));
  {
    CeedSize length_vec, length_copy;

    CeedCallBackend(CeedVectorGetLength(vec, &length_vec));
    CeedCallBackend(CeedVectorGetLength(vec_copy, &length_copy));
    length = length_vec < length_copy ? length_vec : length_copy;
  }

  // Set value for synced device/host array
  if (impl->d_array) {
    CeedScalar *copy_array;

    // Number of values to copy
    // start value (1) + floor((length - start) / step) addl. values
    length = (length - start) / step + 1;
    CeedCallBackend(CeedVectorGetArray(vec_copy, CEED_MEM_DEVICE, &copy_array));
<<<<<<< HEAD
#if defined(CEED_SCALAR_IS_FP32)
    CeedCallHipblas(CeedVectorReturnCeed(vec),
                    hipblasScopy_64(handle, (int64_t)length, impl->d_array + start, (int64_t)step, copy_array + start, (int64_t)step));
#else
    CeedCallHipblas(CeedVectorReturnCeed(vec),
                    hipblasDcopy_64(handle, (int64_t)length, impl->d_array + start, (int64_t)step, copy_array + start, (int64_t)step));
#endif
=======
#if (HIP_VERSION >= 60000000)
    hipblasHandle_t handle;
    Ceed            ceed;

    CeedCallBackend(CeedVectorGetCeed(vec, &ceed));
    CeedCallBackend(CeedGetHipblasHandle_Hip(ceed, &handle));
#if defined(CEED_SCALAR_IS_FP32)
    CeedCallHipblas(ceed, hipblasScopy_64(handle, (int64_t)length, impl->d_array + start, (int64_t)step, copy_array + start, (int64_t)step));
#else  /* CEED_SCALAR */
    CeedCallHipblas(ceed, hipblasDcopy_64(handle, (int64_t)length, impl->d_array + start, (int64_t)step, copy_array + start, (int64_t)step));
#endif /* CEED_SCALAR */
#else  /* HIP_VERSION */
    CeedCallBackend(CeedDeviceCopyStrided_Hip(impl->d_array, start, step, length, copy_array));
#endif /* HIP_VERSION */
>>>>>>> 5a05fad6
    CeedCallBackend(CeedVectorRestoreArray(vec_copy, &copy_array));
    impl->h_array = NULL;
    CeedCallBackend(CeedDestroy(&ceed));
  } else if (impl->h_array) {
    CeedScalar *copy_array;

    CeedCallBackend(CeedVectorGetArray(vec_copy, CEED_MEM_HOST, &copy_array));
    CeedCallBackend(CeedHostCopyStrided_Hip(impl->h_array, start, step, length, copy_array));
    CeedCallBackend(CeedVectorRestoreArray(vec_copy, &copy_array));
    impl->d_array = NULL;
  } else {
    return CeedError(CeedVectorReturnCeed(vec), CEED_ERROR_BACKEND, "CeedVector must have valid data set");
  }
  return CEED_ERROR_SUCCESS;
}

//------------------------------------------------------------------------------
// Set host array to value
//------------------------------------------------------------------------------
static int CeedHostSetValue_Hip(CeedScalar *h_array, CeedSize length, CeedScalar val) {
  for (CeedSize i = 0; i < length; i++) h_array[i] = val;
  return CEED_ERROR_SUCCESS;
}

//------------------------------------------------------------------------------
// Set device array to value (impl in .hip file)
//------------------------------------------------------------------------------
int CeedDeviceSetValue_Hip(CeedScalar *d_array, CeedSize length, CeedScalar val);

//------------------------------------------------------------------------------
// Set a vector to a value
//------------------------------------------------------------------------------
static int CeedVectorSetValue_Hip(CeedVector vec, CeedScalar val) {
  CeedSize        length;
  CeedVector_Hip *impl;
  Ceed_Hip       *hip_data;

  CeedCallBackend(CeedGetData(CeedVectorReturnCeed(vec), &hip_data));
  CeedCallBackend(CeedVectorGetData(vec, &impl));
  CeedCallBackend(CeedVectorGetLength(vec, &length));
  // Set value for synced device/host array
  if (!impl->d_array && !impl->h_array) {
    if (impl->d_array_borrowed) {
      impl->d_array = impl->d_array_borrowed;
    } else if (impl->h_array_borrowed) {
      impl->h_array = impl->h_array_borrowed;
    } else if (impl->d_array_owned) {
      impl->d_array = impl->d_array_owned;
    } else if (impl->h_array_owned) {
      impl->h_array = impl->h_array_owned;
    } else {
      CeedCallBackend(CeedVectorSetArray(vec, CEED_MEM_DEVICE, CEED_COPY_VALUES, NULL));
    }
  }

  if (impl->d_array) {
    if (!hip_data->has_unified_addressing && val == 0) {
      CeedCallHip(CeedVectorReturnCeed(vec), hipMemset(impl->d_array, 0, length * sizeof(CeedScalar)));
    } else {
      CeedCallBackend(CeedDeviceSetValue_Hip(impl->d_array, length, val));
    }
    impl->h_array = NULL;
  } else if (impl->h_array) {
    CeedCallBackend(CeedHostSetValue_Hip(impl->h_array, length, val));
    impl->d_array = NULL;
  }
  return CEED_ERROR_SUCCESS;
}

//------------------------------------------------------------------------------
// Set host array to value strided
//------------------------------------------------------------------------------
static int CeedHostSetValueStrided_Hip(CeedScalar *h_array, CeedSize start, CeedSize step, CeedSize length, CeedScalar val) {
  for (CeedSize i = start; i < length; i += step) h_array[i] = val;
  return CEED_ERROR_SUCCESS;
}

//------------------------------------------------------------------------------
// Set device array to value strided (impl in .hip.cpp file)
//------------------------------------------------------------------------------
int CeedDeviceSetValueStrided_Hip(CeedScalar *d_array, CeedSize start, CeedSize step, CeedSize length, CeedScalar val);

//------------------------------------------------------------------------------
// Set a vector to a value strided
//------------------------------------------------------------------------------
static int CeedVectorSetValueStrided_Hip(CeedVector vec, CeedSize start, CeedSize step, CeedScalar val) {
  CeedSize        length;
  CeedVector_Hip *impl;
  Ceed_Hip       *hip_data;

  CeedCallBackend(CeedGetData(CeedVectorReturnCeed(vec), &hip_data));
  CeedCallBackend(CeedVectorGetData(vec, &impl));
  CeedCallBackend(CeedVectorGetLength(vec, &length));

  // Set value for synced device/host array
  if (impl->d_array) {
    CeedCallBackend(CeedDeviceSetValueStrided_Hip(impl->d_array, start, step, length, val));
    impl->h_array = NULL;
  } else if (impl->h_array) {
    CeedCallBackend(CeedHostSetValueStrided_Hip(impl->h_array, start, step, length, val));
    impl->d_array = NULL;
  } else {
    return CeedError(CeedVectorReturnCeed(vec), CEED_ERROR_BACKEND, "CeedVector must have valid data set");
  }
  return CEED_ERROR_SUCCESS;
}

//------------------------------------------------------------------------------
// Vector Take Array
//------------------------------------------------------------------------------
static int CeedVectorTakeArray_Hip(CeedVector vec, CeedMemType mem_type, CeedScalar **array) {
  CeedVector_Hip *impl;
  Ceed_Hip       *hip_data;

  CeedCallBackend(CeedGetData(CeedVectorReturnCeed(vec), &hip_data));
  CeedCallBackend(CeedVectorGetData(vec, &impl));

  // Use device memory for unified memory
  mem_type = hip_data->has_unified_addressing ? CEED_MEM_DEVICE : mem_type;

  // Sync array to requested mem_type
  CeedCallBackend(CeedVectorSyncArray(vec, mem_type));

  // Update pointer
  switch (mem_type) {
    case CEED_MEM_HOST:
      (*array)               = impl->h_array_borrowed;
      impl->h_array_borrowed = NULL;
      impl->h_array          = NULL;
      break;
    case CEED_MEM_DEVICE:
      (*array)               = impl->d_array_borrowed;
      impl->d_array_borrowed = NULL;
      impl->d_array          = NULL;
      break;
  }
  return CEED_ERROR_SUCCESS;
}

//------------------------------------------------------------------------------
// Core logic for array syncronization for GetArray.
//   If a different memory type is most up to date, this will perform a copy
//------------------------------------------------------------------------------
static int CeedVectorGetArrayCore_Hip(const CeedVector vec, CeedMemType mem_type, CeedScalar **array) {
  CeedVector_Hip *impl;
  Ceed_Hip       *hip_data;

  CeedCallBackend(CeedGetData(CeedVectorReturnCeed(vec), &hip_data));
  CeedCallBackend(CeedVectorGetData(vec, &impl));

  // Use device memory for unified memory
  mem_type = hip_data->has_unified_addressing ? CEED_MEM_DEVICE : mem_type;

  // Sync array to requested mem_type
  CeedCallBackend(CeedVectorSyncArray(vec, mem_type));

  // Update pointer
  switch (mem_type) {
    case CEED_MEM_HOST:
      *array = impl->h_array;
      break;
    case CEED_MEM_DEVICE:
      *array = impl->d_array;
      break;
  }
  return CEED_ERROR_SUCCESS;
}

//------------------------------------------------------------------------------
// Get read-only access to a vector via the specified mem_type
//------------------------------------------------------------------------------
static int CeedVectorGetArrayRead_Hip(const CeedVector vec, const CeedMemType mem_type, const CeedScalar **array) {
  return CeedVectorGetArrayCore_Hip(vec, mem_type, (CeedScalar **)array);
}

//------------------------------------------------------------------------------
// Get read/write access to a vector via the specified mem_type
//------------------------------------------------------------------------------
static int CeedVectorGetArray_Hip(const CeedVector vec, const CeedMemType mem_type, CeedScalar **array) {
  CeedVector_Hip *impl;
  CeedMemType     local_mem_type;
  Ceed_Hip       *hip_data;

  CeedCallBackend(CeedGetData(CeedVectorReturnCeed(vec), &hip_data));
  CeedCallBackend(CeedVectorGetData(vec, &impl));

  // Use device memory for unified memory
  local_mem_type = hip_data->has_unified_addressing ? CEED_MEM_DEVICE : mem_type;

  CeedCallBackend(CeedVectorGetArrayCore_Hip(vec, local_mem_type, array));
  CeedCallBackend(CeedVectorSetAllInvalid_Hip(vec));
  switch (local_mem_type) {
    case CEED_MEM_HOST:
      impl->h_array = *array;
      break;
    case CEED_MEM_DEVICE:
      impl->d_array = *array;
      break;
  }
  return CEED_ERROR_SUCCESS;
}

//------------------------------------------------------------------------------
// Get write access to a vector via the specified mem_type
//------------------------------------------------------------------------------
static int CeedVectorGetArrayWrite_Hip(const CeedVector vec, const CeedMemType mem_type, CeedScalar **array) {
  bool            has_array_of_type = true;
  CeedVector_Hip *impl;
  CeedMemType     local_mem_type;
  Ceed_Hip       *hip_data;

  CeedCallBackend(CeedGetData(CeedVectorReturnCeed(vec), &hip_data));
  CeedCallBackend(CeedVectorGetData(vec, &impl));

  // Use device memory for unified memory
  local_mem_type = hip_data->has_unified_addressing ? CEED_MEM_DEVICE : mem_type;

  CeedCallBackend(CeedVectorHasArrayOfType_Hip(vec, local_mem_type, &has_array_of_type));
  if (!has_array_of_type) {
    // Allocate if array is not yet allocated
    CeedCallBackend(CeedVectorSetArray(vec, local_mem_type, CEED_COPY_VALUES, NULL));
  } else {
    // Select dirty array
    switch (local_mem_type) {
      case CEED_MEM_HOST:
        if (impl->h_array_borrowed) impl->h_array = impl->h_array_borrowed;
        else impl->h_array = impl->h_array_owned;
        break;
      case CEED_MEM_DEVICE:
        if (impl->d_array_borrowed) impl->d_array = impl->d_array_borrowed;
        else impl->d_array = impl->d_array_owned;
    }
  }
  return CeedVectorGetArray_Hip(vec, local_mem_type, array);
}

//------------------------------------------------------------------------------
// Get the norm of a CeedVector
//------------------------------------------------------------------------------
static int CeedVectorNorm_Hip(CeedVector vec, CeedNormType type, CeedScalar *norm) {
<<<<<<< HEAD
  Ceed              ceed;
  CeedSize          length;
=======
  Ceed     ceed;
  CeedSize length;
#if (HIP_VERSION < 60000000)
  CeedSize num_calls;
#endif /* HIP_VERSION */
>>>>>>> 5a05fad6
  const CeedScalar *d_array;
  CeedVector_Hip   *impl;
  hipblasHandle_t   handle;
  Ceed_Hip         *hip_data;

  CeedCallBackend(CeedGetData(CeedVectorReturnCeed(vec), &hip_data));
  CeedCallBackend(CeedVectorGetCeed(vec, &ceed));
  CeedCallBackend(CeedVectorGetData(vec, &impl));
  CeedCallBackend(CeedVectorGetLength(vec, &length));
  CeedCallBackend(CeedGetHipblasHandle_Hip(ceed, &handle));

<<<<<<< HEAD
=======
#if (HIP_VERSION < 60000000)
  // With ROCm 6, we can use the 64-bit integer interface. Prior to that,
  // we need to check if the vector is too long to handle with int32,
  // and if so, divide it into subsections for repeated hipBLAS calls.
  num_calls = length / INT_MAX;
  if (length % INT_MAX > 0) num_calls += 1;
#endif /* HIP_VERSION */

>>>>>>> 5a05fad6
  // Compute norm
  CeedCallBackend(CeedVectorGetArrayRead(vec, CEED_MEM_DEVICE, &d_array));

  *norm = 0.0;
  switch (type) {
    case CEED_NORM_1: {
<<<<<<< HEAD
#if defined(CEED_SCALAR_IS_FP32)
      CeedCallHipblas(ceed, hipblasSasum_64(handle, (int64_t)length, (CeedScalar *)d_array, 1, norm));
#else
      CeedCallHipblas(ceed, hipblasDasum_64(handle, (int64_t)length, (CeedScalar *)d_array, 1, norm));
#endif
      CeedCallHip(ceed, hipDeviceSynchronize());
=======
      *norm = 0.0;
#if defined(CEED_SCALAR_IS_FP32)
#if (HIP_VERSION >= 60000000)  // We have ROCm 6, and can use 64-bit integers
      CeedCallHipblas(ceed, hipblasSasum_64(handle, (int64_t)length, (float *)d_array, 1, (float *)norm));
#else  /* HIP_VERSION */
      float  sub_norm = 0.0;
      float *d_array_start;

      for (CeedInt i = 0; i < num_calls; i++) {
        d_array_start             = (float *)d_array + (CeedSize)(i)*INT_MAX;
        CeedSize remaining_length = length - (CeedSize)(i)*INT_MAX;
        CeedInt  sub_length       = (i == num_calls - 1) ? (CeedInt)(remaining_length) : INT_MAX;

        CeedCallHipblas(ceed, cublasSasum(handle, (CeedInt)sub_length, (float *)d_array_start, 1, &sub_norm));
        *norm += sub_norm;
      }
#endif /* HIP_VERSION */
#else  /* CEED_SCALAR */
#if (HIP_VERSION >= 60000000)
      CeedCallHipblas(ceed, hipblasDasum_64(handle, (int64_t)length, (double *)d_array, 1, (double *)norm));
#else  /* HIP_VERSION */
      double  sub_norm = 0.0;
      double *d_array_start;

      for (CeedInt i = 0; i < num_calls; i++) {
        d_array_start             = (double *)d_array + (CeedSize)(i)*INT_MAX;
        CeedSize remaining_length = length - (CeedSize)(i)*INT_MAX;
        CeedInt  sub_length       = (i == num_calls - 1) ? (CeedInt)(remaining_length) : INT_MAX;

        CeedCallHipblas(ceed, hipblasDasum(handle, (CeedInt)sub_length, (double *)d_array_start, 1, &sub_norm));
        *norm += sub_norm;
      }
#endif /* HIP_VERSION */
#endif /* CEED_SCALAR */
>>>>>>> 5a05fad6
      break;
    }
    case CEED_NORM_2: {
#if defined(CEED_SCALAR_IS_FP32)
<<<<<<< HEAD
      CeedCallHipblas(ceed, hipblasSnrm2_64(handle, (int64_t)length, (CeedScalar *)d_array, 1, norm));
#else
      CeedCallHipblas(ceed, hipblasDnrm2_64(handle, (int64_t)length, (CeedScalar *)d_array, 1, norm));
#endif
      CeedCallHip(ceed, hipDeviceSynchronize());
      break;
    }
    case CEED_NORM_MAX: {
      int64_t index;

#if defined(CEED_SCALAR_IS_FP32)
      CeedCallHipblas(ceed, hipblasIsamax_64(handle, (int64_t)length, (CeedScalar *)d_array, 1, &index));
#else
      CeedCallHipblas(ceed, hipblasIdamax_64(handle, (int64_t)length, (CeedScalar *)d_array, 1, &index));
#endif
      CeedCallHip(ceed, hipDeviceSynchronize());
      if (hip_data->has_unified_addressing) {
        *norm = fabs(d_array[index - 1]);
      } else {
        CeedCallHip(ceed, hipMemcpy(norm, d_array + index - 1, sizeof(CeedScalar), hipMemcpyDeviceToHost));
        *norm = fabs(*norm);
=======
#if (HIP_VERSION >= 60000000)
      CeedCallHipblas(ceed, hipblasSnrm2_64(handle, (int64_t)length, (float *)d_array, 1, (float *)norm));
#else  /* CUDA_VERSION */
      float  sub_norm = 0.0, norm_sum = 0.0;
      float *d_array_start;

      for (CeedInt i = 0; i < num_calls; i++) {
        d_array_start             = (float *)d_array + (CeedSize)(i)*INT_MAX;
        CeedSize remaining_length = length - (CeedSize)(i)*INT_MAX;
        CeedInt  sub_length       = (i == num_calls - 1) ? (CeedInt)(remaining_length) : INT_MAX;

        CeedCallHipblas(ceed, hipblasSnrm2(handle, (CeedInt)sub_length, (float *)d_array_start, 1, &sub_norm));
        norm_sum += sub_norm * sub_norm;
      }
      *norm = sqrt(norm_sum);
#endif /* HIP_VERSION */
#else  /* CEED_SCALAR */
#if (HIP_VERSION >= 60000000)
      CeedCallHipblas(ceed, hipblasDnrm2_64(handle, (int64_t)length, (double *)d_array, 1, (double *)norm));
#else  /* CUDA_VERSION */
      double  sub_norm = 0.0, norm_sum = 0.0;
      double *d_array_start;

      for (CeedInt i = 0; i < num_calls; i++) {
        d_array_start             = (double *)d_array + (CeedSize)(i)*INT_MAX;
        CeedSize remaining_length = length - (CeedSize)(i)*INT_MAX;
        CeedInt  sub_length       = (i == num_calls - 1) ? (CeedInt)(remaining_length) : INT_MAX;

        CeedCallHipblas(ceed, hipblasDnrm2(handle, (CeedInt)sub_length, (double *)d_array_start, 1, &sub_norm));
        norm_sum += sub_norm * sub_norm;
      }
      *norm = sqrt(norm_sum);
#endif /* HIP_VERSION */
#endif /* CEED_SCALAR */
      break;
    }
    case CEED_NORM_MAX: {
#if defined(CEED_SCALAR_IS_FP32)
#if (HIP_VERSION >= 60000000)
      int64_t    index;
      CeedScalar norm_no_abs;

      CeedCallHipblas(ceed, hipblasIsamax_64(handle, (int64_t)length, (float *)d_array, 1, &index));
      CeedCallHip(ceed, hipMemcpy(&norm_no_abs, impl->d_array + index - 1, sizeof(CeedScalar), hipMemcpyDeviceToHost));
      *norm = fabs(norm_no_abs);
#else  /* HIP_VERSION */
      CeedInt index;
      float   sub_max = 0.0, current_max = 0.0;
      float  *d_array_start;

      for (CeedInt i = 0; i < num_calls; i++) {
        d_array_start             = (float *)d_array + (CeedSize)(i)*INT_MAX;
        CeedSize remaining_length = length - (CeedSize)(i)*INT_MAX;
        CeedInt  sub_length       = (i == num_calls - 1) ? (CeedInt)(remaining_length) : INT_MAX;

        CeedCallHipblas(ceed, hipblasIsamax(handle, (CeedInt)sub_length, (float *)d_array_start, 1, &index));
        CeedCallHip(ceed, hipMemcpy(&sub_max, d_array_start + index - 1, sizeof(CeedScalar), hipMemcpyDeviceToHost));
        if (fabs(sub_max) > current_max) current_max = fabs(sub_max);
      }
      *norm = current_max;
#endif /* HIP_VERSION */
#else  /* CEED_SCALAR */
#if (HIP_VERSION >= 60000000)
      int64_t    index;
      CeedScalar norm_no_abs;

      CeedCallHipblas(ceed, hipblasIdamax_64(handle, (int64_t)length, (double *)d_array, 1, &index));
      CeedCallHip(ceed, hipMemcpy(&norm_no_abs, impl->d_array + index - 1, sizeof(CeedScalar), hipMemcpyDeviceToHost));
      *norm = fabs(norm_no_abs);
#else  /* HIP_VERSION */
      CeedInt index;
      double  sub_max = 0.0, current_max = 0.0;
      double *d_array_start;

      for (CeedInt i = 0; i < num_calls; i++) {
        d_array_start             = (double *)d_array + (CeedSize)(i)*INT_MAX;
        CeedSize remaining_length = length - (CeedSize)(i)*INT_MAX;
        CeedInt  sub_length       = (i == num_calls - 1) ? (CeedInt)(remaining_length) : INT_MAX;

        CeedCallHipblas(ceed, hipblasIdamax(handle, (CeedInt)sub_length, (double *)d_array_start, 1, &index));
        CeedCallHip(ceed, hipMemcpy(&sub_max, d_array_start + index - 1, sizeof(CeedScalar), hipMemcpyDeviceToHost));
        if (fabs(sub_max) > current_max) current_max = fabs(sub_max);
>>>>>>> 5a05fad6
      }
      *norm = current_max;
#endif /* HIP_VERSION */
#endif /* CEED_SCALAR */
      break;
    }
  }
  CeedCallBackend(CeedVectorRestoreArrayRead(vec, &d_array));
  CeedCallBackend(CeedDestroy(&ceed));
  return CEED_ERROR_SUCCESS;
}

//------------------------------------------------------------------------------
// Take reciprocal of a vector on host
//------------------------------------------------------------------------------
static int CeedHostReciprocal_Hip(CeedScalar *h_array, CeedSize length) {
  for (CeedSize i = 0; i < length; i++) {
    if (fabs(h_array[i]) > CEED_EPSILON) h_array[i] = 1. / h_array[i];
  }
  return CEED_ERROR_SUCCESS;
}

//------------------------------------------------------------------------------
// Take reciprocal of a vector on device (impl in .hip.cpp file)
//------------------------------------------------------------------------------
int CeedDeviceReciprocal_Hip(CeedScalar *d_array, CeedSize length);

//------------------------------------------------------------------------------
// Take reciprocal of a vector
//------------------------------------------------------------------------------
static int CeedVectorReciprocal_Hip(CeedVector vec) {
  CeedSize        length;
  CeedVector_Hip *impl;
  Ceed_Hip       *hip_data;

  CeedCallBackend(CeedGetData(CeedVectorReturnCeed(vec), &hip_data));
  CeedCallBackend(CeedVectorGetData(vec, &impl));
  CeedCallBackend(CeedVectorGetLength(vec, &length));

  // Set value for synced device/host array
  if (impl->d_array) CeedCallBackend(CeedDeviceReciprocal_Hip(impl->d_array, length));
  if (impl->h_array) CeedCallBackend(CeedHostReciprocal_Hip(impl->h_array, length));
  return CEED_ERROR_SUCCESS;
}

//------------------------------------------------------------------------------
// Compute x = alpha x on the host
//------------------------------------------------------------------------------
static int CeedHostScale_Hip(CeedScalar *x_array, CeedScalar alpha, CeedSize length) {
  for (CeedSize i = 0; i < length; i++) x_array[i] *= alpha;
  return CEED_ERROR_SUCCESS;
}

//------------------------------------------------------------------------------
// Compute x = alpha x
//------------------------------------------------------------------------------
static int CeedVectorScale_Hip(CeedVector x, CeedScalar alpha) {
  CeedSize        length;
  CeedVector_Hip *impl;
<<<<<<< HEAD
  Ceed_Hip       *hip_data;
  hipblasHandle_t handle;

  CeedCallBackend(CeedGetHipblasHandle_Hip(CeedVectorReturnCeed(x), &handle));
  CeedCallBackend(CeedGetData(CeedVectorReturnCeed(x), &hip_data));
=======

>>>>>>> 5a05fad6
  CeedCallBackend(CeedVectorGetData(x, &impl));
  CeedCallBackend(CeedVectorGetLength(x, &length));

  // Set value for synced device/host array
  if (impl->d_array) {
<<<<<<< HEAD
#if defined(CEED_SCALAR_IS_FP32)
    CeedCallHipblas(CeedVectorReturnCeed(x), hipblasSscal_64(handle, (int64_t)length, &alpha, impl->d_array, 1));
#else
    CeedCallHipblas(CeedVectorReturnCeed(x), hipblasDscal_64(handle, (int64_t)length, &alpha, impl->d_array, 1));
#endif
  }
  if (impl->h_array) CeedCallBackend(CeedHostScale_Hip(impl->h_array, alpha, length));
=======
#if (HIP_VERSION >= 60000000)
    hipblasHandle_t handle;

    CeedCallBackend(CeedGetHipblasHandle_Hip(CeedVectorReturnCeed(x), &handle));
#if defined(CEED_SCALAR_IS_FP32)
    CeedCallHipblas(CeedVectorReturnCeed(x), hipblasSscal_64(handle, (int64_t)length, &alpha, impl->d_array, 1));
#else  /* CEED_SCALAR */
    CeedCallHipblas(CeedVectorReturnCeed(x), hipblasDscal_64(handle, (int64_t)length, &alpha, impl->d_array, 1));
#endif /* CEED_SCALAR */
#else  /* HIP_VERSION */
    CeedCallBackend(CeedDeviceScale_Hip(impl->d_array, alpha, length));
#endif /* HIP_VERSION */
    impl->h_array = NULL;
  }
  if (impl->h_array) {
    CeedCallBackend(CeedHostScale_Hip(impl->h_array, alpha, length));
    impl->d_array = NULL;
  }
>>>>>>> 5a05fad6
  return CEED_ERROR_SUCCESS;
}

//------------------------------------------------------------------------------
// Compute y = alpha x + y on the host
//------------------------------------------------------------------------------
static int CeedHostAXPY_Hip(CeedScalar *y_array, CeedScalar alpha, CeedScalar *x_array, CeedSize length) {
  for (CeedSize i = 0; i < length; i++) y_array[i] += alpha * x_array[i];
  return CEED_ERROR_SUCCESS;
}

//------------------------------------------------------------------------------
// Compute y = alpha x + y
//------------------------------------------------------------------------------
static int CeedVectorAXPY_Hip(CeedVector y, CeedScalar alpha, CeedVector x) {
  CeedSize        length;
  CeedVector_Hip *y_impl, *x_impl;
  Ceed_Hip       *hip_data;
  hipblasHandle_t handle;

  CeedCallBackend(CeedGetData(CeedVectorReturnCeed(y), &hip_data));
  CeedCallBackend(CeedVectorGetData(y, &y_impl));
  CeedCallBackend(CeedVectorGetData(x, &x_impl));
  CeedCallBackend(CeedGetHipblasHandle_Hip(CeedVectorReturnCeed(y), &handle));

  CeedCallBackend(CeedVectorGetLength(y, &length));

  // Set value for synced device/host array
  if (y_impl->d_array) {
    CeedCallBackend(CeedVectorSyncArray(x, CEED_MEM_DEVICE));
<<<<<<< HEAD
#if defined(CEED_SCALAR_IS_FP32)
    CeedCallHipblas(CeedVectorReturnCeed(y), hipblasSaxpy_64(handle, (int64_t)length, &alpha, x_impl->d_array, 1, y_impl->d_array, 1));
#else
    CeedCallHipblas(CeedVectorReturnCeed(y), hipblasDaxpy_64(handle, (int64_t)length, &alpha, x_impl->d_array, 1, y_impl->d_array, 1));
#endif
  }
  if (y_impl->h_array) {
=======
#if (HIP_VERSION >= 60000000)
    hipblasHandle_t handle;

    CeedCallBackend(CeedGetHipblasHandle_Hip(CeedVectorReturnCeed(y), &handle));
#if defined(CEED_SCALAR_IS_FP32)
    CeedCallHipblas(CeedVectorReturnCeed(y), hipblasSaxpy_64(handle, (int64_t)length, &alpha, x_impl->d_array, 1, y_impl->d_array, 1));
#else  /* CEED_SCALAR */
    CeedCallHipblas(CeedVectorReturnCeed(y), hipblasDaxpy_64(handle, (int64_t)length, &alpha, x_impl->d_array, 1, y_impl->d_array, 1));
#endif /* CEED_SCALAR */
#else  /* HIP_VERSION */
    CeedCallBackend(CeedDeviceAXPY_Hip(y_impl->d_array, alpha, x_impl->d_array, length));
#endif /* HIP_VERSION */
    y_impl->h_array = NULL;
  } else if (y_impl->h_array) {
>>>>>>> 5a05fad6
    CeedCallBackend(CeedVectorSyncArray(x, CEED_MEM_HOST));
    CeedCallBackend(CeedHostAXPY_Hip(y_impl->h_array, alpha, x_impl->h_array, length));
    y_impl->d_array = NULL;
  }
  return CEED_ERROR_SUCCESS;
}

//------------------------------------------------------------------------------
// Compute y = alpha x + beta y on the host
//------------------------------------------------------------------------------
static int CeedHostAXPBY_Hip(CeedScalar *y_array, CeedScalar alpha, CeedScalar beta, CeedScalar *x_array, CeedSize length) {
  for (CeedSize i = 0; i < length; i++) y_array[i] = alpha * x_array[i] + beta * y_array[i];
  return CEED_ERROR_SUCCESS;
}

//------------------------------------------------------------------------------
// Compute y = alpha x + beta y on device (impl in .hip.cpp file)
//------------------------------------------------------------------------------
int CeedDeviceAXPBY_Hip(CeedScalar *y_array, CeedScalar alpha, CeedScalar beta, CeedScalar *x_array, CeedSize length);

//------------------------------------------------------------------------------
// Compute y = alpha x + beta y
//------------------------------------------------------------------------------
static int CeedVectorAXPBY_Hip(CeedVector y, CeedScalar alpha, CeedScalar beta, CeedVector x) {
  CeedSize        length;
  CeedVector_Hip *y_impl, *x_impl;
  Ceed_Hip       *hip_data;
  hipblasHandle_t handle;

  CeedCallBackend(CeedGetData(CeedVectorReturnCeed(y), &hip_data));
  CeedCallBackend(CeedGetHipblasHandle_Hip(CeedVectorReturnCeed(y), &handle));
  CeedCallBackend(CeedVectorGetData(y, &y_impl));
  CeedCallBackend(CeedVectorGetData(x, &x_impl));

  CeedCallBackend(CeedVectorGetLength(y, &length));

  // Set value for synced device/host array
  if (y_impl->d_array) {
    CeedCallBackend(CeedVectorSyncArray(x, CEED_MEM_DEVICE));
    CeedCallBackend(CeedDeviceAXPBY_Hip(y_impl->d_array, alpha, beta, x_impl->d_array, length));
  }
  if (y_impl->h_array) {
    CeedCallBackend(CeedVectorSyncArray(x, CEED_MEM_HOST));
    CeedCallBackend(CeedHostAXPBY_Hip(y_impl->h_array, alpha, beta, x_impl->h_array, length));
  }
  return CEED_ERROR_SUCCESS;
}

//------------------------------------------------------------------------------
// Compute the pointwise multiplication w = x .* y on the host
//------------------------------------------------------------------------------
static int CeedHostPointwiseMult_Hip(CeedScalar *w_array, CeedScalar *x_array, CeedScalar *y_array, CeedSize length) {
  for (CeedSize i = 0; i < length; i++) w_array[i] = x_array[i] * y_array[i];
  return CEED_ERROR_SUCCESS;
}

//------------------------------------------------------------------------------
// Compute the pointwise multiplication w = x .* y on device (impl in .hip.cpp file)
//------------------------------------------------------------------------------
int CeedDevicePointwiseMult_Hip(CeedScalar *w_array, CeedScalar *x_array, CeedScalar *y_array, CeedSize length);

//------------------------------------------------------------------------------
// Compute the pointwise multiplication w = x .* y
//------------------------------------------------------------------------------
static int CeedVectorPointwiseMult_Hip(CeedVector w, CeedVector x, CeedVector y) {
  CeedSize        length;
  CeedVector_Hip *w_impl, *x_impl, *y_impl;
  Ceed_Hip       *hip_data;

  CeedCallBackend(CeedGetData(CeedVectorReturnCeed(x), &hip_data));
  CeedCallBackend(CeedVectorGetData(w, &w_impl));
  CeedCallBackend(CeedVectorGetData(x, &x_impl));
  CeedCallBackend(CeedVectorGetData(y, &y_impl));
  CeedCallBackend(CeedVectorGetLength(w, &length));

  // Set value for synced device/host array
  if (!w_impl->d_array && !w_impl->h_array) {
    CeedCallBackend(CeedVectorSetValue(w, 0.0));
  }

  if (w_impl->d_array) {
    CeedCallBackend(CeedVectorSyncArray(x, CEED_MEM_DEVICE));
    CeedCallBackend(CeedVectorSyncArray(y, CEED_MEM_DEVICE));
    CeedCallBackend(CeedDevicePointwiseMult_Hip(w_impl->d_array, x_impl->d_array, y_impl->d_array, length));
  }
  if (w_impl->h_array) {
    CeedCallBackend(CeedVectorSyncArray(x, CEED_MEM_HOST));
    CeedCallBackend(CeedVectorSyncArray(y, CEED_MEM_HOST));
    CeedCallBackend(CeedHostPointwiseMult_Hip(w_impl->h_array, x_impl->h_array, y_impl->h_array, length));
  }
  return CEED_ERROR_SUCCESS;
}

//------------------------------------------------------------------------------
// Destroy the vector
//------------------------------------------------------------------------------
static int CeedVectorDestroy_Hip(const CeedVector vec) {
  CeedVector_Hip *impl;
  Ceed_Hip       *hip_data;

  CeedCallBackend(CeedVectorGetData(vec, &impl));
  CeedCallBackend(CeedGetData(CeedVectorReturnCeed(vec), &hip_data));

  CeedCallHip(CeedVectorReturnCeed(vec), hipFree(impl->d_array_owned));
  CeedCallBackend(CeedFree(&impl->h_array_owned));
  CeedCallBackend(CeedFree(&impl));
  return CEED_ERROR_SUCCESS;
}

//------------------------------------------------------------------------------
// Create a vector of the specified length (does not allocate memory)
//------------------------------------------------------------------------------
int CeedVectorCreate_Hip(CeedSize n, CeedVector vec) {
  CeedVector_Hip *impl;
  Ceed            ceed;

  CeedCallBackend(CeedVectorGetCeed(vec, &ceed));
  CeedCallBackend(CeedSetBackendFunction(ceed, "Vector", vec, "HasValidArray", CeedVectorHasValidArray_Hip));
  CeedCallBackend(CeedSetBackendFunction(ceed, "Vector", vec, "HasBorrowedArrayOfType", CeedVectorHasBorrowedArrayOfType_Hip));
  CeedCallBackend(CeedSetBackendFunction(ceed, "Vector", vec, "SetArray", CeedVectorSetArray_Hip));
  CeedCallBackend(CeedSetBackendFunction(ceed, "Vector", vec, "TakeArray", CeedVectorTakeArray_Hip));
  CeedCallBackend(CeedSetBackendFunction(ceed, "Vector", vec, "CopyStrided", CeedVectorCopyStrided_Hip));
  CeedCallBackend(CeedSetBackendFunction(ceed, "Vector", vec, "SetValue", CeedVectorSetValue_Hip));
  CeedCallBackend(CeedSetBackendFunction(ceed, "Vector", vec, "SetValueStrided", CeedVectorSetValueStrided_Hip));
  CeedCallBackend(CeedSetBackendFunction(ceed, "Vector", vec, "SyncArray", CeedVectorSyncArray_Hip));
  CeedCallBackend(CeedSetBackendFunction(ceed, "Vector", vec, "GetArray", CeedVectorGetArray_Hip));
  CeedCallBackend(CeedSetBackendFunction(ceed, "Vector", vec, "GetArrayRead", CeedVectorGetArrayRead_Hip));
  CeedCallBackend(CeedSetBackendFunction(ceed, "Vector", vec, "GetArrayWrite", CeedVectorGetArrayWrite_Hip));
  CeedCallBackend(CeedSetBackendFunction(ceed, "Vector", vec, "Norm", CeedVectorNorm_Hip));
  CeedCallBackend(CeedSetBackendFunction(ceed, "Vector", vec, "Reciprocal", CeedVectorReciprocal_Hip));
  CeedCallBackend(CeedSetBackendFunction(ceed, "Vector", vec, "Scale", CeedVectorScale_Hip));
  CeedCallBackend(CeedSetBackendFunction(ceed, "Vector", vec, "AXPY", CeedVectorAXPY_Hip));
  CeedCallBackend(CeedSetBackendFunction(ceed, "Vector", vec, "AXPBY", CeedVectorAXPBY_Hip));
  CeedCallBackend(CeedSetBackendFunction(ceed, "Vector", vec, "PointwiseMult", CeedVectorPointwiseMult_Hip));
  CeedCallBackend(CeedSetBackendFunction(ceed, "Vector", vec, "Destroy", CeedVectorDestroy_Hip));
  CeedCallBackend(CeedDestroy(&ceed));
  CeedCallBackend(CeedCalloc(1, &impl));
  CeedCallBackend(CeedVectorSetData(vec, impl));
  return CEED_ERROR_SUCCESS;
}

//------------------------------------------------------------------------------<|MERGE_RESOLUTION|>--- conflicted
+++ resolved
@@ -289,15 +289,6 @@
     // start value (1) + floor((length - start) / step) addl. values
     length = (length - start) / step + 1;
     CeedCallBackend(CeedVectorGetArray(vec_copy, CEED_MEM_DEVICE, &copy_array));
-<<<<<<< HEAD
-#if defined(CEED_SCALAR_IS_FP32)
-    CeedCallHipblas(CeedVectorReturnCeed(vec),
-                    hipblasScopy_64(handle, (int64_t)length, impl->d_array + start, (int64_t)step, copy_array + start, (int64_t)step));
-#else
-    CeedCallHipblas(CeedVectorReturnCeed(vec),
-                    hipblasDcopy_64(handle, (int64_t)length, impl->d_array + start, (int64_t)step, copy_array + start, (int64_t)step));
-#endif
-=======
 #if (HIP_VERSION >= 60000000)
     hipblasHandle_t handle;
     Ceed            ceed;
@@ -312,7 +303,6 @@
 #else  /* HIP_VERSION */
     CeedCallBackend(CeedDeviceCopyStrided_Hip(impl->d_array, start, step, length, copy_array));
 #endif /* HIP_VERSION */
->>>>>>> 5a05fad6
     CeedCallBackend(CeedVectorRestoreArray(vec_copy, &copy_array));
     impl->h_array = NULL;
     CeedCallBackend(CeedDestroy(&ceed));
@@ -553,16 +543,11 @@
 // Get the norm of a CeedVector
 //------------------------------------------------------------------------------
 static int CeedVectorNorm_Hip(CeedVector vec, CeedNormType type, CeedScalar *norm) {
-<<<<<<< HEAD
-  Ceed              ceed;
-  CeedSize          length;
-=======
   Ceed     ceed;
   CeedSize length;
 #if (HIP_VERSION < 60000000)
   CeedSize num_calls;
 #endif /* HIP_VERSION */
->>>>>>> 5a05fad6
   const CeedScalar *d_array;
   CeedVector_Hip   *impl;
   hipblasHandle_t   handle;
@@ -574,8 +559,6 @@
   CeedCallBackend(CeedVectorGetLength(vec, &length));
   CeedCallBackend(CeedGetHipblasHandle_Hip(ceed, &handle));
 
-<<<<<<< HEAD
-=======
 #if (HIP_VERSION < 60000000)
   // With ROCm 6, we can use the 64-bit integer interface. Prior to that,
   // we need to check if the vector is too long to handle with int32,
@@ -584,21 +567,12 @@
   if (length % INT_MAX > 0) num_calls += 1;
 #endif /* HIP_VERSION */
 
->>>>>>> 5a05fad6
   // Compute norm
   CeedCallBackend(CeedVectorGetArrayRead(vec, CEED_MEM_DEVICE, &d_array));
 
   *norm = 0.0;
   switch (type) {
     case CEED_NORM_1: {
-<<<<<<< HEAD
-#if defined(CEED_SCALAR_IS_FP32)
-      CeedCallHipblas(ceed, hipblasSasum_64(handle, (int64_t)length, (CeedScalar *)d_array, 1, norm));
-#else
-      CeedCallHipblas(ceed, hipblasDasum_64(handle, (int64_t)length, (CeedScalar *)d_array, 1, norm));
-#endif
-      CeedCallHip(ceed, hipDeviceSynchronize());
-=======
       *norm = 0.0;
 #if defined(CEED_SCALAR_IS_FP32)
 #if (HIP_VERSION >= 60000000)  // We have ROCm 6, and can use 64-bit integers
@@ -633,34 +607,11 @@
       }
 #endif /* HIP_VERSION */
 #endif /* CEED_SCALAR */
->>>>>>> 5a05fad6
+      CeedCallHip(ceed, hipDeviceSynchronize());
       break;
     }
     case CEED_NORM_2: {
 #if defined(CEED_SCALAR_IS_FP32)
-<<<<<<< HEAD
-      CeedCallHipblas(ceed, hipblasSnrm2_64(handle, (int64_t)length, (CeedScalar *)d_array, 1, norm));
-#else
-      CeedCallHipblas(ceed, hipblasDnrm2_64(handle, (int64_t)length, (CeedScalar *)d_array, 1, norm));
-#endif
-      CeedCallHip(ceed, hipDeviceSynchronize());
-      break;
-    }
-    case CEED_NORM_MAX: {
-      int64_t index;
-
-#if defined(CEED_SCALAR_IS_FP32)
-      CeedCallHipblas(ceed, hipblasIsamax_64(handle, (int64_t)length, (CeedScalar *)d_array, 1, &index));
-#else
-      CeedCallHipblas(ceed, hipblasIdamax_64(handle, (int64_t)length, (CeedScalar *)d_array, 1, &index));
-#endif
-      CeedCallHip(ceed, hipDeviceSynchronize());
-      if (hip_data->has_unified_addressing) {
-        *norm = fabs(d_array[index - 1]);
-      } else {
-        CeedCallHip(ceed, hipMemcpy(norm, d_array + index - 1, sizeof(CeedScalar), hipMemcpyDeviceToHost));
-        *norm = fabs(*norm);
-=======
 #if (HIP_VERSION >= 60000000)
       CeedCallHipblas(ceed, hipblasSnrm2_64(handle, (int64_t)length, (float *)d_array, 1, (float *)norm));
 #else  /* CUDA_VERSION */
@@ -695,6 +646,7 @@
       *norm = sqrt(norm_sum);
 #endif /* HIP_VERSION */
 #endif /* CEED_SCALAR */
+      CeedCallHip(ceed, hipDeviceSynchronize());
       break;
     }
     case CEED_NORM_MAX: {
@@ -704,8 +656,13 @@
       CeedScalar norm_no_abs;
 
       CeedCallHipblas(ceed, hipblasIsamax_64(handle, (int64_t)length, (float *)d_array, 1, &index));
-      CeedCallHip(ceed, hipMemcpy(&norm_no_abs, impl->d_array + index - 1, sizeof(CeedScalar), hipMemcpyDeviceToHost));
-      *norm = fabs(norm_no_abs);
+      if (hip_data->has_unified_addressing) {
+        CeedCallHip(ceed, hipDeviceSynchronize());
+        *norm = fabs(d_array[index - 1]);
+      } else {
+        CeedCallHip(ceed, hipMemcpy(&norm_no_abs, impl->d_array + index - 1, sizeof(CeedScalar), hipMemcpyDeviceToHost));
+        *norm = fabs(*norm_no_abs);
+      }
 #else  /* HIP_VERSION */
       CeedInt index;
       float   sub_max = 0.0, current_max = 0.0;
@@ -728,8 +685,13 @@
       CeedScalar norm_no_abs;
 
       CeedCallHipblas(ceed, hipblasIdamax_64(handle, (int64_t)length, (double *)d_array, 1, &index));
-      CeedCallHip(ceed, hipMemcpy(&norm_no_abs, impl->d_array + index - 1, sizeof(CeedScalar), hipMemcpyDeviceToHost));
-      *norm = fabs(norm_no_abs);
+      if (hip_data->has_unified_addressing) {
+        CeedCallHip(ceed, hipDeviceSynchronize());
+        *norm = fabs(d_array[index - 1]);
+      } else {
+        CeedCallHip(ceed, hipMemcpy(&norm_no_abs, impl->d_array + index - 1, sizeof(CeedScalar), hipMemcpyDeviceToHost));
+        *norm = fabs(*norm_no_abs);
+      }
 #else  /* HIP_VERSION */
       CeedInt index;
       double  sub_max = 0.0, current_max = 0.0;
@@ -743,7 +705,6 @@
         CeedCallHipblas(ceed, hipblasIdamax(handle, (CeedInt)sub_length, (double *)d_array_start, 1, &index));
         CeedCallHip(ceed, hipMemcpy(&sub_max, d_array_start + index - 1, sizeof(CeedScalar), hipMemcpyDeviceToHost));
         if (fabs(sub_max) > current_max) current_max = fabs(sub_max);
->>>>>>> 5a05fad6
       }
       *norm = current_max;
 #endif /* HIP_VERSION */
@@ -803,29 +764,12 @@
 static int CeedVectorScale_Hip(CeedVector x, CeedScalar alpha) {
   CeedSize        length;
   CeedVector_Hip *impl;
-<<<<<<< HEAD
-  Ceed_Hip       *hip_data;
-  hipblasHandle_t handle;
-
-  CeedCallBackend(CeedGetHipblasHandle_Hip(CeedVectorReturnCeed(x), &handle));
-  CeedCallBackend(CeedGetData(CeedVectorReturnCeed(x), &hip_data));
-=======
-
->>>>>>> 5a05fad6
+
   CeedCallBackend(CeedVectorGetData(x, &impl));
   CeedCallBackend(CeedVectorGetLength(x, &length));
 
   // Set value for synced device/host array
   if (impl->d_array) {
-<<<<<<< HEAD
-#if defined(CEED_SCALAR_IS_FP32)
-    CeedCallHipblas(CeedVectorReturnCeed(x), hipblasSscal_64(handle, (int64_t)length, &alpha, impl->d_array, 1));
-#else
-    CeedCallHipblas(CeedVectorReturnCeed(x), hipblasDscal_64(handle, (int64_t)length, &alpha, impl->d_array, 1));
-#endif
-  }
-  if (impl->h_array) CeedCallBackend(CeedHostScale_Hip(impl->h_array, alpha, length));
-=======
 #if (HIP_VERSION >= 60000000)
     hipblasHandle_t handle;
 
@@ -844,7 +788,6 @@
     CeedCallBackend(CeedHostScale_Hip(impl->h_array, alpha, length));
     impl->d_array = NULL;
   }
->>>>>>> 5a05fad6
   return CEED_ERROR_SUCCESS;
 }
 
@@ -875,15 +818,6 @@
   // Set value for synced device/host array
   if (y_impl->d_array) {
     CeedCallBackend(CeedVectorSyncArray(x, CEED_MEM_DEVICE));
-<<<<<<< HEAD
-#if defined(CEED_SCALAR_IS_FP32)
-    CeedCallHipblas(CeedVectorReturnCeed(y), hipblasSaxpy_64(handle, (int64_t)length, &alpha, x_impl->d_array, 1, y_impl->d_array, 1));
-#else
-    CeedCallHipblas(CeedVectorReturnCeed(y), hipblasDaxpy_64(handle, (int64_t)length, &alpha, x_impl->d_array, 1, y_impl->d_array, 1));
-#endif
-  }
-  if (y_impl->h_array) {
-=======
 #if (HIP_VERSION >= 60000000)
     hipblasHandle_t handle;
 
@@ -898,7 +832,6 @@
 #endif /* HIP_VERSION */
     y_impl->h_array = NULL;
   } else if (y_impl->h_array) {
->>>>>>> 5a05fad6
     CeedCallBackend(CeedVectorSyncArray(x, CEED_MEM_HOST));
     CeedCallBackend(CeedHostAXPY_Hip(y_impl->h_array, alpha, x_impl->h_array, length));
     y_impl->d_array = NULL;
