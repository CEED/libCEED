// Copyright (c) 2017-2022, Lawrence Livermore National Security, LLC and other CEED contributors.
// All Rights Reserved. See the top-level LICENSE and NOTICE files for details.
//
// SPDX-License-Identifier: BSD-2-Clause
//
// This file is part of CEED:  http://github.com/ceed

#include <assert.h>
#include <ceed/backend.h>
#include <ceed/ceed.h>
#include <ceed/jit-tools.h>
#include <hip/hip_runtime.h>
#include <stdbool.h>
#include <string.h>

#include "../hip/ceed-hip-compile.h"
#include "ceed-hip-ref.h"

//------------------------------------------------------------------------------
// Destroy operator
//------------------------------------------------------------------------------
static int CeedOperatorDestroy_Hip(CeedOperator op) {
  CeedOperator_Hip *impl;
  CeedCallBackend(CeedOperatorGetData(op, &impl));

  // Apply data
  for (CeedInt i = 0; i < impl->numein + impl->numeout; i++) {
    CeedCallBackend(CeedVectorDestroy(&impl->evecs[i]));
  }
  CeedCallBackend(CeedFree(&impl->evecs));

  for (CeedInt i = 0; i < impl->numein; i++) {
    CeedCallBackend(CeedVectorDestroy(&impl->qvecsin[i]));
  }
  CeedCallBackend(CeedFree(&impl->qvecsin));

  for (CeedInt i = 0; i < impl->numeout; i++) {
    CeedCallBackend(CeedVectorDestroy(&impl->qvecsout[i]));
  }
  CeedCallBackend(CeedFree(&impl->qvecsout));

  // QFunction diagonal assembly data
  for (CeedInt i = 0; i < impl->qfnumactivein; i++) {
    CeedCallBackend(CeedVectorDestroy(&impl->qfactivein[i]));
  }
  CeedCallBackend(CeedFree(&impl->qfactivein));

  // Diag data
  if (impl->diag) {
    Ceed ceed;
    CeedCallBackend(CeedOperatorGetCeed(op, &ceed));
    CeedCallHip(ceed, hipModuleUnload(impl->diag->module));
    CeedCallBackend(CeedFree(&impl->diag->h_emodein));
    CeedCallBackend(CeedFree(&impl->diag->h_emodeout));
    CeedCallHip(ceed, hipFree(impl->diag->d_emodein));
    CeedCallHip(ceed, hipFree(impl->diag->d_emodeout));
    CeedCallHip(ceed, hipFree(impl->diag->d_identity));
    CeedCallHip(ceed, hipFree(impl->diag->d_interpin));
    CeedCallHip(ceed, hipFree(impl->diag->d_interpout));
    CeedCallHip(ceed, hipFree(impl->diag->d_gradin));
    CeedCallHip(ceed, hipFree(impl->diag->d_gradout));
    CeedCallBackend(CeedElemRestrictionDestroy(&impl->diag->pbdiagrstr));
    CeedCallBackend(CeedVectorDestroy(&impl->diag->elemdiag));
    CeedCallBackend(CeedVectorDestroy(&impl->diag->pbelemdiag));
  }
  CeedCallBackend(CeedFree(&impl->diag));

  if (impl->asmb) {
    Ceed ceed;
    CeedCallBackend(CeedOperatorGetCeed(op, &ceed));
    CeedCallHip(ceed, hipModuleUnload(impl->asmb->module));
    CeedCallHip(ceed, hipFree(impl->asmb->d_B_in));
    CeedCallHip(ceed, hipFree(impl->asmb->d_B_out));
  }
  CeedCallBackend(CeedFree(&impl->asmb));

  CeedCallBackend(CeedFree(&impl));
  return CEED_ERROR_SUCCESS;
}

//------------------------------------------------------------------------------
// Setup infields or outfields
//------------------------------------------------------------------------------
static int CeedOperatorSetupFields_Hip(CeedQFunction qf, CeedOperator op, bool isinput, CeedVector *evecs, CeedVector *qvecs, CeedInt starte,
                                       CeedInt numfields, CeedInt Q, CeedInt numelements) {
  CeedInt  dim, size;
  CeedSize q_size;
  Ceed     ceed;
  CeedCallBackend(CeedOperatorGetCeed(op, &ceed));
  CeedBasis           basis;
  CeedElemRestriction Erestrict;
  CeedOperatorField  *opfields;
  CeedQFunctionField *qffields;
  CeedVector          fieldvec;
  bool                strided;
  bool                skiprestrict;

  if (isinput) {
    CeedCallBackend(CeedOperatorGetFields(op, NULL, &opfields, NULL, NULL));
    CeedCallBackend(CeedQFunctionGetFields(qf, NULL, &qffields, NULL, NULL));
  } else {
    CeedCallBackend(CeedOperatorGetFields(op, NULL, NULL, NULL, &opfields));
    CeedCallBackend(CeedQFunctionGetFields(qf, NULL, NULL, NULL, &qffields));
  }

  // Loop over fields
  for (CeedInt i = 0; i < numfields; i++) {
    CeedEvalMode emode;
    CeedCallBackend(CeedQFunctionFieldGetEvalMode(qffields[i], &emode));

    strided      = false;
    skiprestrict = false;
    if (emode != CEED_EVAL_WEIGHT) {
      CeedCallBackend(CeedOperatorFieldGetElemRestriction(opfields[i], &Erestrict));

      // Check whether this field can skip the element restriction:
      // must be passive input, with emode NONE, and have a strided restriction with
      // CEED_STRIDES_BACKEND.

      // First, check whether the field is input or output:
      if (isinput) {
        // Check for passive input:
        CeedCallBackend(CeedOperatorFieldGetVector(opfields[i], &fieldvec));
        if (fieldvec != CEED_VECTOR_ACTIVE) {
          // Check emode
          if (emode == CEED_EVAL_NONE) {
            // Check for strided restriction
            CeedCallBackend(CeedElemRestrictionIsStrided(Erestrict, &strided));
            if (strided) {
              // Check if vector is already in preferred backend ordering
              CeedCallBackend(CeedElemRestrictionHasBackendStrides(Erestrict, &skiprestrict));
            }
          }
        }
      }
      if (skiprestrict) {
        // We do not need an E-Vector, but will use the input field vector's data
        // directly in the operator application.
        evecs[i + starte] = NULL;
      } else {
        CeedCallBackend(CeedElemRestrictionCreateVector(Erestrict, NULL, &evecs[i + starte]));
      }
    }

    switch (emode) {
      case CEED_EVAL_NONE:
        CeedCallBackend(CeedQFunctionFieldGetSize(qffields[i], &size));
        q_size = (CeedSize)numelements * Q * size;
        CeedCallBackend(CeedVectorCreate(ceed, q_size, &qvecs[i]));
        break;
      case CEED_EVAL_INTERP:
        CeedCallBackend(CeedQFunctionFieldGetSize(qffields[i], &size));
        q_size = (CeedSize)numelements * Q * size;
        CeedCallBackend(CeedVectorCreate(ceed, q_size, &qvecs[i]));
        break;
      case CEED_EVAL_GRAD:
        CeedCallBackend(CeedOperatorFieldGetBasis(opfields[i], &basis));
        CeedCallBackend(CeedQFunctionFieldGetSize(qffields[i], &size));
        CeedCallBackend(CeedBasisGetDimension(basis, &dim));
        q_size = (CeedSize)numelements * Q * size;
        CeedCallBackend(CeedVectorCreate(ceed, q_size, &qvecs[i]));
        break;
      case CEED_EVAL_WEIGHT:  // Only on input fields
        CeedCallBackend(CeedOperatorFieldGetBasis(opfields[i], &basis));
        q_size = (CeedSize)numelements * Q;
        CeedCallBackend(CeedVectorCreate(ceed, q_size, &qvecs[i]));
        CeedCallBackend(CeedBasisApply(basis, numelements, CEED_NOTRANSPOSE, CEED_EVAL_WEIGHT, NULL, qvecs[i]));
        break;
      case CEED_EVAL_DIV:
        break;  // TODO: Not implemented
      case CEED_EVAL_CURL:
        break;  // TODO: Not implemented
    }
  }
  return CEED_ERROR_SUCCESS;
}

//------------------------------------------------------------------------------
// CeedOperator needs to connect all the named fields (be they active or passive)
//   to the named inputs and outputs of its CeedQFunction.
//------------------------------------------------------------------------------
static int CeedOperatorSetup_Hip(CeedOperator op) {
  bool setupdone;
  CeedCallBackend(CeedOperatorIsSetupDone(op, &setupdone));
  if (setupdone) return CEED_ERROR_SUCCESS;
  Ceed ceed;
  CeedCallBackend(CeedOperatorGetCeed(op, &ceed));
  CeedOperator_Hip *impl;
  CeedCallBackend(CeedOperatorGetData(op, &impl));
  CeedQFunction qf;
  CeedCallBackend(CeedOperatorGetQFunction(op, &qf));
  CeedInt Q, numelements, numinputfields, numoutputfields;
  CeedCallBackend(CeedOperatorGetNumQuadraturePoints(op, &Q));
  CeedCallBackend(CeedOperatorGetNumElements(op, &numelements));
  CeedOperatorField *opinputfields, *opoutputfields;
  CeedCallBackend(CeedOperatorGetFields(op, &numinputfields, &opinputfields, &numoutputfields, &opoutputfields));
  CeedQFunctionField *qfinputfields, *qfoutputfields;
  CeedCallBackend(CeedQFunctionGetFields(qf, NULL, &qfinputfields, NULL, &qfoutputfields));

  // Allocate
  CeedCallBackend(CeedCalloc(numinputfields + numoutputfields, &impl->evecs));

  CeedCallBackend(CeedCalloc(CEED_FIELD_MAX, &impl->qvecsin));
  CeedCallBackend(CeedCalloc(CEED_FIELD_MAX, &impl->qvecsout));

  impl->numein  = numinputfields;
  impl->numeout = numoutputfields;

  // Set up infield and outfield evecs and qvecs
  // Infields
  CeedCallBackend(CeedOperatorSetupFields_Hip(qf, op, true, impl->evecs, impl->qvecsin, 0, numinputfields, Q, numelements));

  // Outfields
  CeedCallBackend(CeedOperatorSetupFields_Hip(qf, op, false, impl->evecs, impl->qvecsout, numinputfields, numoutputfields, Q, numelements));

  CeedCallBackend(CeedOperatorSetSetupDone(op));
  return CEED_ERROR_SUCCESS;
}

//------------------------------------------------------------------------------
// Setup Operator Inputs
//------------------------------------------------------------------------------
static inline int CeedOperatorSetupInputs_Hip(CeedInt numinputfields, CeedQFunctionField *qfinputfields, CeedOperatorField *opinputfields,
                                              CeedVector invec, const bool skipactive, CeedScalar *edata[2 * CEED_FIELD_MAX], CeedOperator_Hip *impl,
                                              CeedRequest *request) {
  CeedEvalMode        emode;
  CeedVector          vec;
  CeedElemRestriction Erestrict;

  for (CeedInt i = 0; i < numinputfields; i++) {
    // Get input vector
    CeedCallBackend(CeedOperatorFieldGetVector(opinputfields[i], &vec));
    if (vec == CEED_VECTOR_ACTIVE) {
      if (skipactive) continue;
      else vec = invec;
    }

    CeedCallBackend(CeedQFunctionFieldGetEvalMode(qfinputfields[i], &emode));
    if (emode == CEED_EVAL_WEIGHT) {  // Skip
    } else {
      // Get input vector
      CeedCallBackend(CeedOperatorFieldGetVector(opinputfields[i], &vec));
      // Get input element restriction
      CeedCallBackend(CeedOperatorFieldGetElemRestriction(opinputfields[i], &Erestrict));
      if (vec == CEED_VECTOR_ACTIVE) vec = invec;
      // Restrict, if necessary
      if (!impl->evecs[i]) {
        // No restriction for this field; read data directly from vec.
        CeedCallBackend(CeedVectorGetArrayRead(vec, CEED_MEM_DEVICE, (const CeedScalar **)&edata[i]));
      } else {
        CeedCallBackend(CeedElemRestrictionApply(Erestrict, CEED_NOTRANSPOSE, vec, impl->evecs[i], request));
        // Get evec
        CeedCallBackend(CeedVectorGetArrayRead(impl->evecs[i], CEED_MEM_DEVICE, (const CeedScalar **)&edata[i]));
      }
    }
  }
  return CEED_ERROR_SUCCESS;
}

//------------------------------------------------------------------------------
// Input Basis Action
//------------------------------------------------------------------------------
static inline int CeedOperatorInputBasis_Hip(CeedInt numelements, CeedQFunctionField *qfinputfields, CeedOperatorField *opinputfields,
                                             CeedInt numinputfields, const bool skipactive, CeedScalar *edata[2 * CEED_FIELD_MAX],
                                             CeedOperator_Hip *impl) {
  CeedInt             elemsize, size;
  CeedElemRestriction Erestrict;
  CeedEvalMode        emode;
  CeedBasis           basis;

  for (CeedInt i = 0; i < numinputfields; i++) {
    // Skip active input
    if (skipactive) {
      CeedVector vec;
      CeedCallBackend(CeedOperatorFieldGetVector(opinputfields[i], &vec));
      if (vec == CEED_VECTOR_ACTIVE) continue;
    }
    // Get elemsize, emode, size
    CeedCallBackend(CeedOperatorFieldGetElemRestriction(opinputfields[i], &Erestrict));
    CeedCallBackend(CeedElemRestrictionGetElementSize(Erestrict, &elemsize));
    CeedCallBackend(CeedQFunctionFieldGetEvalMode(qfinputfields[i], &emode));
    CeedCallBackend(CeedQFunctionFieldGetSize(qfinputfields[i], &size));
    // Basis action
    switch (emode) {
      case CEED_EVAL_NONE:
        CeedCallBackend(CeedVectorSetArray(impl->qvecsin[i], CEED_MEM_DEVICE, CEED_USE_POINTER, edata[i]));
        break;
      case CEED_EVAL_INTERP:
        CeedCallBackend(CeedOperatorFieldGetBasis(opinputfields[i], &basis));
        CeedCallBackend(CeedBasisApply(basis, numelements, CEED_NOTRANSPOSE, CEED_EVAL_INTERP, impl->evecs[i], impl->qvecsin[i]));
        break;
      case CEED_EVAL_GRAD:
        CeedCallBackend(CeedOperatorFieldGetBasis(opinputfields[i], &basis));
        CeedCallBackend(CeedBasisApply(basis, numelements, CEED_NOTRANSPOSE, CEED_EVAL_GRAD, impl->evecs[i], impl->qvecsin[i]));
        break;
      case CEED_EVAL_WEIGHT:
        break;  // No action
      case CEED_EVAL_DIV:
        break;  // TODO: Not implemented
      case CEED_EVAL_CURL:
        break;  // TODO: Not implemented
    }
  }
  return CEED_ERROR_SUCCESS;
}

//------------------------------------------------------------------------------
// Restore Input Vectors
//------------------------------------------------------------------------------
static inline int CeedOperatorRestoreInputs_Hip(CeedInt numinputfields, CeedQFunctionField *qfinputfields, CeedOperatorField *opinputfields,
                                                const bool skipactive, CeedScalar *edata[2 * CEED_FIELD_MAX], CeedOperator_Hip *impl) {
  CeedEvalMode emode;
  CeedVector   vec;

  for (CeedInt i = 0; i < numinputfields; i++) {
    // Skip active input
    if (skipactive) {
      CeedCallBackend(CeedOperatorFieldGetVector(opinputfields[i], &vec));
      if (vec == CEED_VECTOR_ACTIVE) continue;
    }
    CeedCallBackend(CeedQFunctionFieldGetEvalMode(qfinputfields[i], &emode));
    if (emode == CEED_EVAL_WEIGHT) {  // Skip
    } else {
      if (!impl->evecs[i]) {  // This was a skiprestrict case
        CeedCallBackend(CeedOperatorFieldGetVector(opinputfields[i], &vec));
        CeedCallBackend(CeedVectorRestoreArrayRead(vec, (const CeedScalar **)&edata[i]));
      } else {
        CeedCallBackend(CeedVectorRestoreArrayRead(impl->evecs[i], (const CeedScalar **)&edata[i]));
      }
    }
  }
  return CEED_ERROR_SUCCESS;
}

//------------------------------------------------------------------------------
// Apply and add to output
//------------------------------------------------------------------------------
static int CeedOperatorApplyAdd_Hip(CeedOperator op, CeedVector invec, CeedVector outvec, CeedRequest *request) {
  CeedOperator_Hip *impl;
  CeedCallBackend(CeedOperatorGetData(op, &impl));
  CeedQFunction qf;
  CeedCallBackend(CeedOperatorGetQFunction(op, &qf));
  CeedInt Q, numelements, elemsize, numinputfields, numoutputfields, size;
  CeedCallBackend(CeedOperatorGetNumQuadraturePoints(op, &Q));
  CeedCallBackend(CeedOperatorGetNumElements(op, &numelements));
  CeedOperatorField *opinputfields, *opoutputfields;
  CeedCallBackend(CeedOperatorGetFields(op, &numinputfields, &opinputfields, &numoutputfields, &opoutputfields));
  CeedQFunctionField *qfinputfields, *qfoutputfields;
  CeedCallBackend(CeedQFunctionGetFields(qf, NULL, &qfinputfields, NULL, &qfoutputfields));
  CeedEvalMode        emode;
  CeedVector          vec;
  CeedBasis           basis;
  CeedElemRestriction Erestrict;
  CeedScalar         *edata[2 * CEED_FIELD_MAX];

  // Setup
  CeedCallBackend(CeedOperatorSetup_Hip(op));

  // Input Evecs and Restriction
  CeedCallBackend(CeedOperatorSetupInputs_Hip(numinputfields, qfinputfields, opinputfields, invec, false, edata, impl, request));

  // Input basis apply if needed
  CeedCallBackend(CeedOperatorInputBasis_Hip(numelements, qfinputfields, opinputfields, numinputfields, false, edata, impl));

  // Output pointers, as necessary
  for (CeedInt i = 0; i < numoutputfields; i++) {
    CeedCallBackend(CeedQFunctionFieldGetEvalMode(qfoutputfields[i], &emode));
    if (emode == CEED_EVAL_NONE) {
      // Set the output Q-Vector to use the E-Vector data directly.
      CeedCallBackend(CeedVectorGetArrayWrite(impl->evecs[i + impl->numein], CEED_MEM_DEVICE, &edata[i + numinputfields]));
      CeedCallBackend(CeedVectorSetArray(impl->qvecsout[i], CEED_MEM_DEVICE, CEED_USE_POINTER, edata[i + numinputfields]));
    }
  }

  // Q function
  CeedCallBackend(CeedQFunctionApply(qf, numelements * Q, impl->qvecsin, impl->qvecsout));

  // Output basis apply if needed
  for (CeedInt i = 0; i < numoutputfields; i++) {
    // Get elemsize, emode, size
    CeedCallBackend(CeedOperatorFieldGetElemRestriction(opoutputfields[i], &Erestrict));
    CeedCallBackend(CeedElemRestrictionGetElementSize(Erestrict, &elemsize));
    CeedCallBackend(CeedQFunctionFieldGetEvalMode(qfoutputfields[i], &emode));
    CeedCallBackend(CeedQFunctionFieldGetSize(qfoutputfields[i], &size));
    // Basis action
    switch (emode) {
      case CEED_EVAL_NONE:
        break;
      case CEED_EVAL_INTERP:
        CeedCallBackend(CeedOperatorFieldGetBasis(opoutputfields[i], &basis));
        CeedCallBackend(CeedBasisApply(basis, numelements, CEED_TRANSPOSE, CEED_EVAL_INTERP, impl->qvecsout[i], impl->evecs[i + impl->numein]));
        break;
      case CEED_EVAL_GRAD:
        CeedCallBackend(CeedOperatorFieldGetBasis(opoutputfields[i], &basis));
        CeedCallBackend(CeedBasisApply(basis, numelements, CEED_TRANSPOSE, CEED_EVAL_GRAD, impl->qvecsout[i], impl->evecs[i + impl->numein]));
        break;
      // LCOV_EXCL_START
      case CEED_EVAL_WEIGHT: {
        Ceed ceed;
        CeedCallBackend(CeedOperatorGetCeed(op, &ceed));
        return CeedError(ceed, CEED_ERROR_BACKEND, "CEED_EVAL_WEIGHT cannot be an output evaluation mode");
        break;  // Should not occur
      }
      case CEED_EVAL_DIV:
        break;  // TODO: Not implemented
      case CEED_EVAL_CURL:
        break;  // TODO: Not implemented
                // LCOV_EXCL_STOP
    }
  }

  // Output restriction
  for (CeedInt i = 0; i < numoutputfields; i++) {
    // Restore evec
    CeedCallBackend(CeedQFunctionFieldGetEvalMode(qfoutputfields[i], &emode));
    if (emode == CEED_EVAL_NONE) {
      CeedCallBackend(CeedVectorRestoreArray(impl->evecs[i + impl->numein], &edata[i + numinputfields]));
    }
    // Get output vector
    CeedCallBackend(CeedOperatorFieldGetVector(opoutputfields[i], &vec));
    // Restrict
    CeedCallBackend(CeedOperatorFieldGetElemRestriction(opoutputfields[i], &Erestrict));
    // Active
    if (vec == CEED_VECTOR_ACTIVE) vec = outvec;

    CeedCallBackend(CeedElemRestrictionApply(Erestrict, CEED_TRANSPOSE, impl->evecs[i + impl->numein], vec, request));
  }

  // Restore input arrays
  CeedCallBackend(CeedOperatorRestoreInputs_Hip(numinputfields, qfinputfields, opinputfields, false, edata, impl));
  return CEED_ERROR_SUCCESS;
}

//------------------------------------------------------------------------------
// Core code for assembling linear QFunction
//------------------------------------------------------------------------------
static inline int CeedOperatorLinearAssembleQFunctionCore_Hip(CeedOperator op, bool build_objects, CeedVector *assembled, CeedElemRestriction *rstr,
                                                              CeedRequest *request) {
  CeedOperator_Hip *impl;
  CeedCallBackend(CeedOperatorGetData(op, &impl));
  CeedQFunction qf;
  CeedCallBackend(CeedOperatorGetQFunction(op, &qf));
  CeedInt  Q, numelements, numinputfields, numoutputfields, size;
  CeedSize q_size;
  CeedCallBackend(CeedOperatorGetNumQuadraturePoints(op, &Q));
  CeedCallBackend(CeedOperatorGetNumElements(op, &numelements));
  CeedOperatorField *opinputfields, *opoutputfields;
  CeedCallBackend(CeedOperatorGetFields(op, &numinputfields, &opinputfields, &numoutputfields, &opoutputfields));
  CeedQFunctionField *qfinputfields, *qfoutputfields;
  CeedCallBackend(CeedQFunctionGetFields(qf, NULL, &qfinputfields, NULL, &qfoutputfields));
  CeedVector  vec;
  CeedInt     numactivein = impl->qfnumactivein, numactiveout = impl->qfnumactiveout;
  CeedVector *activein = impl->qfactivein;
  CeedScalar *a, *tmp;
  Ceed        ceed, ceedparent;
  CeedCallBackend(CeedOperatorGetCeed(op, &ceed));
  CeedCallBackend(CeedGetOperatorFallbackParentCeed(ceed, &ceedparent));
  ceedparent = ceedparent ? ceedparent : ceed;
  CeedScalar *edata[2 * CEED_FIELD_MAX];

  // Setup
  CeedCallBackend(CeedOperatorSetup_Hip(op));

  // Check for identity
  bool identityqf;
  CeedCallBackend(CeedQFunctionIsIdentity(qf, &identityqf));
  if (identityqf) {
    // LCOV_EXCL_START
    return CeedError(ceed, CEED_ERROR_BACKEND, "Assembling identity QFunctions not supported");
    // LCOV_EXCL_STOP
  }

  // Input Evecs and Restriction
  CeedCallBackend(CeedOperatorSetupInputs_Hip(numinputfields, qfinputfields, opinputfields, NULL, true, edata, impl, request));

  // Count number of active input fields
  if (!numactivein) {
    for (CeedInt i = 0; i < numinputfields; i++) {
      // Get input vector
      CeedCallBackend(CeedOperatorFieldGetVector(opinputfields[i], &vec));
      // Check if active input
      if (vec == CEED_VECTOR_ACTIVE) {
        CeedCallBackend(CeedQFunctionFieldGetSize(qfinputfields[i], &size));
        CeedCallBackend(CeedVectorSetValue(impl->qvecsin[i], 0.0));
        CeedCallBackend(CeedVectorGetArray(impl->qvecsin[i], CEED_MEM_DEVICE, &tmp));
        CeedCallBackend(CeedRealloc(numactivein + size, &activein));
        for (CeedInt field = 0; field < size; field++) {
          q_size = (CeedSize)Q * numelements;
          CeedCallBackend(CeedVectorCreate(ceed, q_size, &activein[numactivein + field]));
          CeedCallBackend(CeedVectorSetArray(activein[numactivein + field], CEED_MEM_DEVICE, CEED_USE_POINTER, &tmp[field * Q * numelements]));
        }
        numactivein += size;
        CeedCallBackend(CeedVectorRestoreArray(impl->qvecsin[i], &tmp));
      }
    }
    impl->qfnumactivein = numactivein;
    impl->qfactivein    = activein;
  }

  // Count number of active output fields
  if (!numactiveout) {
    for (CeedInt i = 0; i < numoutputfields; i++) {
      // Get output vector
      CeedCallBackend(CeedOperatorFieldGetVector(opoutputfields[i], &vec));
      // Check if active output
      if (vec == CEED_VECTOR_ACTIVE) {
        CeedCallBackend(CeedQFunctionFieldGetSize(qfoutputfields[i], &size));
        numactiveout += size;
      }
    }
    impl->qfnumactiveout = numactiveout;
  }

  // Check sizes
  if (!numactivein || !numactiveout) {
    // LCOV_EXCL_START
    return CeedError(ceed, CEED_ERROR_BACKEND, "Cannot assemble QFunction without active inputs and outputs");
    // LCOV_EXCL_STOP
  }

  // Build objects if needed
  if (build_objects) {
    // Create output restriction
    CeedInt strides[3] = {1, numelements * Q, Q}; /* *NOPAD* */
    CeedCallBackend(CeedElemRestrictionCreateStrided(ceedparent, numelements, Q, numactivein * numactiveout,
                                                     numactivein * numactiveout * numelements * Q, strides, rstr));
    // Create assembled vector
    CeedSize l_size = (CeedSize)numelements * Q * numactivein * numactiveout;
    CeedCallBackend(CeedVectorCreate(ceedparent, l_size, assembled));
  }
  CeedCallBackend(CeedVectorSetValue(*assembled, 0.0));
  CeedCallBackend(CeedVectorGetArray(*assembled, CEED_MEM_DEVICE, &a));

  // Input basis apply
  CeedCallBackend(CeedOperatorInputBasis_Hip(numelements, qfinputfields, opinputfields, numinputfields, true, edata, impl));

  // Assemble QFunction
  for (CeedInt in = 0; in < numactivein; in++) {
    // Set Inputs
    CeedCallBackend(CeedVectorSetValue(activein[in], 1.0));
    if (numactivein > 1) {
      CeedCallBackend(CeedVectorSetValue(activein[(in + numactivein - 1) % numactivein], 0.0));
    }
    // Set Outputs
    for (CeedInt out = 0; out < numoutputfields; out++) {
      // Get output vector
      CeedCallBackend(CeedOperatorFieldGetVector(opoutputfields[out], &vec));
      // Check if active output
      if (vec == CEED_VECTOR_ACTIVE) {
        CeedCallBackend(CeedVectorSetArray(impl->qvecsout[out], CEED_MEM_DEVICE, CEED_USE_POINTER, a));
        CeedCallBackend(CeedQFunctionFieldGetSize(qfoutputfields[out], &size));
        a += size * Q * numelements;  // Advance the pointer by the size of the output
      }
    }
    // Apply QFunction
    CeedCallBackend(CeedQFunctionApply(qf, Q * numelements, impl->qvecsin, impl->qvecsout));
  }

  // Un-set output Qvecs to prevent accidental overwrite of Assembled
  for (CeedInt out = 0; out < numoutputfields; out++) {
    // Get output vector
    CeedCallBackend(CeedOperatorFieldGetVector(opoutputfields[out], &vec));
    // Check if active output
    if (vec == CEED_VECTOR_ACTIVE) {
      CeedCallBackend(CeedVectorTakeArray(impl->qvecsout[out], CEED_MEM_DEVICE, NULL));
    }
  }

  // Restore input arrays
  CeedCallBackend(CeedOperatorRestoreInputs_Hip(numinputfields, qfinputfields, opinputfields, true, edata, impl));

  // Restore output
  CeedCallBackend(CeedVectorRestoreArray(*assembled, &a));

  return CEED_ERROR_SUCCESS;
}

//------------------------------------------------------------------------------
// Assemble Linear QFunction
//------------------------------------------------------------------------------
static int CeedOperatorLinearAssembleQFunction_Hip(CeedOperator op, CeedVector *assembled, CeedElemRestriction *rstr, CeedRequest *request) {
  return CeedOperatorLinearAssembleQFunctionCore_Hip(op, true, assembled, rstr, request);
}

//------------------------------------------------------------------------------
// Assemble Linear QFunction
//------------------------------------------------------------------------------
static int CeedOperatorLinearAssembleQFunctionUpdate_Hip(CeedOperator op, CeedVector assembled, CeedElemRestriction rstr, CeedRequest *request) {
  return CeedOperatorLinearAssembleQFunctionCore_Hip(op, false, &assembled, &rstr, request);
}

//------------------------------------------------------------------------------
// Create point block restriction
//------------------------------------------------------------------------------
static int CreatePBRestriction(CeedElemRestriction rstr, CeedElemRestriction *pbRstr) {
  Ceed ceed;
  CeedCallBackend(CeedElemRestrictionGetCeed(rstr, &ceed));
  const CeedInt *offsets;
  CeedCallBackend(CeedElemRestrictionGetOffsets(rstr, CEED_MEM_HOST, &offsets));

  // Expand offsets
  CeedInt  nelem, ncomp, elemsize, compstride, *pbOffsets;
  CeedSize l_size;
  CeedCallBackend(CeedElemRestrictionGetNumElements(rstr, &nelem));
  CeedCallBackend(CeedElemRestrictionGetNumComponents(rstr, &ncomp));
  CeedCallBackend(CeedElemRestrictionGetElementSize(rstr, &elemsize));
  CeedCallBackend(CeedElemRestrictionGetCompStride(rstr, &compstride));
  CeedCallBackend(CeedElemRestrictionGetLVectorSize(rstr, &l_size));
  CeedInt shift = ncomp;
  if (compstride != 1) shift *= ncomp;
  CeedCallBackend(CeedCalloc(nelem * elemsize, &pbOffsets));
  for (CeedInt i = 0; i < nelem * elemsize; i++) {
    pbOffsets[i] = offsets[i] * shift;
  }

  // Create new restriction
  CeedCallBackend(
      CeedElemRestrictionCreate(ceed, nelem, elemsize, ncomp * ncomp, 1, l_size * ncomp, CEED_MEM_HOST, CEED_OWN_POINTER, pbOffsets, pbRstr));

  // Cleanup
  CeedCallBackend(CeedElemRestrictionRestoreOffsets(rstr, &offsets));

  return CEED_ERROR_SUCCESS;
}

//------------------------------------------------------------------------------
// Assemble diagonal setup
//------------------------------------------------------------------------------
static inline int CeedOperatorAssembleDiagonalSetup_Hip(CeedOperator op, const bool pointBlock) {
  Ceed ceed;
  CeedCallBackend(CeedOperatorGetCeed(op, &ceed));
  CeedQFunction qf;
  CeedCallBackend(CeedOperatorGetQFunction(op, &qf));
  CeedInt numinputfields, numoutputfields;
  CeedCallBackend(CeedQFunctionGetNumArgs(qf, &numinputfields, &numoutputfields));

  // Determine active input basis
  CeedOperatorField  *opfields;
  CeedQFunctionField *qffields;
  CeedCallBackend(CeedOperatorGetFields(op, NULL, &opfields, NULL, NULL));
  CeedCallBackend(CeedQFunctionGetFields(qf, NULL, &qffields, NULL, NULL));
  CeedInt             numemodein = 0, ncomp = 0, dim = 1;
  CeedEvalMode       *emodein = NULL;
  CeedBasis           basisin = NULL;
  CeedElemRestriction rstrin  = NULL;
  for (CeedInt i = 0; i < numinputfields; i++) {
    CeedVector vec;
    CeedCallBackend(CeedOperatorFieldGetVector(opfields[i], &vec));
    if (vec == CEED_VECTOR_ACTIVE) {
      CeedElemRestriction rstr;
      CeedCallBackend(CeedOperatorFieldGetBasis(opfields[i], &basisin));
      CeedCallBackend(CeedBasisGetNumComponents(basisin, &ncomp));
      CeedCallBackend(CeedBasisGetDimension(basisin, &dim));
      CeedCallBackend(CeedOperatorFieldGetElemRestriction(opfields[i], &rstr));
      if (rstrin && rstrin != rstr) {
        // LCOV_EXCL_START
<<<<<<< HEAD
        return CeedError(ceed, CEED_ERROR_BACKEND, "Multi-field non-composite operator diagonal assembly not supported");
        // LCOV_EXCL_STOP
      }
=======
        return CeedError(ceed, CEED_ERROR_BACKEND,
                         "Backend does not implement multi-field non-composite operator diagonal assembly");
      // LCOV_EXCL_STOP
>>>>>>> fa8c78e2
      rstrin = rstr;
      CeedEvalMode emode;
      CeedCallBackend(CeedQFunctionFieldGetEvalMode(qffields[i], &emode));
      switch (emode) {
        case CEED_EVAL_NONE:
        case CEED_EVAL_INTERP:
          CeedCallBackend(CeedRealloc(numemodein + 1, &emodein));
          emodein[numemodein] = emode;
          numemodein += 1;
          break;
        case CEED_EVAL_GRAD:
          CeedCallBackend(CeedRealloc(numemodein + dim, &emodein));
          for (CeedInt d = 0; d < dim; d++) emodein[numemodein + d] = emode;
          numemodein += dim;
          break;
        case CEED_EVAL_WEIGHT:
        case CEED_EVAL_DIV:
        case CEED_EVAL_CURL:
          break;  // Caught by QF Assembly
      }
    }
  }

  // Determine active output basis
  CeedCallBackend(CeedOperatorGetFields(op, NULL, NULL, NULL, &opfields));
  CeedCallBackend(CeedQFunctionGetFields(qf, NULL, NULL, NULL, &qffields));
  CeedInt             numemodeout = 0;
  CeedEvalMode       *emodeout    = NULL;
  CeedBasis           basisout    = NULL;
  CeedElemRestriction rstrout     = NULL;
  for (CeedInt i = 0; i < numoutputfields; i++) {
    CeedVector vec;
    CeedCallBackend(CeedOperatorFieldGetVector(opfields[i], &vec));
    if (vec == CEED_VECTOR_ACTIVE) {
      CeedElemRestriction rstr;
      CeedCallBackend(CeedOperatorFieldGetBasis(opfields[i], &basisout));
      CeedCallBackend(CeedOperatorFieldGetElemRestriction(opfields[i], &rstr));
      if (rstrout && rstrout != rstr) {
        // LCOV_EXCL_START
<<<<<<< HEAD
        return CeedError(ceed, CEED_ERROR_BACKEND, "Multi-field non-composite operator diagonal assembly not supported");
        // LCOV_EXCL_STOP
      }
=======
        return CeedError(ceed, CEED_ERROR_BACKEND,
                         "Backend does not implement multi-field non-composite operator diagonal assembly");
      // LCOV_EXCL_STOP
>>>>>>> fa8c78e2
      rstrout = rstr;
      CeedEvalMode emode;
      CeedCallBackend(CeedQFunctionFieldGetEvalMode(qffields[i], &emode));
      switch (emode) {
        case CEED_EVAL_NONE:
        case CEED_EVAL_INTERP:
          CeedCallBackend(CeedRealloc(numemodeout + 1, &emodeout));
          emodeout[numemodeout] = emode;
          numemodeout += 1;
          break;
        case CEED_EVAL_GRAD:
          CeedCallBackend(CeedRealloc(numemodeout + dim, &emodeout));
          for (CeedInt d = 0; d < dim; d++) emodeout[numemodeout + d] = emode;
          numemodeout += dim;
          break;
        case CEED_EVAL_WEIGHT:
        case CEED_EVAL_DIV:
        case CEED_EVAL_CURL:
          break;  // Caught by QF Assembly
      }
    }
  }

  // Operator data struct
  CeedOperator_Hip *impl;
  CeedCallBackend(CeedOperatorGetData(op, &impl));
  CeedCallBackend(CeedCalloc(1, &impl->diag));
  CeedOperatorDiag_Hip *diag = impl->diag;
  diag->basisin              = basisin;
  diag->basisout             = basisout;
  diag->h_emodein            = emodein;
  diag->h_emodeout           = emodeout;
  diag->numemodein           = numemodein;
  diag->numemodeout          = numemodeout;

  // Assemble kernel

  char *diagonal_kernel_path, *diagonal_kernel_source;
  CeedCallBackend(CeedGetJitAbsolutePath(ceed, "ceed/jit-source/hip/hip-ref-operator-assemble-diagonal.h", &diagonal_kernel_path));
  CeedDebug256(ceed, 2, "----- Loading Diagonal Assembly Kernel Source -----\n");
  CeedCallBackend(CeedLoadSourceToBuffer(ceed, diagonal_kernel_path, &diagonal_kernel_source));
  CeedDebug256(ceed, 2, "----- Loading Diagonal Assembly Source Complete! -----\n");
  CeedInt nnodes, nqpts;
  CeedCallBackend(CeedBasisGetNumNodes(basisin, &nnodes));
  CeedCallBackend(CeedBasisGetNumQuadraturePoints(basisin, &nqpts));
  diag->nnodes = nnodes;
  CeedCallBackend(CeedCompileHip(ceed, diagonal_kernel_source, &diag->module, 5, "NUMEMODEIN", numemodein, "NUMEMODEOUT", numemodeout, "NNODES",
                                 nnodes, "NQPTS", nqpts, "NCOMP", ncomp));
  CeedCallBackend(CeedGetKernelHip(ceed, diag->module, "linearDiagonal", &diag->linearDiagonal));
  CeedCallBackend(CeedGetKernelHip(ceed, diag->module, "linearPointBlockDiagonal", &diag->linearPointBlock));
  CeedCallBackend(CeedFree(&diagonal_kernel_path));
  CeedCallBackend(CeedFree(&diagonal_kernel_source));

  // Basis matrices
  const CeedInt     qBytes = nqpts * sizeof(CeedScalar);
  const CeedInt     iBytes = qBytes * nnodes;
  const CeedInt     gBytes = qBytes * nnodes * dim;
  const CeedInt     eBytes = sizeof(CeedEvalMode);
  const CeedScalar *interpin, *interpout, *gradin, *gradout;

  // CEED_EVAL_NONE
  CeedScalar *identity = NULL;
  bool        evalNone = false;
  for (CeedInt i = 0; i < numemodein; i++) evalNone = evalNone || (emodein[i] == CEED_EVAL_NONE);
  for (CeedInt i = 0; i < numemodeout; i++) evalNone = evalNone || (emodeout[i] == CEED_EVAL_NONE);
  if (evalNone) {
    CeedCallBackend(CeedCalloc(nqpts * nnodes, &identity));
    for (CeedInt i = 0; i < (nnodes < nqpts ? nnodes : nqpts); i++) identity[i * nnodes + i] = 1.0;
    CeedCallHip(ceed, hipMalloc((void **)&diag->d_identity, iBytes));
    CeedCallHip(ceed, hipMemcpy(diag->d_identity, identity, iBytes, hipMemcpyHostToDevice));
  }

  // CEED_EVAL_INTERP
  CeedCallBackend(CeedBasisGetInterp(basisin, &interpin));
  CeedCallHip(ceed, hipMalloc((void **)&diag->d_interpin, iBytes));
  CeedCallHip(ceed, hipMemcpy(diag->d_interpin, interpin, iBytes, hipMemcpyHostToDevice));
  CeedCallBackend(CeedBasisGetInterp(basisout, &interpout));
  CeedCallHip(ceed, hipMalloc((void **)&diag->d_interpout, iBytes));
  CeedCallHip(ceed, hipMemcpy(diag->d_interpout, interpout, iBytes, hipMemcpyHostToDevice));

  // CEED_EVAL_GRAD
  CeedCallBackend(CeedBasisGetGrad(basisin, &gradin));
  CeedCallHip(ceed, hipMalloc((void **)&diag->d_gradin, gBytes));
  CeedCallHip(ceed, hipMemcpy(diag->d_gradin, gradin, gBytes, hipMemcpyHostToDevice));
  CeedCallBackend(CeedBasisGetGrad(basisout, &gradout));
  CeedCallHip(ceed, hipMalloc((void **)&diag->d_gradout, gBytes));
  CeedCallHip(ceed, hipMemcpy(diag->d_gradout, gradout, gBytes, hipMemcpyHostToDevice));

  // Arrays of emodes
  CeedCallHip(ceed, hipMalloc((void **)&diag->d_emodein, numemodein * eBytes));
  CeedCallHip(ceed, hipMemcpy(diag->d_emodein, emodein, numemodein * eBytes, hipMemcpyHostToDevice));
  CeedCallHip(ceed, hipMalloc((void **)&diag->d_emodeout, numemodeout * eBytes));
  CeedCallHip(ceed, hipMemcpy(diag->d_emodeout, emodeout, numemodeout * eBytes, hipMemcpyHostToDevice));

  // Restriction
  diag->diagrstr = rstrout;

  return CEED_ERROR_SUCCESS;
}

//------------------------------------------------------------------------------
// Assemble diagonal common code
//------------------------------------------------------------------------------
static inline int CeedOperatorAssembleDiagonalCore_Hip(CeedOperator op, CeedVector assembled, CeedRequest *request, const bool pointBlock) {
  Ceed ceed;
  CeedCallBackend(CeedOperatorGetCeed(op, &ceed));
  CeedOperator_Hip *impl;
  CeedCallBackend(CeedOperatorGetData(op, &impl));

  // Assemble QFunction
  CeedVector          assembledqf;
  CeedElemRestriction rstr;
  CeedCallBackend(CeedOperatorLinearAssembleQFunctionBuildOrUpdate(op, &assembledqf, &rstr, request));
  CeedCallBackend(CeedElemRestrictionDestroy(&rstr));

  // Setup
  if (!impl->diag) CeedCallBackend(CeedOperatorAssembleDiagonalSetup_Hip(op, pointBlock));
  CeedOperatorDiag_Hip *diag = impl->diag;
  assert(diag != NULL);

  // Restriction
  if (pointBlock && !diag->pbdiagrstr) {
    CeedElemRestriction pbdiagrstr;
    CeedCallBackend(CreatePBRestriction(diag->diagrstr, &pbdiagrstr));
    diag->pbdiagrstr = pbdiagrstr;
  }
  CeedElemRestriction diagrstr = pointBlock ? diag->pbdiagrstr : diag->diagrstr;

  // Create diagonal vector
  CeedVector elemdiag = pointBlock ? diag->pbelemdiag : diag->elemdiag;
  if (!elemdiag) {
    // Element diagonal vector
    CeedCallBackend(CeedElemRestrictionCreateVector(diagrstr, NULL, &elemdiag));
    if (pointBlock) diag->pbelemdiag = elemdiag;
    else diag->elemdiag = elemdiag;
  }
  CeedCallBackend(CeedVectorSetValue(elemdiag, 0.0));

  // Assemble element operator diagonals
  CeedScalar       *elemdiagarray;
  const CeedScalar *assembledqfarray;
  CeedCallBackend(CeedVectorGetArray(elemdiag, CEED_MEM_DEVICE, &elemdiagarray));
  CeedCallBackend(CeedVectorGetArrayRead(assembledqf, CEED_MEM_DEVICE, &assembledqfarray));
  CeedInt nelem;
  CeedCallBackend(CeedElemRestrictionGetNumElements(diagrstr, &nelem));

  // Compute the diagonal of B^T D B
  int   elemsPerBlock = 1;
  int   grid          = nelem / elemsPerBlock + ((nelem / elemsPerBlock * elemsPerBlock < nelem) ? 1 : 0);
  void *args[]        = {(void *)&nelem,   &diag->d_identity, &diag->d_interpin, &diag->d_gradin,   &diag->d_interpout,
                         &diag->d_gradout, &diag->d_emodein,  &diag->d_emodeout, &assembledqfarray, &elemdiagarray};
  if (pointBlock) {
    CeedCallBackend(CeedRunKernelDimHip(ceed, diag->linearPointBlock, grid, diag->nnodes, 1, elemsPerBlock, args));
  } else {
    CeedCallBackend(CeedRunKernelDimHip(ceed, diag->linearDiagonal, grid, diag->nnodes, 1, elemsPerBlock, args));
  }

  // Restore arrays
  CeedCallBackend(CeedVectorRestoreArray(elemdiag, &elemdiagarray));
  CeedCallBackend(CeedVectorRestoreArrayRead(assembledqf, &assembledqfarray));

  // Assemble local operator diagonal
  CeedCallBackend(CeedElemRestrictionApply(diagrstr, CEED_TRANSPOSE, elemdiag, assembled, request));

  // Cleanup
  CeedCallBackend(CeedVectorDestroy(&assembledqf));

  return CEED_ERROR_SUCCESS;
}

//------------------------------------------------------------------------------
// Assemble Linear Diagonal
//------------------------------------------------------------------------------
static int CeedOperatorLinearAssembleAddDiagonal_Hip(CeedOperator op, CeedVector assembled, CeedRequest *request) {
  CeedCallBackend(CeedOperatorAssembleDiagonalCore_Hip(op, assembled, request, false));
  return CEED_ERROR_SUCCESS;
}

//------------------------------------------------------------------------------
// Assemble Linear Point Block Diagonal
//------------------------------------------------------------------------------
static int CeedOperatorLinearAssembleAddPointBlockDiagonal_Hip(CeedOperator op, CeedVector assembled, CeedRequest *request) {
  CeedCallBackend(CeedOperatorAssembleDiagonalCore_Hip(op, assembled, request, true));
  return CEED_ERROR_SUCCESS;
}

//------------------------------------------------------------------------------
// Single operator assembly setup
//------------------------------------------------------------------------------
static int CeedSingleOperatorAssembleSetup_Hip(CeedOperator op) {
  Ceed ceed;
  CeedCallBackend(CeedOperatorGetCeed(op, &ceed));
  CeedOperator_Hip *impl;
  CeedCallBackend(CeedOperatorGetData(op, &impl));

  // Get intput and output fields
  CeedInt            num_input_fields, num_output_fields;
  CeedOperatorField *input_fields;
  CeedOperatorField *output_fields;
  CeedCallBackend(CeedOperatorGetFields(op, &num_input_fields, &input_fields, &num_output_fields, &output_fields));

  // Determine active input basis eval mode
  CeedQFunction qf;
  CeedCallBackend(CeedOperatorGetQFunction(op, &qf));
  CeedQFunctionField *qf_fields;
  CeedCallBackend(CeedQFunctionGetFields(qf, NULL, &qf_fields, NULL, NULL));
  // Note that the kernel will treat each dimension of a gradient action separately;
  // i.e., when an active input has a CEED_EVAL_GRAD mode, num_emode_in will increment
  // by dim.  However, for the purposes of loading the B matrices, it will be treated
  // as one mode, and we will load/copy the entire gradient matrix at once, so
  // num_B_in_mats_to_load will be incremented by 1.
  CeedInt             num_emode_in = 0, dim = 1, num_B_in_mats_to_load = 0, size_B_in = 0;
  CeedEvalMode       *eval_mode_in = NULL;  // will be of size num_B_in_mats_load
  CeedBasis           basis_in     = NULL;
  CeedInt             nqpts = 0, esize = 0;
  CeedElemRestriction rstr_in = NULL;
  for (CeedInt i = 0; i < num_input_fields; i++) {
    CeedVector vec;
    CeedCallBackend(CeedOperatorFieldGetVector(input_fields[i], &vec));
    if (vec == CEED_VECTOR_ACTIVE) {
      CeedCallBackend(CeedOperatorFieldGetBasis(input_fields[i], &basis_in));
      CeedCallBackend(CeedBasisGetDimension(basis_in, &dim));
      CeedCallBackend(CeedBasisGetNumQuadraturePoints(basis_in, &nqpts));
      CeedCallBackend(CeedOperatorFieldGetElemRestriction(input_fields[i], &rstr_in));
      CeedCallBackend(CeedElemRestrictionGetElementSize(rstr_in, &esize));
      CeedEvalMode eval_mode;
      CeedCallBackend(CeedQFunctionFieldGetEvalMode(qf_fields[i], &eval_mode));
      if (eval_mode != CEED_EVAL_NONE) {
        CeedCallBackend(CeedRealloc(num_B_in_mats_to_load + 1, &eval_mode_in));
        eval_mode_in[num_B_in_mats_to_load] = eval_mode;
        num_B_in_mats_to_load += 1;
        if (eval_mode == CEED_EVAL_GRAD) {
          num_emode_in += dim;
          size_B_in += dim * esize * nqpts;
        } else {
          num_emode_in += 1;
          size_B_in += esize * nqpts;
        }
      }
    }
  }

  // Determine active output basis; basis_out and rstr_out only used if same as input, TODO
  CeedCallBackend(CeedQFunctionGetFields(qf, NULL, NULL, NULL, &qf_fields));
  CeedInt             num_emode_out = 0, num_B_out_mats_to_load = 0, size_B_out = 0;
  CeedEvalMode       *eval_mode_out = NULL;
  CeedBasis           basis_out     = NULL;
  CeedElemRestriction rstr_out      = NULL;
  for (CeedInt i = 0; i < num_output_fields; i++) {
    CeedVector vec;
    CeedCallBackend(CeedOperatorFieldGetVector(output_fields[i], &vec));
    if (vec == CEED_VECTOR_ACTIVE) {
      CeedCallBackend(CeedOperatorFieldGetBasis(output_fields[i], &basis_out));
      CeedCallBackend(CeedOperatorFieldGetElemRestriction(output_fields[i], &rstr_out));
      if (rstr_out && rstr_out != rstr_in) {
        // LCOV_EXCL_START
<<<<<<< HEAD
        return CeedError(ceed, CEED_ERROR_BACKEND, "Multi-field non-composite operator assembly not supported");
        // LCOV_EXCL_STOP
      }
=======
        return CeedError(ceed, CEED_ERROR_BACKEND,
                         "Backend does not implement multi-field non-composite operator assembly");
      // LCOV_EXCL_STOP
>>>>>>> fa8c78e2
      CeedEvalMode eval_mode;
      CeedCallBackend(CeedQFunctionFieldGetEvalMode(qf_fields[i], &eval_mode));
      if (eval_mode != CEED_EVAL_NONE) {
        CeedCallBackend(CeedRealloc(num_B_out_mats_to_load + 1, &eval_mode_out));
        eval_mode_out[num_B_out_mats_to_load] = eval_mode;
        num_B_out_mats_to_load += 1;
        if (eval_mode == CEED_EVAL_GRAD) {
          num_emode_out += dim;
          size_B_out += dim * esize * nqpts;
        } else {
          num_emode_out += 1;
          size_B_out += esize * nqpts;
        }
      }
    }
  }

  if (num_emode_in == 0 || num_emode_out == 0) {
    // LCOV_EXCL_START
    return CeedError(ceed, CEED_ERROR_UNSUPPORTED, "Cannot assemble operator without inputs/outputs");
    // LCOV_EXCL_STOP
  }

  CeedInt nelem, ncomp;
  CeedCallBackend(CeedElemRestrictionGetNumElements(rstr_in, &nelem));
  CeedCallBackend(CeedElemRestrictionGetNumComponents(rstr_in, &ncomp));

  CeedCallBackend(CeedCalloc(1, &impl->asmb));
  CeedOperatorAssemble_Hip *asmb = impl->asmb;
  asmb->nelem                    = nelem;

  // Compile kernels
  int elemsPerBlock   = 1;
  asmb->elemsPerBlock = elemsPerBlock;
  CeedInt block_size  = esize * esize * elemsPerBlock;
  char   *assembly_kernel_path, *assembly_kernel_source;
  CeedCallBackend(CeedGetJitAbsolutePath(ceed, "ceed/jit-source/hip/hip-ref-operator-assemble.h", &assembly_kernel_path));
  CeedDebug256(ceed, 2, "----- Loading Assembly Kernel Source -----\n");
  CeedCallBackend(CeedLoadSourceToBuffer(ceed, assembly_kernel_path, &assembly_kernel_source));
  CeedDebug256(ceed, 2, "----- Loading Assembly Source Complete! -----\n");
  bool fallback = block_size > 1024;
  if (fallback) {  // Use fallback kernel with 1D threadblock
    block_size         = esize * elemsPerBlock;
    asmb->block_size_x = esize;
    asmb->block_size_y = 1;
  } else {  // Use kernel with 2D threadblock
    asmb->block_size_x = esize;
    asmb->block_size_y = esize;
  }
  CeedCallBackend(CeedCompileHip(ceed, assembly_kernel_source, &asmb->module, 7, "NELEM", nelem, "NUMEMODEIN", num_emode_in, "NUMEMODEOUT",
                                 num_emode_out, "NQPTS", nqpts, "NNODES", esize, "BLOCK_SIZE", block_size, "NCOMP", ncomp));
  CeedCallBackend(CeedGetKernelHip(ceed, asmb->module, fallback ? "linearAssembleFallback" : "linearAssemble", &asmb->linearAssemble));
  CeedCallBackend(CeedFree(&assembly_kernel_path));
  CeedCallBackend(CeedFree(&assembly_kernel_source));

  // Build 'full' B matrices (not 1D arrays used for tensor-product matrices)
  const CeedScalar *interp_in, *grad_in;
  CeedCallBackend(CeedBasisGetInterp(basis_in, &interp_in));
  CeedCallBackend(CeedBasisGetGrad(basis_in, &grad_in));

  // Load into B_in, in order that they will be used in eval_mode
  const CeedInt inBytes   = size_B_in * sizeof(CeedScalar);
  CeedInt       mat_start = 0;
  CeedCallHip(ceed, hipMalloc((void **)&asmb->d_B_in, inBytes));
  for (int i = 0; i < num_B_in_mats_to_load; i++) {
    CeedEvalMode eval_mode = eval_mode_in[i];
    if (eval_mode == CEED_EVAL_INTERP) {
      CeedCallHip(ceed, hipMemcpy(&asmb->d_B_in[mat_start], interp_in, esize * nqpts * sizeof(CeedScalar), hipMemcpyHostToDevice));
      mat_start += esize * nqpts;
    } else if (eval_mode == CEED_EVAL_GRAD) {
      CeedCallHip(ceed, hipMemcpy(&asmb->d_B_in[mat_start], grad_in, dim * esize * nqpts * sizeof(CeedScalar), hipMemcpyHostToDevice));
      mat_start += dim * esize * nqpts;
    }
  }

  const CeedScalar *interp_out, *grad_out;
  // Note that this function currently assumes 1 basis, so this should always be true
  // for now
  if (basis_out == basis_in) {
    interp_out = interp_in;
    grad_out   = grad_in;
  } else {
    CeedCallBackend(CeedBasisGetInterp(basis_out, &interp_out));
    CeedCallBackend(CeedBasisGetGrad(basis_out, &grad_out));
  }

  // Load into B_out, in order that they will be used in eval_mode
  const CeedInt outBytes = size_B_out * sizeof(CeedScalar);
  mat_start              = 0;
  CeedCallHip(ceed, hipMalloc((void **)&asmb->d_B_out, outBytes));
  for (int i = 0; i < num_B_out_mats_to_load; i++) {
    CeedEvalMode eval_mode = eval_mode_out[i];
    if (eval_mode == CEED_EVAL_INTERP) {
      CeedCallHip(ceed, hipMemcpy(&asmb->d_B_out[mat_start], interp_out, esize * nqpts * sizeof(CeedScalar), hipMemcpyHostToDevice));
      mat_start += esize * nqpts;
    } else if (eval_mode == CEED_EVAL_GRAD) {
      CeedCallHip(ceed, hipMemcpy(&asmb->d_B_out[mat_start], grad_out, dim * esize * nqpts * sizeof(CeedScalar), hipMemcpyHostToDevice));
      mat_start += dim * esize * nqpts;
    }
  }
  return CEED_ERROR_SUCCESS;
}

//------------------------------------------------------------------------------
// Assemble matrix data for COO matrix of assembled operator.
// The sparsity pattern is set by CeedOperatorLinearAssembleSymbolic.
//
// Note that this (and other assembly routines) currently assume only one
// active input restriction/basis per operator (could have multiple basis eval
// modes).
// TODO: allow multiple active input restrictions/basis objects
//------------------------------------------------------------------------------
static int CeedSingleOperatorAssemble_Hip(CeedOperator op, CeedInt offset, CeedVector values) {
  Ceed ceed;
  CeedCallBackend(CeedOperatorGetCeed(op, &ceed));
  CeedOperator_Hip *impl;
  CeedCallBackend(CeedOperatorGetData(op, &impl));

  // Setup
  if (!impl->asmb) {
    CeedCallBackend(CeedSingleOperatorAssembleSetup_Hip(op));
    assert(impl->asmb != NULL);
  }

  // Assemble QFunction
  CeedVector          assembled_qf;
  CeedElemRestriction rstr_q;
  CeedCallBackend(CeedOperatorLinearAssembleQFunctionBuildOrUpdate(op, &assembled_qf, &rstr_q, CEED_REQUEST_IMMEDIATE));
  CeedCallBackend(CeedElemRestrictionDestroy(&rstr_q));
  CeedScalar *values_array;
  CeedCallBackend(CeedVectorGetArrayWrite(values, CEED_MEM_DEVICE, &values_array));
  values_array += offset;
  const CeedScalar *qf_array;
  CeedCallBackend(CeedVectorGetArrayRead(assembled_qf, CEED_MEM_DEVICE, &qf_array));

  // Compute B^T D B
  const CeedInt nelem         = impl->asmb->nelem;  // to satisfy clang-tidy
  const CeedInt elemsPerBlock = impl->asmb->elemsPerBlock;
  const CeedInt grid          = nelem / elemsPerBlock + ((nelem / elemsPerBlock * elemsPerBlock < nelem) ? 1 : 0);
  void         *args[]        = {&impl->asmb->d_B_in, &impl->asmb->d_B_out, &qf_array, &values_array};
  CeedCallBackend(
      CeedRunKernelDimHip(ceed, impl->asmb->linearAssemble, grid, impl->asmb->block_size_x, impl->asmb->block_size_y, elemsPerBlock, args));

  // Restore arrays
  CeedCallBackend(CeedVectorRestoreArray(values, &values_array));
  CeedCallBackend(CeedVectorRestoreArrayRead(assembled_qf, &qf_array));

  // Cleanup
  CeedCallBackend(CeedVectorDestroy(&assembled_qf));

  return CEED_ERROR_SUCCESS;
}

//------------------------------------------------------------------------------
// Create operator
//------------------------------------------------------------------------------
int CeedOperatorCreate_Hip(CeedOperator op) {
  Ceed ceed;
  CeedCallBackend(CeedOperatorGetCeed(op, &ceed));
  CeedOperator_Hip *impl;

  CeedCallBackend(CeedCalloc(1, &impl));
  CeedCallBackend(CeedOperatorSetData(op, impl));

  CeedCallBackend(CeedSetBackendFunction(ceed, "Operator", op, "LinearAssembleQFunction", CeedOperatorLinearAssembleQFunction_Hip));
  CeedCallBackend(CeedSetBackendFunction(ceed, "Operator", op, "LinearAssembleQFunctionUpdate", CeedOperatorLinearAssembleQFunctionUpdate_Hip));
  CeedCallBackend(CeedSetBackendFunction(ceed, "Operator", op, "LinearAssembleAddDiagonal", CeedOperatorLinearAssembleAddDiagonal_Hip));
  CeedCallBackend(
      CeedSetBackendFunction(ceed, "Operator", op, "LinearAssembleAddPointBlockDiagonal", CeedOperatorLinearAssembleAddPointBlockDiagonal_Hip));
  CeedCallBackend(CeedSetBackendFunction(ceed, "Operator", op, "LinearAssembleSingle", CeedSingleOperatorAssemble_Hip));
  CeedCallBackend(CeedSetBackendFunction(ceed, "Operator", op, "ApplyAdd", CeedOperatorApplyAdd_Hip));
  CeedCallBackend(CeedSetBackendFunction(ceed, "Operator", op, "Destroy", CeedOperatorDestroy_Hip));
  return CEED_ERROR_SUCCESS;
}

//------------------------------------------------------------------------------<|MERGE_RESOLUTION|>--- conflicted
+++ resolved
@@ -654,15 +654,9 @@
       CeedCallBackend(CeedOperatorFieldGetElemRestriction(opfields[i], &rstr));
       if (rstrin && rstrin != rstr) {
         // LCOV_EXCL_START
-<<<<<<< HEAD
-        return CeedError(ceed, CEED_ERROR_BACKEND, "Multi-field non-composite operator diagonal assembly not supported");
+        return CeedError(ceed, CEED_ERROR_BACKEND, "Backend does not implement multi-field non-composite operator diagonal assembly");
         // LCOV_EXCL_STOP
       }
-=======
-        return CeedError(ceed, CEED_ERROR_BACKEND,
-                         "Backend does not implement multi-field non-composite operator diagonal assembly");
-      // LCOV_EXCL_STOP
->>>>>>> fa8c78e2
       rstrin = rstr;
       CeedEvalMode emode;
       CeedCallBackend(CeedQFunctionFieldGetEvalMode(qffields[i], &emode));
@@ -702,15 +696,9 @@
       CeedCallBackend(CeedOperatorFieldGetElemRestriction(opfields[i], &rstr));
       if (rstrout && rstrout != rstr) {
         // LCOV_EXCL_START
-<<<<<<< HEAD
-        return CeedError(ceed, CEED_ERROR_BACKEND, "Multi-field non-composite operator diagonal assembly not supported");
+        return CeedError(ceed, CEED_ERROR_BACKEND, "Backend does not implement multi-field non-composite operator diagonal assembly");
         // LCOV_EXCL_STOP
       }
-=======
-        return CeedError(ceed, CEED_ERROR_BACKEND,
-                         "Backend does not implement multi-field non-composite operator diagonal assembly");
-      // LCOV_EXCL_STOP
->>>>>>> fa8c78e2
       rstrout = rstr;
       CeedEvalMode emode;
       CeedCallBackend(CeedQFunctionFieldGetEvalMode(qffields[i], &emode));
@@ -967,15 +955,9 @@
       CeedCallBackend(CeedOperatorFieldGetElemRestriction(output_fields[i], &rstr_out));
       if (rstr_out && rstr_out != rstr_in) {
         // LCOV_EXCL_START
-<<<<<<< HEAD
-        return CeedError(ceed, CEED_ERROR_BACKEND, "Multi-field non-composite operator assembly not supported");
+        return CeedError(ceed, CEED_ERROR_BACKEND, "Backend does not implement multi-field non-composite operator assembly");
         // LCOV_EXCL_STOP
       }
-=======
-        return CeedError(ceed, CEED_ERROR_BACKEND,
-                         "Backend does not implement multi-field non-composite operator assembly");
-      // LCOV_EXCL_STOP
->>>>>>> fa8c78e2
       CeedEvalMode eval_mode;
       CeedCallBackend(CeedQFunctionFieldGetEvalMode(qf_fields[i], &eval_mode));
       if (eval_mode != CEED_EVAL_NONE) {
