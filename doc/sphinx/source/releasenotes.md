--- conflicted
+++ resolved
@@ -10,11 +10,6 @@
 
 - Added {c:func}`CeedOperatorSetName` for more readable {c:func}`CeedOperatorView` output.
 
-<<<<<<< HEAD
-## Bugfix
-
-- Fix bugs in CPU implementation of {c:func}`CeedOperatorLinearAssemble` when there are different number of active input modes and active output modes.
-=======
 ### New features
 
 - Update `/cpu/self/memcheck/*` backends to help verify `CeedQFunctionContext` data sizes provided by user.
@@ -23,11 +18,11 @@
 
 - Fix storing of indices for `CeedElemRestriction` on the host with GPU backends.
 - Fix `CeedElemRestriction` sizing for {c:func}`CeedOperatorAssemblePointBlockDiagonal`.
+- Fix bugs in CPU implementation of {c:func}`CeedOperatorLinearAssemble` when there are different number of active input modes and active output modes.
 
 ### Examples
 
 - Added various performance enhancements for {ref}`example-petsc-navier-stokes`
->>>>>>> 7b39487d
 
 (v0-10-1)=
 
