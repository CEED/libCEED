--- conflicted
+++ resolved
@@ -164,7 +164,6 @@
   isbn={978-3-540-49834-6}
 }
 
-<<<<<<< HEAD
 @misc{sodshocktubewiki,
   title={Sod shock tube},
   howpublished={\url{https://en.wikipedia.org/wiki/Sod_shock_tube}},
@@ -181,7 +180,8 @@
   year={2007},
   publisher={Elsevier},
   doi={10.1016/j.compfluid.2005.07.009}
-=======
+}
+
 @phdthesis{whitingStabilizedFEM1999,
   title = {Stabilized {{Finite Element Methods}} for {{Fluid Dynamics}} Using a {{Hierarchical Basis}}},
   author = {Whiting, Christian H},
@@ -189,5 +189,4 @@
   address = {{Troy, NY}},
   langid = {english},
   school = {Rennselear Polytechnic Institute},
->>>>>>> 871db79f
 }