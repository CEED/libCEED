--- conflicted
+++ resolved
@@ -10,13 +10,6 @@
 PetscErrorCode SetupLibceedByDegree(DM dm, Ceed ceed, CeedInt degree, CeedInt topo_dim, CeedInt q_extra, PetscInt num_comp_x, PetscInt num_comp_u,
                                     PetscInt g_size, PetscInt xl_size, BPData bp_data, CeedData data, PetscBool setup_rhs, CeedVector rhs_ceed,
                                     CeedVector *target);
-<<<<<<< HEAD
-PetscErrorCode CeedLevelTransferSetup(Ceed ceed, CeedInt num_levels, CeedInt num_comp_u, CeedData *data, CeedInt *leveldegrees,
-                                      CeedQFunction qf_restrict, CeedQFunction qf_prolong);
-=======
-PetscErrorCode CeedLevelTransferSetup(DM dm, Ceed ceed, CeedInt level,
-                                      CeedInt num_comp_u, CeedData *data,
-                                      BPData bp_data, Vec fine_mult);
->>>>>>> 4f19f491
+PetscErrorCode CeedLevelTransferSetup(DM dm, Ceed ceed, CeedInt level, CeedInt num_comp_u, CeedData *data, BPData bp_data, Vec fine_mult);
 
 #endif  // libceed_petsc_examples_setup_h