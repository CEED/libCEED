#ifndef libceed_petsc_examples_structs_h
#define libceed_petsc_examples_structs_h

#include <ceed.h>
#include <petsc.h>

// -----------------------------------------------------------------------------
// PETSc Operator Structs
// -----------------------------------------------------------------------------

// Data for PETSc Matshell
<<<<<<< HEAD
typedef struct UserO_ *UserO;
struct UserO_ {
  MPI_Comm     comm;
  DM           dm;
  Vec          X_loc, Y_loc, diag;
  CeedVector   x_ceed, y_ceed;
=======
typedef struct OperatorApplyContext_ *OperatorApplyContext;
struct OperatorApplyContext_ {
  MPI_Comm comm;
  DM dm;
  Vec X_loc, Y_loc, diag;
  CeedVector x_ceed, y_ceed;
>>>>>>> 4f19f491
  CeedOperator op;
  Ceed         ceed;
};

// Data for PETSc Prolong/Restrict Matshells
<<<<<<< HEAD
typedef struct UserProlongRestr_ *UserProlongRestr;
struct UserProlongRestr_ {
  MPI_Comm     comm;
  DM           dmc, dmf;
  Vec          loc_vec_c, loc_vec_f, mult_vec;
  CeedVector   ceed_vec_c, ceed_vec_f;
=======
typedef struct ProlongRestrContext_ *ProlongRestrContext;
struct ProlongRestrContext_ {
  MPI_Comm comm;
  DM dmc, dmf;
  Vec loc_vec_c, loc_vec_f, mult_vec;
  CeedVector ceed_vec_c, ceed_vec_f;
>>>>>>> 4f19f491
  CeedOperator op_prolong, op_restrict;
  Ceed         ceed;
};

// -----------------------------------------------------------------------------
// libCEED Data Structs
// -----------------------------------------------------------------------------

// libCEED data struct for level
typedef struct CeedData_ *CeedData;
struct CeedData_ {
<<<<<<< HEAD
  Ceed                ceed;
  CeedBasis           basis_x, basis_u, basis_c_to_f;
  CeedElemRestriction elem_restr_x, elem_restr_u, elem_restr_u_i, elem_restr_qd_i;
  CeedQFunction       qf_apply;
  CeedOperator        op_apply, op_restrict, op_prolong;
  CeedVector          q_data, x_ceed, y_ceed;
=======
  Ceed ceed;
  CeedBasis basis_x, basis_u;
  CeedElemRestriction elem_restr_x, elem_restr_u, elem_restr_u_i, elem_restr_qd_i;
  CeedQFunction qf_apply;
  CeedOperator op_apply, op_restrict, op_prolong;
  CeedVector q_data, x_ceed, y_ceed;
  CeedInt q_data_size;
>>>>>>> 4f19f491
};

// BP specific data
typedef struct {
  CeedInt           num_comp_x, num_comp_u, topo_dim, q_data_size, q_extra;
  CeedQFunctionUser setup_geo, setup_rhs, apply, error;
<<<<<<< HEAD
  const char       *setup_geo_loc, *setup_rhs_loc, *apply_loc, *error_loc;
  CeedEvalMode      in_mode, out_mode;
  CeedQuadMode      q_mode;
  PetscBool         enforce_bc;
  PetscErrorCode (*bc_func)(PetscInt, PetscReal, const PetscReal *, PetscInt, PetscScalar *, void *);
} BPData;

#endif  // libceed_petsc_examples_structs_h
=======
  const char *setup_geo_loc, *setup_rhs_loc, *apply_loc, *error_loc;
  CeedEvalMode in_mode, out_mode;
  CeedQuadMode q_mode;
  PetscBool enforce_bc;
} BPData;

// BP options
typedef enum {
  CEED_BP1 = 0, CEED_BP2 = 1, CEED_BP3 = 2,
  CEED_BP4 = 3, CEED_BP5 = 4, CEED_BP6 = 5
} BPType;

// -----------------------------------------------------------------------------
// Parameter structure for running problems
// -----------------------------------------------------------------------------
typedef struct RunParams_ *RunParams;
struct RunParams_ {
  MPI_Comm comm;
  PetscBool test_mode, read_mesh, user_l_nodes, write_solution, simplex;
  char *filename, *hostname;
  PetscInt local_nodes, degree, q_extra, dim, num_comp_u, *mesh_elem;
  PetscInt ksp_max_it_clip[2];
  PetscMPIInt ranks_per_node;
  BPType bp_choice;
  PetscLogStage solve_stage;

};

#endif // libceed_petsc_examples_structs_h
>>>>>>> 4f19f491
<|MERGE_RESOLUTION|>--- conflicted
+++ resolved
@@ -9,41 +9,23 @@
 // -----------------------------------------------------------------------------
 
 // Data for PETSc Matshell
-<<<<<<< HEAD
-typedef struct UserO_ *UserO;
-struct UserO_ {
+typedef struct OperatorApplyContext_ *OperatorApplyContext;
+struct OperatorApplyContext_ {
   MPI_Comm     comm;
   DM           dm;
   Vec          X_loc, Y_loc, diag;
   CeedVector   x_ceed, y_ceed;
-=======
-typedef struct OperatorApplyContext_ *OperatorApplyContext;
-struct OperatorApplyContext_ {
-  MPI_Comm comm;
-  DM dm;
-  Vec X_loc, Y_loc, diag;
-  CeedVector x_ceed, y_ceed;
->>>>>>> 4f19f491
   CeedOperator op;
   Ceed         ceed;
 };
 
 // Data for PETSc Prolong/Restrict Matshells
-<<<<<<< HEAD
-typedef struct UserProlongRestr_ *UserProlongRestr;
-struct UserProlongRestr_ {
+typedef struct ProlongRestrContext_ *ProlongRestrContext;
+struct ProlongRestrContext_ {
   MPI_Comm     comm;
   DM           dmc, dmf;
   Vec          loc_vec_c, loc_vec_f, mult_vec;
   CeedVector   ceed_vec_c, ceed_vec_f;
-=======
-typedef struct ProlongRestrContext_ *ProlongRestrContext;
-struct ProlongRestrContext_ {
-  MPI_Comm comm;
-  DM dmc, dmf;
-  Vec loc_vec_c, loc_vec_f, mult_vec;
-  CeedVector ceed_vec_c, ceed_vec_f;
->>>>>>> 4f19f491
   CeedOperator op_prolong, op_restrict;
   Ceed         ceed;
 };
@@ -55,65 +37,41 @@
 // libCEED data struct for level
 typedef struct CeedData_ *CeedData;
 struct CeedData_ {
-<<<<<<< HEAD
   Ceed                ceed;
-  CeedBasis           basis_x, basis_u, basis_c_to_f;
+  CeedBasis           basis_x, basis_u;
   CeedElemRestriction elem_restr_x, elem_restr_u, elem_restr_u_i, elem_restr_qd_i;
   CeedQFunction       qf_apply;
   CeedOperator        op_apply, op_restrict, op_prolong;
   CeedVector          q_data, x_ceed, y_ceed;
-=======
-  Ceed ceed;
-  CeedBasis basis_x, basis_u;
-  CeedElemRestriction elem_restr_x, elem_restr_u, elem_restr_u_i, elem_restr_qd_i;
-  CeedQFunction qf_apply;
-  CeedOperator op_apply, op_restrict, op_prolong;
-  CeedVector q_data, x_ceed, y_ceed;
-  CeedInt q_data_size;
->>>>>>> 4f19f491
+  CeedInt             q_data_size;
 };
 
 // BP specific data
 typedef struct {
   CeedInt           num_comp_x, num_comp_u, topo_dim, q_data_size, q_extra;
   CeedQFunctionUser setup_geo, setup_rhs, apply, error;
-<<<<<<< HEAD
   const char       *setup_geo_loc, *setup_rhs_loc, *apply_loc, *error_loc;
   CeedEvalMode      in_mode, out_mode;
   CeedQuadMode      q_mode;
   PetscBool         enforce_bc;
-  PetscErrorCode (*bc_func)(PetscInt, PetscReal, const PetscReal *, PetscInt, PetscScalar *, void *);
-} BPData;
-
-#endif  // libceed_petsc_examples_structs_h
-=======
-  const char *setup_geo_loc, *setup_rhs_loc, *apply_loc, *error_loc;
-  CeedEvalMode in_mode, out_mode;
-  CeedQuadMode q_mode;
-  PetscBool enforce_bc;
 } BPData;
 
 // BP options
-typedef enum {
-  CEED_BP1 = 0, CEED_BP2 = 1, CEED_BP3 = 2,
-  CEED_BP4 = 3, CEED_BP5 = 4, CEED_BP6 = 5
-} BPType;
+typedef enum { CEED_BP1 = 0, CEED_BP2 = 1, CEED_BP3 = 2, CEED_BP4 = 3, CEED_BP5 = 4, CEED_BP6 = 5 } BPType;
 
 // -----------------------------------------------------------------------------
 // Parameter structure for running problems
 // -----------------------------------------------------------------------------
 typedef struct RunParams_ *RunParams;
 struct RunParams_ {
-  MPI_Comm comm;
-  PetscBool test_mode, read_mesh, user_l_nodes, write_solution, simplex;
-  char *filename, *hostname;
-  PetscInt local_nodes, degree, q_extra, dim, num_comp_u, *mesh_elem;
-  PetscInt ksp_max_it_clip[2];
-  PetscMPIInt ranks_per_node;
-  BPType bp_choice;
+  MPI_Comm      comm;
+  PetscBool     test_mode, read_mesh, user_l_nodes, write_solution, simplex;
+  char         *filename, *hostname;
+  PetscInt      local_nodes, degree, q_extra, dim, num_comp_u, *mesh_elem;
+  PetscInt      ksp_max_it_clip[2];
+  PetscMPIInt   ranks_per_node;
+  BPType        bp_choice;
   PetscLogStage solve_stage;
-
 };
 
-#endif // libceed_petsc_examples_structs_h
->>>>>>> 4f19f491
+#endif  // libceed_petsc_examples_structs_h