// Copyright (c) 2017-2022, Lawrence Livermore National Security, LLC and other CEED contributors.
// All Rights Reserved. See the top-level LICENSE and NOTICE files for details.
//
// SPDX-License-Identifier: BSD-2-Clause
//
// This file is part of CEED:  http://github.com/ceed

/// @file
/// libCEED QFunctions for diffusion operator example using PETSc

#ifndef bp4_h
#define bp4_h

#include <ceed.h>
#include <math.h>

// -----------------------------------------------------------------------------
// This QFunction sets up the rhs and true solution for the problem
// -----------------------------------------------------------------------------
CEED_QFUNCTION(SetupDiffRhs3)(void *ctx, CeedInt Q, const CeedScalar *const *in, CeedScalar *const *out) {
#ifndef M_PI
#define M_PI 3.14159265358979323846
#endif
  const CeedScalar *x = in[0], *w = in[1];
  CeedScalar       *true_soln = out[0], *rhs = out[1];

  // Quadrature Point Loop
  CeedPragmaSIMD for (CeedInt i = 0; i < Q; i++) {
    const CeedScalar c[3] = {0, 1., 2.};
    const CeedScalar k[3] = {1., 2., 3.};

    // Component 1
    true_soln[i + 0 * Q] =
        sin(M_PI * (c[0] + k[0] * x[i + Q * 0])) * sin(M_PI * (c[1] + k[1] * x[i + Q * 1])) * sin(M_PI * (c[2] + k[2] * x[i + Q * 2]));
    // Component 2
    true_soln[i + 1 * Q] = 2 * true_soln[i + 0 * Q];
    // Component 3
    true_soln[i + 2 * Q] = 3 * true_soln[i + 0 * Q];

    // Component 1
<<<<<<< HEAD
    rhs[i + 0 * Q] = w[i + Q * 6] * M_PI * M_PI * (k[0] * k[0] + k[1] * k[1] + k[2] * k[2]) * true_soln[i + 0 * Q];
=======
    rhs[i+0*Q] = w[i+Q*0] * M_PI*M_PI * (k[0]*k[0] + k[1]*k[1] + k[2]*k[2]) *
                 true_soln[i+0*Q];
>>>>>>> 4f19f491
    // Component 2
    rhs[i + 1 * Q] = 2 * rhs[i + 0 * Q];
    // Component 3
    rhs[i + 2 * Q] = 3 * rhs[i + 0 * Q];
  }  // End of Quadrature Point Loop

  return 0;
}

// -----------------------------------------------------------------------------
// This QFunction applies the diffusion operator for a vector field of 3 components.
//
// Inputs:
//   ug     - Input vector Jacobian at quadrature points
//   q_data  - Geometric factors
//
// Output:
//   vJ     - Output vector (test functions) Jacobian at quadrature points
//
// -----------------------------------------------------------------------------
CEED_QFUNCTION(Diff3)(void *ctx, CeedInt Q, const CeedScalar *const *in, CeedScalar *const *out) {
  const CeedScalar *ug = in[0], *qd = in[1];
  CeedScalar       *vg = out[0];

  // Quadrature Point Loop
  CeedPragmaSIMD for (CeedInt i = 0; i < Q; i++) {
    // Read spatial derivatives of u components
    const CeedScalar uJ[3][3] = {
        {ug[i + (0 + 0 * 3) * Q], ug[i + (0 + 1 * 3) * Q], ug[i + (0 + 2 * 3) * Q]},
        {ug[i + (1 + 0 * 3) * Q], ug[i + (1 + 1 * 3) * Q], ug[i + (1 + 2 * 3) * Q]},
        {ug[i + (2 + 0 * 3) * Q], ug[i + (2 + 1 * 3) * Q], ug[i + (2 + 2 * 3) * Q]}
    };
    // Read q_data (dXdxdXdx_T symmetric matrix)
<<<<<<< HEAD
    const CeedScalar dXdxdXdx_T[3][3] = {
        {qd[i + 0 * Q], qd[i + 1 * Q], qd[i + 2 * Q]},
        {qd[i + 1 * Q], qd[i + 3 * Q], qd[i + 4 * Q]},
        {qd[i + 2 * Q], qd[i + 4 * Q], qd[i + 5 * Q]}
    };
=======
    const CeedScalar dXdxdXdx_T[3][3] = {{qd[i+1*Q],
                                          qd[i+2*Q],
                                          qd[i+3*Q]},
                                         {qd[i+2*Q],
                                          qd[i+4*Q],
                                          qd[i+5*Q]},
                                         {qd[i+3*Q],
                                          qd[i+5*Q],
                                          qd[i+6*Q]}
                                        };
>>>>>>> 4f19f491

    for (int k = 0; k < 3; k++)    // k = component
      for (int j = 0; j < 3; j++)  // j = direction of vg
        vg[i + (k + j * 3) * Q] = (uJ[k][0] * dXdxdXdx_T[0][j] + uJ[k][1] * dXdxdXdx_T[1][j] + uJ[k][2] * dXdxdXdx_T[2][j]);
  }  // End of Quadrature Point Loop

  return 0;
}
// -----------------------------------------------------------------------------

#endif  // bp4_h<|MERGE_RESOLUTION|>--- conflicted
+++ resolved
@@ -38,12 +38,7 @@
     true_soln[i + 2 * Q] = 3 * true_soln[i + 0 * Q];
 
     // Component 1
-<<<<<<< HEAD
-    rhs[i + 0 * Q] = w[i + Q * 6] * M_PI * M_PI * (k[0] * k[0] + k[1] * k[1] + k[2] * k[2]) * true_soln[i + 0 * Q];
-=======
-    rhs[i+0*Q] = w[i+Q*0] * M_PI*M_PI * (k[0]*k[0] + k[1]*k[1] + k[2]*k[2]) *
-                 true_soln[i+0*Q];
->>>>>>> 4f19f491
+    rhs[i + 0 * Q] = w[i + Q * 0] * M_PI * M_PI * (k[0] * k[0] + k[1] * k[1] + k[2] * k[2]) * true_soln[i + 0 * Q];
     // Component 2
     rhs[i + 1 * Q] = 2 * rhs[i + 0 * Q];
     // Component 3
@@ -77,28 +72,17 @@
         {ug[i + (2 + 0 * 3) * Q], ug[i + (2 + 1 * 3) * Q], ug[i + (2 + 2 * 3) * Q]}
     };
     // Read q_data (dXdxdXdx_T symmetric matrix)
-<<<<<<< HEAD
     const CeedScalar dXdxdXdx_T[3][3] = {
-        {qd[i + 0 * Q], qd[i + 1 * Q], qd[i + 2 * Q]},
-        {qd[i + 1 * Q], qd[i + 3 * Q], qd[i + 4 * Q]},
-        {qd[i + 2 * Q], qd[i + 4 * Q], qd[i + 5 * Q]}
+        {qd[i + 1 * Q], qd[i + 2 * Q], qd[i + 3 * Q]},
+        {qd[i + 2 * Q], qd[i + 4 * Q], qd[i + 5 * Q]},
+        {qd[i + 3 * Q], qd[i + 5 * Q], qd[i + 6 * Q]}
     };
-=======
-    const CeedScalar dXdxdXdx_T[3][3] = {{qd[i+1*Q],
-                                          qd[i+2*Q],
-                                          qd[i+3*Q]},
-                                         {qd[i+2*Q],
-                                          qd[i+4*Q],
-                                          qd[i+5*Q]},
-                                         {qd[i+3*Q],
-                                          qd[i+5*Q],
-                                          qd[i+6*Q]}
-                                        };
->>>>>>> 4f19f491
 
-    for (int k = 0; k < 3; k++)    // k = component
-      for (int j = 0; j < 3; j++)  // j = direction of vg
+    for (int k = 0; k < 3; k++) {    // k = component
+      for (int j = 0; j < 3; j++) {  // j = direction of vg
         vg[i + (k + j * 3) * Q] = (uJ[k][0] * dXdxdXdx_T[0][j] + uJ[k][1] * dXdxdXdx_T[1][j] + uJ[k][2] * dXdxdXdx_T[2][j]);
+      }
+    }
   }  // End of Quadrature Point Loop
 
   return 0;
