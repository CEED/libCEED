// Copyright (c) 2017-2022, Lawrence Livermore National Security, LLC and other CEED contributors.
// All Rights Reserved. See the top-level LICENSE and NOTICE files for details.
//
// SPDX-License-Identifier: BSD-2-Clause
//
// This file is part of CEED:  http://github.com/ceed

/// @file
/// libCEED QFunctions for mass operator example using PETSc

#ifndef bp1_h
#define bp1_h

#include <ceed.h>
#include <math.h>

// -----------------------------------------------------------------------------
// This QFunction sets up the geometric factors required to apply the
//   mass operator
//
// The quadrature data is stored in the array q_data.
//
// We require the determinant of the Jacobian to properly compute integrals of
//   the form: int( u v )
//
// Qdata: det_J * w
//
// -----------------------------------------------------------------------------
<<<<<<< HEAD
CEED_QFUNCTION(SetupMassGeo)(void *ctx, const CeedInt Q, const CeedScalar *const *in, CeedScalar *const *out) {
  const CeedScalar *J = in[1], *w = in[2];  // Note: *X = in[0]
  CeedScalar       *q_data = out[0];
=======
CEED_QFUNCTION(SetupMassGeo)(void *ctx, const CeedInt Q,
                             const CeedScalar *const *in,
                             CeedScalar *const *out) {
  // Inputs
  const CeedScalar(*J)[3][CEED_Q_VLA] = (const CeedScalar(*)[3][CEED_Q_VLA])in[1];
  const CeedScalar(*w)                = in[2]; // Note: *X = in[0]
  // Outputs
  CeedScalar *q_data = out[0];
>>>>>>> 4f19f491

  const CeedInt dim = 3;
  // Quadrature Point Loop
<<<<<<< HEAD
  CeedPragmaSIMD for (CeedInt i = 0; i < Q; i++) {
    const CeedScalar det_J = (J[i + Q * 0] * (J[i + Q * 4] * J[i + Q * 8] - J[i + Q * 5] * J[i + Q * 7]) -
                              J[i + Q * 1] * (J[i + Q * 3] * J[i + Q * 8] - J[i + Q * 5] * J[i + Q * 6]) +
                              J[i + Q * 2] * (J[i + Q * 3] * J[i + Q * 7] - J[i + Q * 4] * J[i + Q * 6]));
    q_data[i]              = det_J * w[i];
  }  // End of Quadrature Point Loop
=======
  CeedPragmaSIMD
  for (CeedInt i=0; i<Q; i++) {
    // Setup
    CeedScalar A[3][3];
    for (CeedInt j = 0; j < dim; j++) {
      for (CeedInt k = 0; k < dim; k++) {
        // Equivalent code with no mod operations:
        // A[k][j] = J[k+1][j+1]*J[k+2][j+2] - J[k+1][j+2]*J[k+2][j+1]
        A[k][j] = J[(k + 1) % dim][(j + 1) % dim][i] * J[(k + 2) % dim][(j + 2) % dim][i] -
                  J[(k + 1) % dim][(j + 2) % dim][i] * J[(k + 2) % dim][(j + 1) % dim][i];
      }
    }
    const CeedScalar detJ = J[0][0][i] * A[0][0] + J[0][1][i] * A[0][1] + J[0][2][i] * A[0][2];
    q_data[i] = detJ * w[i];
  } // End of Quadrature Point Loop
>>>>>>> 4f19f491
  return 0;
}

// -----------------------------------------------------------------------------
// This QFunction sets up the rhs and true solution for the problem
// -----------------------------------------------------------------------------
CEED_QFUNCTION(SetupMassRhs)(void *ctx, const CeedInt Q, const CeedScalar *const *in, CeedScalar *const *out) {
  const CeedScalar *x = in[0], *w = in[1];
  CeedScalar       *true_soln = out[0], *rhs = out[1];

  // Quadrature Point Loop
  CeedPragmaSIMD for (CeedInt i = 0; i < Q; i++) {
    true_soln[i] = sqrt(x[i] * x[i] + x[i + Q] * x[i + Q] + x[i + 2 * Q] * x[i + 2 * Q]);
    rhs[i]       = w[i] * true_soln[i];
  }  // End of Quadrature Point Loop
  return 0;
}

// -----------------------------------------------------------------------------
// This QFunction applies the mass operator for a scalar field.
//
// Inputs:
//   u     - Input vector at quadrature points
//   q_data - Geometric factors
//
// Output:
//   v     - Output vector (test functions) at quadrature points
//
// -----------------------------------------------------------------------------
CEED_QFUNCTION(Mass)(void *ctx, const CeedInt Q, const CeedScalar *const *in, CeedScalar *const *out) {
  const CeedScalar *u = in[0], *q_data = in[1];
  CeedScalar       *v = out[0];

  // Quadrature Point Loop
  CeedPragmaSIMD for (CeedInt i = 0; i < Q; i++) v[i] = q_data[i] * u[i];

  return 0;
}
// -----------------------------------------------------------------------------

#endif  // bp1_h<|MERGE_RESOLUTION|>--- conflicted
+++ resolved
@@ -26,33 +26,16 @@
 // Qdata: det_J * w
 //
 // -----------------------------------------------------------------------------
-<<<<<<< HEAD
 CEED_QFUNCTION(SetupMassGeo)(void *ctx, const CeedInt Q, const CeedScalar *const *in, CeedScalar *const *out) {
-  const CeedScalar *J = in[1], *w = in[2];  // Note: *X = in[0]
-  CeedScalar       *q_data = out[0];
-=======
-CEED_QFUNCTION(SetupMassGeo)(void *ctx, const CeedInt Q,
-                             const CeedScalar *const *in,
-                             CeedScalar *const *out) {
   // Inputs
   const CeedScalar(*J)[3][CEED_Q_VLA] = (const CeedScalar(*)[3][CEED_Q_VLA])in[1];
-  const CeedScalar(*w)                = in[2]; // Note: *X = in[0]
+  const CeedScalar(*w)                = in[2];  // Note: *X = in[0]
   // Outputs
-  CeedScalar *q_data = out[0];
->>>>>>> 4f19f491
+  CeedScalar *q_data                  = out[0];
 
   const CeedInt dim = 3;
   // Quadrature Point Loop
-<<<<<<< HEAD
   CeedPragmaSIMD for (CeedInt i = 0; i < Q; i++) {
-    const CeedScalar det_J = (J[i + Q * 0] * (J[i + Q * 4] * J[i + Q * 8] - J[i + Q * 5] * J[i + Q * 7]) -
-                              J[i + Q * 1] * (J[i + Q * 3] * J[i + Q * 8] - J[i + Q * 5] * J[i + Q * 6]) +
-                              J[i + Q * 2] * (J[i + Q * 3] * J[i + Q * 7] - J[i + Q * 4] * J[i + Q * 6]));
-    q_data[i]              = det_J * w[i];
-  }  // End of Quadrature Point Loop
-=======
-  CeedPragmaSIMD
-  for (CeedInt i=0; i<Q; i++) {
     // Setup
     CeedScalar A[3][3];
     for (CeedInt j = 0; j < dim; j++) {
@@ -64,9 +47,8 @@
       }
     }
     const CeedScalar detJ = J[0][0][i] * A[0][0] + J[0][1][i] * A[0][1] + J[0][2][i] * A[0][2];
-    q_data[i] = detJ * w[i];
-  } // End of Quadrature Point Loop
->>>>>>> 4f19f491
+    q_data[i]             = detJ * w[i];
+  }  // End of Quadrature Point Loop
   return 0;
 }
 
