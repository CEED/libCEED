--- conflicted
+++ resolved
@@ -58,36 +58,26 @@
 #endif
 
 int main(int argc, char **argv) {
-  MPI_Comm      comm;
-  char          ceed_resource[PETSC_MAX_PATH_LEN] = "/cpu/self", filename[PETSC_MAX_PATH_LEN];
-  double        my_rt_start, my_rt, rt_min, rt_max;
-  PetscInt      degree = 3, q_extra, l_size, g_size, topo_dim = 2, num_comp_x = 3, num_comp_u = 1, xl_size;
-  PetscScalar  *r;
-  PetscBool     test_mode, benchmark_mode, read_mesh, write_solution, simplex;
-  PetscLogStage solve_stage;
-<<<<<<< HEAD
-  Vec           X, X_loc, rhs, rhs_loc;
-  Mat           mat_O;
-  KSP           ksp;
-  DM            dm;
-  UserO         user_O;
-  Ceed          ceed;
-  CeedData      ceed_data;
-=======
-  Vec X, X_loc, rhs, rhs_loc;
-  Mat mat_O;
-  KSP ksp;
-  DM  dm;
+  MPI_Comm             comm;
+  char                 ceed_resource[PETSC_MAX_PATH_LEN] = "/cpu/self", filename[PETSC_MAX_PATH_LEN];
+  double               my_rt_start, my_rt, rt_min, rt_max;
+  PetscInt             degree = 3, q_extra, l_size, g_size, topo_dim = 2, num_comp_x = 3, num_comp_u = 1, xl_size;
+  PetscScalar         *r;
+  PetscBool            test_mode, benchmark_mode, read_mesh, write_solution, simplex;
+  PetscLogStage        solve_stage;
+  Vec                  X, X_loc, rhs, rhs_loc;
+  Mat                  mat_O;
+  KSP                  ksp;
+  DM                   dm;
   OperatorApplyContext op_apply_ctx, op_error_ctx;
-  Ceed ceed;
-  CeedData ceed_data;
->>>>>>> 4f19f491
-  CeedQFunction qf_error;
-  CeedOperator  op_error;
-  CeedVector    rhs_ceed, target;
-  BPType        bp_choice;
-  VecType       vec_type;
-  PetscMemType  mem_type;
+  Ceed                 ceed;
+  CeedData             ceed_data;
+  CeedQFunction        qf_error;
+  CeedOperator         op_error;
+  CeedVector           rhs_ceed, target;
+  BPType               bp_choice;
+  VecType              vec_type;
+  PetscMemType         mem_type;
 
   PetscCall(PetscInitialize(&argc, &argv, NULL, help));
   comm = PETSC_COMM_WORLD;
@@ -131,12 +121,7 @@
   PetscCall(DMViewFromOptions(dm, NULL, "-dm_view"));
 
   // Create DM
-<<<<<<< HEAD
-  PetscCall(SetupDMByDegree(dm, degree, num_comp_u, topo_dim, false, (BCFunction)NULL));
-=======
-  ierr = SetupDMByDegree(dm, degree, q_extra, num_comp_u, topo_dim, false);
-  CHKERRQ(ierr);
->>>>>>> 4f19f491
+  PetscCall(SetupDMByDegree(dm, degree, q_extra, num_comp_u, topo_dim, false));
 
   // Create vectors
   PetscCall(DMCreateGlobalVector(dm, &X));
@@ -147,18 +132,10 @@
   PetscCall(VecDuplicate(X, &rhs));
 
   // Operator
-<<<<<<< HEAD
-  PetscCall(PetscMalloc1(1, &user_O));
-  PetscCall(MatCreateShell(comm, l_size, l_size, g_size, g_size, user_O, &mat_O));
+  PetscCall(PetscMalloc1(1, &op_apply_ctx));
+  PetscCall(PetscMalloc1(1, &op_error_ctx));
+  PetscCall(MatCreateShell(comm, l_size, l_size, g_size, g_size, op_apply_ctx, &mat_O));
   PetscCall(MatShellSetOperation(mat_O, MATOP_MULT, (void (*)(void))MatMult_Ceed));
-=======
-  ierr = PetscMalloc1(1, &op_apply_ctx); CHKERRQ(ierr);
-  ierr = PetscMalloc1(1, &op_error_ctx); CHKERRQ(ierr);
-  ierr = MatCreateShell(comm, l_size, l_size, g_size, g_size,
-                        op_apply_ctx, &mat_O); CHKERRQ(ierr);
-  ierr = MatShellSetOperation(mat_O, MATOP_MULT,
-                              (void(*)(void))MatMult_Ceed); CHKERRQ(ierr);
->>>>>>> 4f19f491
 
   // Set up libCEED
   CeedInit(ceed_resource, &ceed);
@@ -188,32 +165,17 @@
     PetscInt    P = degree + 1, Q = P + q_extra;
     const char *used_resource;
     CeedGetResource(ceed, &used_resource);
-<<<<<<< HEAD
     PetscCall(PetscPrintf(comm,
                           "\n-- CEED Benchmark Problem %" CeedInt_FMT " on the Sphere -- libCEED + PETSc --\n"
                           "  libCEED:\n"
-                          "    libCEED Backend                    : %s\n"
-                          "    libCEED Backend MemType            : %s\n"
+                          "    libCEED Backend                         : %s\n"
+                          "    libCEED Backend MemType                 : %s\n"
                           "  Mesh:\n"
-                          "    Number of 1D Basis Nodes (p)       : %" CeedInt_FMT "\n"
-                          "    Number of 1D Quadrature Points (q) : %" CeedInt_FMT "\n"
-                          "    Global nodes                       : %" PetscInt_FMT "\n",
-                          bp_choice + 1, ceed_resource, CeedMemTypes[mem_type_backend], P, Q, g_size / num_comp_u));
-=======
-    ierr = PetscPrintf(comm,
-                       "\n-- CEED Benchmark Problem %" CeedInt_FMT
-                       " on the Sphere -- libCEED + PETSc --\n"
-                       "  libCEED:\n"
-                       "    libCEED Backend                         : %s\n"
-                       "    libCEED Backend MemType                 : %s\n"
-                       "  Mesh:\n"
-                       "    Solution Order (P)                      : %" CeedInt_FMT "\n"
-                       "    Quadrature  Order (Q)                   : %" CeedInt_FMT "\n"
-                       "    Additional quadrature points (q_extra)  : %" CeedInt_FMT "\n"
-                       "    Global nodes                            : %" PetscInt_FMT "\n",
-                       bp_choice+1, ceed_resource, CeedMemTypes[mem_type_backend], P, Q,
-                       q_extra, g_size/num_comp_u); CHKERRQ(ierr);
->>>>>>> 4f19f491
+                          "    Solution Order (P)                      : %" CeedInt_FMT "\n"
+                          "    Quadrature  Order (Q)                   : %" CeedInt_FMT "\n"
+                          "    Additional quadrature points (q_extra)  : %" CeedInt_FMT "\n"
+                          "    Global nodes                            : %" PetscInt_FMT "\n",
+                          bp_choice + 1, ceed_resource, CeedMemTypes[mem_type_backend], P, Q, q_extra, g_size / num_comp_u));
   }
 
   // Create RHS vector
@@ -239,41 +201,18 @@
   CeedQFunctionCreateInterior(ceed, 1, bp_options[bp_choice].error, bp_options[bp_choice].error_loc, &qf_error);
   CeedQFunctionAddInput(qf_error, "u", num_comp_u, CEED_EVAL_INTERP);
   CeedQFunctionAddInput(qf_error, "true_soln", num_comp_u, CEED_EVAL_NONE);
-  CeedQFunctionAddInput(qf_error, "qdata", ceed_data->q_data_size,
-                        CEED_EVAL_NONE);
+  CeedQFunctionAddInput(qf_error, "qdata", ceed_data->q_data_size, CEED_EVAL_NONE);
   CeedQFunctionAddOutput(qf_error, "error", num_comp_u, CEED_EVAL_INTERP);
 
   // Create the error operator
   CeedOperatorCreate(ceed, qf_error, NULL, NULL, &op_error);
-<<<<<<< HEAD
   CeedOperatorSetField(op_error, "u", ceed_data->elem_restr_u, ceed_data->basis_u, CEED_VECTOR_ACTIVE);
   CeedOperatorSetField(op_error, "true_soln", ceed_data->elem_restr_u_i, CEED_BASIS_COLLOCATED, target);
-  CeedOperatorSetField(op_error, "error", ceed_data->elem_restr_u_i, CEED_BASIS_COLLOCATED, CEED_VECTOR_ACTIVE);
-
-  // Set up Mat
-  user_O->comm  = comm;
-  user_O->dm    = dm;
-  user_O->X_loc = X_loc;
-  PetscCall(VecDuplicate(X_loc, &user_O->Y_loc));
-  user_O->x_ceed = ceed_data->x_ceed;
-  user_O->y_ceed = ceed_data->y_ceed;
-  user_O->op     = ceed_data->op_apply;
-  user_O->ceed   = ceed;
-=======
-  CeedOperatorSetField(op_error, "u", ceed_data->elem_restr_u,
-                       ceed_data->basis_u, CEED_VECTOR_ACTIVE);
-  CeedOperatorSetField(op_error, "true_soln", ceed_data->elem_restr_u_i,
-                       CEED_BASIS_COLLOCATED, target);
-  CeedOperatorSetField(op_error, "qdata", ceed_data->elem_restr_qd_i,
-                       CEED_BASIS_COLLOCATED, ceed_data->q_data);
-  CeedOperatorSetField(op_error, "error", ceed_data->elem_restr_u,
-                       ceed_data->basis_u, CEED_VECTOR_ACTIVE);
+  CeedOperatorSetField(op_error, "qdata", ceed_data->elem_restr_qd_i, CEED_BASIS_COLLOCATED, ceed_data->q_data);
+  CeedOperatorSetField(op_error, "error", ceed_data->elem_restr_u, ceed_data->basis_u, CEED_VECTOR_ACTIVE);
 
   // Set up apply operator context
-  ierr = SetupApplyOperatorCtx(comm, dm, ceed,
-                               ceed_data, X_loc,
-                               op_apply_ctx); CHKERRQ(ierr);
->>>>>>> 4f19f491
+  PetscCall(SetupApplyOperatorCtx(comm, dm, ceed, ceed_data, X_loc, op_apply_ctx));
 
   // Setup solver
   PetscCall(KSPCreate(comm, &ksp));
@@ -340,69 +279,35 @@
     PetscCall(KSPGetIterationNumber(ksp, &its));
     PetscCall(KSPGetResidualNorm(ksp, &rnorm));
     if (!test_mode || reason < 0 || rnorm > 1e-8) {
-<<<<<<< HEAD
       PetscCall(PetscPrintf(comm,
                             "  KSP:\n"
-                            "    KSP Type                           : %s\n"
-                            "    KSP Convergence                    : %s\n"
-                            "    Total KSP Iterations               : %" PetscInt_FMT "\n"
-                            "    Final rnorm                        : %e\n",
+                            "    KSP Type                                : %s\n"
+                            "    KSP Convergence                         : %s\n"
+                            "    Total KSP Iterations                    : %" PetscInt_FMT "\n"
+                            "    Final rnorm                             : %e\n",
                             ksp_type, KSPConvergedReasons[reason], its, (double)rnorm));
-=======
-      ierr = PetscPrintf(comm,
-                         "  KSP:\n"
-                         "    KSP Type                                : %s\n"
-                         "    KSP Convergence                         : %s\n"
-                         "    Total KSP Iterations                    : %" PetscInt_FMT "\n"
-                         "    Final rnorm                             : %e\n",
-                         ksp_type, KSPConvergedReasons[reason], its,
-                         (double)rnorm); CHKERRQ(ierr);
->>>>>>> 4f19f491
     }
     if (!test_mode) {
       PetscCall(PetscPrintf(comm, "  Performance:\n"));
     }
     {
-<<<<<<< HEAD
-      PetscReal max_error;
-      PetscCall(ComputeErrorMax(user_O, op_error, X, target, &max_error));
+      // Set up error operator context
+      PetscCall(SetupErrorOperatorCtx(comm, dm, ceed, ceed_data, X_loc, op_error, op_error_ctx));
+      PetscScalar l2_error;
+      PetscCall(ComputeL2Error(X, &l2_error, op_error_ctx));
       PetscReal tol = 5e-4;
-      if (!test_mode || max_error > tol) {
+      if (!test_mode || l2_error > tol) {
         PetscCall(MPI_Allreduce(&my_rt, &rt_min, 1, MPI_DOUBLE, MPI_MIN, comm));
         PetscCall(MPI_Allreduce(&my_rt, &rt_max, 1, MPI_DOUBLE, MPI_MAX, comm));
         PetscCall(PetscPrintf(comm,
-                              "    Pointwise Error (max)              : %e\n"
-                              "    CG Solve Time                      : %g (%g) sec\n",
-                              (double)max_error, rt_max, rt_min));
+                              "    L2 Error                                : %e\n"
+                              "    CG Solve Time                           : %g (%g) sec\n",
+                              (double)l2_error, rt_max, rt_min));
       }
     }
     if (benchmark_mode && (!test_mode)) {
-      PetscCall(PetscPrintf(comm, "    DoFs/Sec in CG                     : %g (%g) million\n", 1e-6 * g_size * its / rt_max,
+      PetscCall(PetscPrintf(comm, "    DoFs/Sec in CG                            : %g (%g) million\n", 1e-6 * g_size * its / rt_max,
                             1e-6 * g_size * its / rt_min));
-=======
-      // Set up error operator context
-      ierr = SetupErrorOperatorCtx(comm, dm, ceed,
-                                   ceed_data, X_loc, op_error,
-                                   op_error_ctx); CHKERRQ(ierr);
-      PetscScalar l2_error;
-      ierr = ComputeL2Error(X, &l2_error, op_error_ctx); CHKERRQ(ierr);
-      PetscReal tol = 5e-4;
-      if (!test_mode || l2_error > tol) {
-        ierr = MPI_Allreduce(&my_rt, &rt_min, 1, MPI_DOUBLE, MPI_MIN, comm);
-        CHKERRQ(ierr);
-        ierr = MPI_Allreduce(&my_rt, &rt_max, 1, MPI_DOUBLE, MPI_MAX, comm);
-        CHKERRQ(ierr);
-        ierr = PetscPrintf(comm,
-                           "    L2 Error                                : %e\n"
-                           "    CG Solve Time                           : %g (%g) sec\n",
-                           (double)l2_error, rt_max, rt_min); CHKERRQ(ierr);
-      }
-    }
-    if (benchmark_mode && (!test_mode)) {
-      ierr = PetscPrintf(comm,
-                         "    DoFs/Sec in CG                            : %g (%g) million\n",
-                         1e-6*g_size*its/rt_max, 1e-6*g_size*its/rt_min); CHKERRQ(ierr);
->>>>>>> 4f19f491
     }
   }
 
@@ -418,33 +323,19 @@
   }
 
   // Cleanup
-<<<<<<< HEAD
   PetscCall(VecDestroy(&X));
   PetscCall(VecDestroy(&X_loc));
-  PetscCall(VecDestroy(&user_O->Y_loc));
+  PetscCall(VecDestroy(&op_apply_ctx->Y_loc));
+  PetscCall(VecDestroy(&op_error_ctx->Y_loc));
   PetscCall(MatDestroy(&mat_O));
-  PetscCall(PetscFree(user_O));
+  PetscCall(PetscFree(op_apply_ctx));
+  PetscCall(PetscFree(op_error_ctx));
   PetscCall(CeedDataDestroy(0, ceed_data));
   PetscCall(DMDestroy(&dm));
 
   PetscCall(VecDestroy(&rhs));
   PetscCall(VecDestroy(&rhs_loc));
   PetscCall(KSPDestroy(&ksp));
-=======
-  ierr = VecDestroy(&X); CHKERRQ(ierr);
-  ierr = VecDestroy(&X_loc); CHKERRQ(ierr);
-  ierr = VecDestroy(&op_apply_ctx->Y_loc); CHKERRQ(ierr);
-  ierr = VecDestroy(&op_error_ctx->Y_loc); CHKERRQ(ierr);
-  ierr = MatDestroy(&mat_O); CHKERRQ(ierr);
-  ierr = PetscFree(op_apply_ctx); CHKERRQ(ierr);
-  ierr = PetscFree(op_error_ctx); CHKERRQ(ierr);
-  ierr = CeedDataDestroy(0, ceed_data); CHKERRQ(ierr);
-  ierr = DMDestroy(&dm); CHKERRQ(ierr);
-
-  ierr = VecDestroy(&rhs); CHKERRQ(ierr);
-  ierr = VecDestroy(&rhs_loc); CHKERRQ(ierr);
-  ierr = KSPDestroy(&ksp); CHKERRQ(ierr);
->>>>>>> 4f19f491
   CeedVectorDestroy(&target);
   CeedQFunctionDestroy(&qf_error);
   CeedOperatorDestroy(&op_error);
