// Copyright (c) 2017-2022, Lawrence Livermore National Security, LLC and other CEED contributors.
// All Rights Reserved. See the top-level LICENSE and NOTICE files for details.
//
// SPDX-License-Identifier: BSD-2-Clause
//
// This file is part of CEED:  http://github.com/ceed

//                        libCEED + PETSc Example: CEED BPs
//
// This example demonstrates a simple usage of libCEED with PETSc to solve the
// CEED BP benchmark problems, see http://ceed.exascaleproject.org/bps.
//
// The code is intentionally "raw", using only low-level communication
// primitives.
//
// Build with:
//
//     make bpsraw [PETSC_DIR=</path/to/petsc>] [CEED_DIR=</path/to/libceed>]
//
// Sample runs:
//
//     ./bpsraw -problem bp1
//     ./bpsraw -problem bp2
//     ./bpsraw -problem bp3
//     ./bpsraw -problem bp4
//     ./bpsraw -problem bp5 -ceed /cpu/self
//     ./bpsraw -problem bp6 -ceed /gpu/cuda
//
//TESTARGS -ceed {ceed_resource} -test -problem bp2 -degree 5 -q_extra 1 -ksp_max_it_clip 15,15

/// @file
/// CEED BPs example using PETSc
/// See bps.c for an implementation using DMPlex unstructured grids.
const char help[] = "Solve CEED BPs using PETSc\n";

#include <ceed.h>
#include <petscksp.h>
#include <petscsys.h>
#include <stdbool.h>
#include <string.h>

#include "qfunctions/bps/bp1.h"
#include "qfunctions/bps/bp2.h"
#include "qfunctions/bps/bp3.h"
#include "qfunctions/bps/bp4.h"
#include "qfunctions/bps/common.h"

#if PETSC_VERSION_LT(3, 12, 0)
#ifdef PETSC_HAVE_CUDA
#include <petsccuda.h>
// Note: With PETSc prior to version 3.12.0, providing the source path to
//       include 'cublas_v2.h' will be needed to use 'petsccuda.h'.
#endif
#endif

static CeedMemType MemTypeP2C(PetscMemType mem_type) { return PetscMemTypeDevice(mem_type) ? CEED_MEM_DEVICE : CEED_MEM_HOST; }

static void Split3(PetscInt size, PetscInt m[3], bool reverse) {
  for (PetscInt d = 0, size_left = size; d < 3; d++) {
    PetscInt try = (PetscInt)PetscCeilReal(PetscPowReal(size_left, 1. / (3 - d)));
    while (try * (size_left / try) != size_left) try++;
    m[reverse ? 2 - d : d] = try;
    size_left /= try;
  }
}

static PetscInt Max3(const PetscInt a[3]) { return PetscMax(a[0], PetscMax(a[1], a[2])); }
static PetscInt Min3(const PetscInt a[3]) { return PetscMin(a[0], PetscMin(a[1], a[2])); }
static void     GlobalNodes(const PetscInt p[3], const PetscInt i_rank[3], PetscInt degree, const PetscInt mesh_elem[3], PetscInt m_nodes[3]) {
      for (int d = 0; d < 3; d++) m_nodes[d] = degree * mesh_elem[d] + (i_rank[d] == p[d] - 1);
}
static PetscInt GlobalStart(const PetscInt p[3], const PetscInt i_rank[3], PetscInt degree, const PetscInt mesh_elem[3]) {
  PetscInt start = 0;
  // Dumb brute-force is easier to read
  for (PetscInt i = 0; i < p[0]; i++) {
    for (PetscInt j = 0; j < p[1]; j++) {
      for (PetscInt k = 0; k < p[2]; k++) {
        PetscInt m_nodes[3], ijk_rank[] = {i, j, k};
        if (i == i_rank[0] && j == i_rank[1] && k == i_rank[2]) return start;
        GlobalNodes(p, ijk_rank, degree, mesh_elem, m_nodes);
        start += m_nodes[0] * m_nodes[1] * m_nodes[2];
      }
    }
  }
  return -1;
}
<<<<<<< HEAD
static int CreateRestriction(Ceed ceed, const CeedInt mesh_elem[3], CeedInt P, CeedInt num_comp, CeedElemRestriction *elem_restr) {
  const PetscInt num_elem = mesh_elem[0] * mesh_elem[1] * mesh_elem[2];
  PetscInt       m_nodes[3], *idx, *idx_p;

  PetscFunctionBeginUser;
=======
static PetscErrorCode CreateRestriction(Ceed ceed, const CeedInt mesh_elem[3],
                                        CeedInt P,
                                        CeedInt num_comp, CeedElemRestriction *elem_restr) {
  const PetscInt num_elem = mesh_elem[0]*mesh_elem[1]*mesh_elem[2];
  PetscInt m_nodes[3], *idx, *idx_p;
>>>>>>> dc64899e

  PetscFunctionBeginUser;
  // Get indicies
  for (int d = 0; d < 3; d++) m_nodes[d] = mesh_elem[d] * (P - 1) + 1;
  idx_p = idx = malloc(num_elem * P * P * P * sizeof idx[0]);
  for (CeedInt i = 0; i < mesh_elem[0]; i++) {
    for (CeedInt j = 0; j < mesh_elem[1]; j++) {
      for (CeedInt k = 0; k < mesh_elem[2]; k++, idx_p += P * P * P) {
        for (CeedInt ii = 0; ii < P; ii++) {
          for (CeedInt jj = 0; jj < P; jj++) {
            for (CeedInt kk = 0; kk < P; kk++) {
              if (0) {  // This is the C-style (i,j,k) ordering that I prefer
                idx_p[(ii * P + jj) * P + kk] = num_comp * (((i * (P - 1) + ii) * m_nodes[1] + (j * (P - 1) + jj)) * m_nodes[2] + (k * (P - 1) + kk));
              } else {  // (k,j,i) ordering for consistency with MFEM example
                idx_p[ii + P * (jj + P * kk)] = num_comp * (((i * (P - 1) + ii) * m_nodes[1] + (j * (P - 1) + jj)) * m_nodes[2] + (k * (P - 1) + kk));
              }
            }
          }
        }
      }
    }
  }

  // Setup CEED restriction
  CeedElemRestrictionCreate(ceed, num_elem, P * P * P, num_comp, 1, m_nodes[0] * m_nodes[1] * m_nodes[2] * num_comp, CEED_MEM_HOST, CEED_OWN_POINTER,
                            idx, elem_restr);

  PetscFunctionReturn(0);
}

// Data for PETSc
typedef struct User_ *User;
struct User_ {
  MPI_Comm     comm;
  VecScatter   l_to_g;    // Scatter for all entries
  VecScatter   l_to_g_0;  // Skip Dirichlet values
  VecScatter   g_to_g_D;  // global-to-global; only Dirichlet values
  Vec          X_loc, Y_loc;
  CeedVector   x_ceed, y_ceed;
  CeedOperator op;
  CeedVector   q_data;
  Ceed         ceed;
};

// BP Options
typedef enum { CEED_BP1 = 0, CEED_BP2 = 1, CEED_BP3 = 2, CEED_BP4 = 3, CEED_BP5 = 4, CEED_BP6 = 5 } BPType;
static const char *const bp_types[] = {"bp1", "bp2", "bp3", "bp4", "bp5", "bp6", "BPType", "CEED_BP", 0};

// BP specific data
typedef struct {
  CeedInt           num_comp_u, q_data_size, q_extra;
  CeedQFunctionUser setup_geo, setup_rhs, apply, error;
  const char       *setup_geo_loc, *setup_rhs_loc, *apply_loc, *error_loc;
  CeedEvalMode      in_mode, out_mode;
  CeedQuadMode      q_mode;
} BPData;

BPData bp_options[6] = {
    [CEED_BP1] = {.num_comp_u    = 1,
                  .q_data_size   = 1,
                  .q_extra       = 1,
                  .setup_geo     = SetupMassGeo,
                  .setup_rhs     = SetupMassRhs,
                  .apply         = Mass,
                  .error         = Error,
                  .setup_geo_loc = SetupMassGeo_loc,
                  .setup_rhs_loc = SetupMassRhs_loc,
                  .apply_loc     = Mass_loc,
                  .error_loc     = Error_loc,
                  .in_mode       = CEED_EVAL_INTERP,
                  .out_mode      = CEED_EVAL_INTERP,
                  .q_mode        = CEED_GAUSS        },
    [CEED_BP2] = {.num_comp_u    = 3,
                  .q_data_size   = 1,
                  .q_extra       = 1,
                  .setup_geo     = SetupMassGeo,
                  .setup_rhs     = SetupMassRhs3,
                  .apply         = Mass3,
                  .error         = Error3,
                  .setup_geo_loc = SetupMassGeo_loc,
                  .setup_rhs_loc = SetupMassRhs3_loc,
                  .apply_loc     = Mass3_loc,
                  .error_loc     = Error3_loc,
                  .in_mode       = CEED_EVAL_INTERP,
                  .out_mode      = CEED_EVAL_INTERP,
                  .q_mode        = CEED_GAUSS        },
    [CEED_BP3] = {.num_comp_u    = 1,
                  .q_data_size   = 7,
                  .q_extra       = 1,
                  .setup_geo     = SetupDiffGeo,
                  .setup_rhs     = SetupDiffRhs,
                  .apply         = Diff,
                  .error         = Error,
                  .setup_geo_loc = SetupDiffGeo_loc,
                  .setup_rhs_loc = SetupDiffRhs_loc,
                  .apply_loc     = Diff_loc,
                  .error_loc     = Error_loc,
                  .in_mode       = CEED_EVAL_GRAD,
                  .out_mode      = CEED_EVAL_GRAD,
                  .q_mode        = CEED_GAUSS        },
    [CEED_BP4] = {.num_comp_u    = 3,
                  .q_data_size   = 7,
                  .q_extra       = 1,
                  .setup_geo     = SetupDiffGeo,
                  .setup_rhs     = SetupDiffRhs3,
                  .apply         = Diff3,
                  .error         = Error3,
                  .setup_geo_loc = SetupDiffGeo_loc,
                  .setup_rhs_loc = SetupDiffRhs3_loc,
                  .apply_loc     = Diff3_loc,
                  .error_loc     = Error3_loc,
                  .in_mode       = CEED_EVAL_GRAD,
                  .out_mode      = CEED_EVAL_GRAD,
                  .q_mode        = CEED_GAUSS        },
    [CEED_BP5] = {.num_comp_u    = 1,
                  .q_data_size   = 7,
                  .q_extra       = 0,
                  .setup_geo     = SetupDiffGeo,
                  .setup_rhs     = SetupDiffRhs,
                  .apply         = Diff,
                  .error         = Error,
                  .setup_geo_loc = SetupDiffGeo_loc,
                  .setup_rhs_loc = SetupDiffRhs_loc,
                  .apply_loc     = Diff_loc,
                  .error_loc     = Error_loc,
                  .in_mode       = CEED_EVAL_GRAD,
                  .out_mode      = CEED_EVAL_GRAD,
                  .q_mode        = CEED_GAUSS_LOBATTO},
    [CEED_BP6] = {.num_comp_u    = 3,
                  .q_data_size   = 7,
                  .q_extra       = 0,
                  .setup_geo     = SetupDiffGeo,
                  .setup_rhs     = SetupDiffRhs3,
                  .apply         = Diff3,
                  .error         = Error3,
                  .setup_geo_loc = SetupDiffGeo_loc,
                  .setup_rhs_loc = SetupDiffRhs3_loc,
                  .apply_loc     = Diff3_loc,
                  .error_loc     = Error3_loc,
                  .in_mode       = CEED_EVAL_GRAD,
                  .out_mode      = CEED_EVAL_GRAD,
                  .q_mode        = CEED_GAUSS_LOBATTO}
};

// This function uses libCEED to compute the action of the mass matrix
static PetscErrorCode MatMult_Mass(Mat A, Vec X, Vec Y) {
  User         user;
  PetscScalar *x, *y;
  PetscMemType x_mem_type, y_mem_type;

  PetscFunctionBeginUser;

  PetscCall(MatShellGetContext(A, &user));

  // Global-to-local
  PetscCall(VecScatterBegin(user->l_to_g, X, user->X_loc, INSERT_VALUES, SCATTER_REVERSE));
  PetscCall(VecScatterEnd(user->l_to_g, X, user->X_loc, INSERT_VALUES, SCATTER_REVERSE));

  // Setup libCEED vectors
  PetscCall(VecGetArrayReadAndMemType(user->X_loc, (const PetscScalar **)&x, &x_mem_type));
  PetscCall(VecGetArrayAndMemType(user->Y_loc, &y, &y_mem_type));
  CeedVectorSetArray(user->x_ceed, MemTypeP2C(x_mem_type), CEED_USE_POINTER, x);
  CeedVectorSetArray(user->y_ceed, MemTypeP2C(y_mem_type), CEED_USE_POINTER, y);

  // Apply libCEED operator
  CeedOperatorApply(user->op, user->x_ceed, user->y_ceed, CEED_REQUEST_IMMEDIATE);

  // Restore PETSc vectors
  CeedVectorTakeArray(user->x_ceed, MemTypeP2C(x_mem_type), NULL);
  CeedVectorTakeArray(user->y_ceed, MemTypeP2C(y_mem_type), NULL);
  PetscCall(VecRestoreArrayReadAndMemType(user->X_loc, (const PetscScalar **)&x));
  PetscCall(VecRestoreArrayAndMemType(user->Y_loc, &y));

  // Local-to-global
  if (Y) {
    PetscCall(VecZeroEntries(Y));
    PetscCall(VecScatterBegin(user->l_to_g, user->Y_loc, Y, ADD_VALUES, SCATTER_FORWARD));
    PetscCall(VecScatterEnd(user->l_to_g, user->Y_loc, Y, ADD_VALUES, SCATTER_FORWARD));
  }
  PetscFunctionReturn(0);
}

// This function uses libCEED to compute the action of the Laplacian with
// Dirichlet boundary conditions
static PetscErrorCode MatMult_Diff(Mat A, Vec X, Vec Y) {
  User         user;
  PetscScalar *x, *y;
  PetscMemType x_mem_type, y_mem_type;

  PetscFunctionBeginUser;

  PetscCall(MatShellGetContext(A, &user));

  // Global-to-local
  PetscCall(VecScatterBegin(user->l_to_g_0, X, user->X_loc, INSERT_VALUES, SCATTER_REVERSE));
  PetscCall(VecScatterEnd(user->l_to_g_0, X, user->X_loc, INSERT_VALUES, SCATTER_REVERSE));

  // Setup libCEED vectors
  PetscCall(VecGetArrayReadAndMemType(user->X_loc, (const PetscScalar **)&x, &x_mem_type));
  PetscCall(VecGetArrayAndMemType(user->Y_loc, &y, &y_mem_type));
  CeedVectorSetArray(user->x_ceed, MemTypeP2C(x_mem_type), CEED_USE_POINTER, x);
  CeedVectorSetArray(user->y_ceed, MemTypeP2C(y_mem_type), CEED_USE_POINTER, y);

  // Apply libCEED operator
  CeedOperatorApply(user->op, user->x_ceed, user->y_ceed, CEED_REQUEST_IMMEDIATE);

  // Restore PETSc vectors
  CeedVectorTakeArray(user->x_ceed, MemTypeP2C(x_mem_type), NULL);
  CeedVectorTakeArray(user->y_ceed, MemTypeP2C(y_mem_type), NULL);
  PetscCall(VecRestoreArrayReadAndMemType(user->X_loc, (const PetscScalar **)&x));
  PetscCall(VecRestoreArrayAndMemType(user->Y_loc, &y));

  // Local-to-global
  PetscCall(VecZeroEntries(Y));
  PetscCall(VecScatterBegin(user->g_to_g_D, X, Y, INSERT_VALUES, SCATTER_FORWARD));
  PetscCall(VecScatterEnd(user->g_to_g_D, X, Y, INSERT_VALUES, SCATTER_FORWARD));
  PetscCall(VecScatterBegin(user->l_to_g_0, user->Y_loc, Y, ADD_VALUES, SCATTER_FORWARD));
  PetscCall(VecScatterEnd(user->l_to_g_0, user->Y_loc, Y, ADD_VALUES, SCATTER_FORWARD));

  PetscFunctionReturn(0);
}

// This function calculates the error in the final solution
static PetscErrorCode ComputeErrorMax(User user, CeedOperator op_error, Vec X, CeedVector target, PetscReal *max_error) {
  PetscScalar *x;
  PetscMemType mem_type;
  CeedVector   collocated_error;
  CeedSize     length;

  PetscFunctionBeginUser;

  CeedVectorGetLength(target, &length);
  CeedVectorCreate(user->ceed, length, &collocated_error);

  // Global-to-local
  PetscCall(VecScatterBegin(user->l_to_g, X, user->X_loc, INSERT_VALUES, SCATTER_REVERSE));
  PetscCall(VecScatterEnd(user->l_to_g, X, user->X_loc, INSERT_VALUES, SCATTER_REVERSE));

  // Setup libCEED vector
  PetscCall(VecGetArrayReadAndMemType(user->X_loc, (const PetscScalar **)&x, &mem_type));
  CeedVectorSetArray(user->x_ceed, MemTypeP2C(mem_type), CEED_USE_POINTER, x);

  // Apply libCEED operator
  CeedOperatorApply(op_error, user->x_ceed, collocated_error, CEED_REQUEST_IMMEDIATE);

  // Restore PETSc vector
  CeedVectorTakeArray(user->x_ceed, MemTypeP2C(mem_type), NULL);
  PetscCall(VecRestoreArrayReadAndMemType(user->X_loc, (const PetscScalar **)&x));

  // Reduce max error
  *max_error = 0;
  const CeedScalar *e;
  CeedVectorGetArrayRead(collocated_error, CEED_MEM_HOST, &e);
  for (CeedInt i = 0; i < length; i++) {
    *max_error = PetscMax(*max_error, PetscAbsScalar(e[i]));
  }
  CeedVectorRestoreArrayRead(collocated_error, &e);
  PetscCall(MPI_Allreduce(MPI_IN_PLACE, max_error, 1, MPIU_REAL, MPIU_MAX, user->comm));

  // Cleanup
  CeedVectorDestroy(&collocated_error);

  PetscFunctionReturn(0);
}

int main(int argc, char **argv) {
  MPI_Comm comm;
  char     ceed_resource[PETSC_MAX_PATH_LEN] = "/cpu/self";
  double   my_rt_start, my_rt, rt_min, rt_max;
  PetscInt degree, q_extra, local_nodes, local_elem, mesh_elem[3], m_nodes[3], p[3], i_rank[3], l_nodes[3], l_size, num_comp_u = 1,
                                                                                                                    ksp_max_it_clip[2];
  PetscScalar        *r;
  PetscBool           test_mode, benchmark_mode, write_solution;
  PetscMPIInt         size, rank;
  PetscLogStage       solve_stage;
  Vec                 X, X_loc, rhs, rhs_loc;
  Mat                 mat;
  KSP                 ksp;
  VecScatter          l_to_g, l_to_g_0, g_to_g_D;
  PetscMemType        mem_type;
  User                user;
  Ceed                ceed;
  CeedBasis           basis_x, basis_u;
  CeedElemRestriction elem_restr_x, elem_restr_u, elem_restr_u_i, elem_restr_qd_i;
  CeedQFunction       qf_setup_geo, qf_setup_rhs, qf_apply, qf_error;
  CeedOperator        op_setup_geo, op_setup_rhs, op_apply, op_error;
  CeedVector          x_coord, q_data, rhs_ceed, target;
  CeedInt             P, Q;
  const CeedInt       dim = 3, num_comp_x = 3;
  BPType              bp_choice;

  PetscCall(PetscInitialize(&argc, &argv, NULL, help));
  comm = PETSC_COMM_WORLD;

  // Read command line options
  PetscOptionsBegin(comm, NULL, "CEED BPs in PETSc", NULL);
  bp_choice = CEED_BP1;
  PetscCall(PetscOptionsEnum("-problem", "CEED benchmark problem to solve", NULL, bp_types, (PetscEnum)bp_choice, (PetscEnum *)&bp_choice, NULL));
  num_comp_u = bp_options[bp_choice].num_comp_u;
  test_mode  = PETSC_FALSE;
  PetscCall(PetscOptionsBool("-test", "Testing mode (do not print unless error is large)", NULL, test_mode, &test_mode, NULL));
  benchmark_mode = PETSC_FALSE;
  PetscCall(PetscOptionsBool("-benchmark", "Benchmarking mode (prints benchmark statistics)", NULL, benchmark_mode, &benchmark_mode, NULL));
  write_solution = PETSC_FALSE;
  PetscCall(PetscOptionsBool("-write_solution", "Write solution for visualization", NULL, write_solution, &write_solution, NULL));
  degree = test_mode ? 3 : 1;
  PetscCall(PetscOptionsInt("-degree", "Polynomial degree of tensor product basis", NULL, degree, &degree, NULL));
  q_extra = bp_options[bp_choice].q_extra;
  PetscCall(PetscOptionsInt("-q_extra", "Number of extra quadrature points", NULL, q_extra, &q_extra, NULL));
  PetscCall(PetscOptionsString("-ceed", "CEED resource specifier", NULL, ceed_resource, ceed_resource, sizeof(ceed_resource), NULL));
  local_nodes = 1000;
  PetscCall(PetscOptionsInt("-local", "Target number of locally owned nodes per process", NULL, local_nodes, &local_nodes, NULL));
  PetscInt two       = 2;
  ksp_max_it_clip[0] = 5;
  ksp_max_it_clip[1] = 20;
  PetscCall(
      PetscOptionsIntArray("-ksp_max_it_clip", "Min and max number of iterations to use during benchmarking", NULL, ksp_max_it_clip, &two, NULL));
  PetscOptionsEnd();
  P = degree + 1;
  Q = P + q_extra;

  // Set up libCEED
  CeedInit(ceed_resource, &ceed);
  CeedMemType mem_type_backend;
  CeedGetPreferredMemType(ceed, &mem_type_backend);

  VecType default_vec_type = NULL, vec_type;
  switch (mem_type_backend) {
    case CEED_MEM_HOST:
      default_vec_type = VECSTANDARD;
      break;
    case CEED_MEM_DEVICE: {
      const char *resolved;
      CeedGetResource(ceed, &resolved);
      if (strstr(resolved, "/gpu/cuda")) default_vec_type = VECCUDA;
      else if (strstr(resolved, "/gpu/hip/occa")) default_vec_type = VECSTANDARD;  // https://github.com/CEED/libCEED/issues/678
      else if (strstr(resolved, "/gpu/hip")) default_vec_type = VECHIP;
      else default_vec_type = VECSTANDARD;
    }
  }

  // Determine size of process grid
  PetscCall(MPI_Comm_size(comm, &size));
  Split3(size, p, false);

  // Find a nicely composite number of elements no less than local_nodes
  for (local_elem = PetscMax(1, local_nodes / (degree * degree * degree));; local_elem++) {
    Split3(local_elem, mesh_elem, true);
    if (Max3(mesh_elem) / Min3(mesh_elem) <= 2) break;
  }

  // Find my location in the process grid
  PetscCall(MPI_Comm_rank(comm, &rank));
  for (int d = 0, rank_left = rank; d < dim; d++) {
    const int pstride[3] = {p[1] * p[2], p[2], 1};
    i_rank[d]            = rank_left / pstride[d];
    rank_left -= i_rank[d] * pstride[d];
  }

  GlobalNodes(p, i_rank, degree, mesh_elem, m_nodes);

  // Setup global vector
  PetscCall(VecCreate(comm, &X));
  PetscCall(VecSetType(X, default_vec_type));
  PetscCall(VecSetSizes(X, m_nodes[0] * m_nodes[1] * m_nodes[2] * num_comp_u, PETSC_DECIDE));
  PetscCall(VecSetFromOptions(X));
  PetscCall(VecSetUp(X));

  // Set up libCEED
  CeedInit(ceed_resource, &ceed);

  // Print summary
  CeedInt gsize;
  PetscCall(VecGetSize(X, &gsize));
  if (!test_mode) {
    const char *used_resource;
    CeedGetResource(ceed, &used_resource);

    PetscCall(VecGetType(X, &vec_type));

    PetscCall(PetscPrintf(comm,
                          "\n-- CEED Benchmark Problem %" CeedInt_FMT " -- libCEED + PETSc --\n"
                          "  PETSc:\n"
                          "    PETSc Vec Type                     : %s\n"
                          "  libCEED:\n"
                          "    libCEED Backend                    : %s\n"
                          "    libCEED Backend MemType            : %s\n"
                          "  Mesh:\n"
                          "    Number of 1D Basis Nodes (P)       : %" CeedInt_FMT "\n"
                          "    Number of 1D Quadrature Points (Q) : %" CeedInt_FMT "\n"
                          "    Global nodes                       : %" PetscInt_FMT "\n"
                          "    Process Decomposition              : %" PetscInt_FMT " %" PetscInt_FMT " %" PetscInt_FMT "\n"
                          "    Local Elements                     : %" PetscInt_FMT " = %" PetscInt_FMT " %" PetscInt_FMT " %" PetscInt_FMT "\n"
                          "    Owned nodes                        : %" PetscInt_FMT " = %" PetscInt_FMT " %" PetscInt_FMT " %" PetscInt_FMT "\n"
                          "    DoF per node                       : %" PetscInt_FMT "\n",
                          bp_choice + 1, vec_type, used_resource, CeedMemTypes[mem_type_backend], P, Q, gsize / num_comp_u, p[0], p[1], p[2],
                          local_elem, mesh_elem[0], mesh_elem[1], mesh_elem[2], m_nodes[0] * m_nodes[1] * m_nodes[2], m_nodes[0], m_nodes[1],
                          m_nodes[2], num_comp_u));
  }

  {
    l_size = 1;
    for (int d = 0; d < dim; d++) {
      l_nodes[d] = mesh_elem[d] * degree + 1;
      l_size *= l_nodes[d];
    }
    PetscCall(VecCreate(PETSC_COMM_SELF, &X_loc));
    PetscCall(VecSetType(X_loc, default_vec_type));
    PetscCall(VecSetSizes(X_loc, l_size * num_comp_u, PETSC_DECIDE));
    PetscCall(VecSetFromOptions(X_loc));
    PetscCall(VecSetUp(X_loc));

    // Create local-to-global scatter
    PetscInt *l_to_g_ind, *l_to_g_ind_0, *loc_ind, l_0_count;
    IS        l_to_g_is, l_to_g_is_0, loc_is;
    PetscInt  g_start[2][2][2], g_m_nodes[2][2][2][dim];

    for (int i = 0; i < 2; i++) {
      for (int j = 0; j < 2; j++) {
        for (int k = 0; k < 2; k++) {
          PetscInt ijk_rank[3] = {i_rank[0] + i, i_rank[1] + j, i_rank[2] + k};
          g_start[i][j][k]     = GlobalStart(p, ijk_rank, degree, mesh_elem);
          GlobalNodes(p, ijk_rank, degree, mesh_elem, g_m_nodes[i][j][k]);
        }
      }
    }

    PetscCall(PetscMalloc1(l_size, &l_to_g_ind));
    PetscCall(PetscMalloc1(l_size, &l_to_g_ind_0));
    PetscCall(PetscMalloc1(l_size, &loc_ind));
    l_0_count = 0;
    for (PetscInt i = 0, ir, ii; ir = i >= m_nodes[0], ii = i - ir * m_nodes[0], i < l_nodes[0]; i++) {
      for (PetscInt j = 0, jr, jj; jr = j >= m_nodes[1], jj = j - jr * m_nodes[1], j < l_nodes[1]; j++) {
        for (PetscInt k = 0, kr, kk; kr = k >= m_nodes[2], kk = k - kr * m_nodes[2], k < l_nodes[2]; k++) {
          PetscInt here    = (i * l_nodes[1] + j) * l_nodes[2] + k;
          l_to_g_ind[here] = g_start[ir][jr][kr] + (ii * g_m_nodes[ir][jr][kr][1] + jj) * g_m_nodes[ir][jr][kr][2] + kk;
          if ((i_rank[0] == 0 && i == 0) || (i_rank[1] == 0 && j == 0) || (i_rank[2] == 0 && k == 0) ||
              (i_rank[0] + 1 == p[0] && i + 1 == l_nodes[0]) || (i_rank[1] + 1 == p[1] && j + 1 == l_nodes[1]) ||
              (i_rank[2] + 1 == p[2] && k + 1 == l_nodes[2])) {
            continue;
          }
          l_to_g_ind_0[l_0_count] = l_to_g_ind[here];
          loc_ind[l_0_count++]    = here;
        }
      }
    }
    PetscCall(ISCreateBlock(comm, num_comp_u, l_size, l_to_g_ind, PETSC_OWN_POINTER, &l_to_g_is));
    PetscCall(VecScatterCreate(X_loc, NULL, X, l_to_g_is, &l_to_g));
    PetscCall(ISCreateBlock(comm, num_comp_u, l_0_count, l_to_g_ind_0, PETSC_OWN_POINTER, &l_to_g_is_0));
    PetscCall(ISCreateBlock(comm, num_comp_u, l_0_count, loc_ind, PETSC_OWN_POINTER, &loc_is));
    PetscCall(VecScatterCreate(X_loc, loc_is, X, l_to_g_is_0, &l_to_g_0));
    {
      // Create global-to-global scatter for Dirichlet values (everything not in
      // l_to_g_is_0, which is the range of l_to_g_0)
      PetscInt           x_start, x_end, *ind_D, count_D = 0;
      IS                 is_D;
      const PetscScalar *x;
      PetscCall(VecZeroEntries(X_loc));
      PetscCall(VecSet(X, 1.0));
      PetscCall(VecScatterBegin(l_to_g_0, X_loc, X, INSERT_VALUES, SCATTER_FORWARD));
      PetscCall(VecScatterEnd(l_to_g_0, X_loc, X, INSERT_VALUES, SCATTER_FORWARD));
      PetscCall(VecGetOwnershipRange(X, &x_start, &x_end));
      PetscCall(PetscMalloc1(x_end - x_start, &ind_D));
      PetscCall(VecGetArrayRead(X, &x));
      for (PetscInt i = 0; i < x_end - x_start; i++) {
        if (x[i] == 1.) ind_D[count_D++] = x_start + i;
      }
      PetscCall(VecRestoreArrayRead(X, &x));
      PetscCall(ISCreateGeneral(comm, count_D, ind_D, PETSC_COPY_VALUES, &is_D));
      PetscCall(PetscFree(ind_D));
      PetscCall(VecScatterCreate(X, is_D, X, is_D, &g_to_g_D));
      PetscCall(ISDestroy(&is_D));
    }
    PetscCall(ISDestroy(&l_to_g_is));
    PetscCall(ISDestroy(&l_to_g_is_0));
    PetscCall(ISDestroy(&loc_is));
  }

  // CEED bases
  CeedBasisCreateTensorH1Lagrange(ceed, dim, num_comp_u, P, Q, bp_options[bp_choice].q_mode, &basis_u);
  CeedBasisCreateTensorH1Lagrange(ceed, dim, num_comp_x, 2, Q, bp_options[bp_choice].q_mode, &basis_x);

  // CEED restrictions
  CreateRestriction(ceed, mesh_elem, P, num_comp_u, &elem_restr_u);
  CreateRestriction(ceed, mesh_elem, 2, dim, &elem_restr_x);
  CeedInt num_elem = mesh_elem[0] * mesh_elem[1] * mesh_elem[2];
  CeedElemRestrictionCreateStrided(ceed, num_elem, Q * Q * Q, num_comp_u, num_comp_u * num_elem * Q * Q * Q, CEED_STRIDES_BACKEND, &elem_restr_u_i);
  CeedElemRestrictionCreateStrided(ceed, num_elem, Q * Q * Q, bp_options[bp_choice].q_data_size,
                                   bp_options[bp_choice].q_data_size * num_elem * Q * Q * Q, CEED_STRIDES_BACKEND, &elem_restr_qd_i);
  {
    CeedScalar *x_loc;
    CeedInt     shape[3] = {mesh_elem[0] + 1, mesh_elem[1] + 1, mesh_elem[2] + 1}, len = shape[0] * shape[1] * shape[2];
    x_loc = malloc(len * num_comp_x * sizeof x_loc[0]);
    for (CeedInt i = 0; i < shape[0]; i++) {
      for (CeedInt j = 0; j < shape[1]; j++) {
        for (CeedInt k = 0; k < shape[2]; k++) {
          x_loc[dim * ((i * shape[1] + j) * shape[2] + k) + 0] = 1. * (i_rank[0] * mesh_elem[0] + i) / (p[0] * mesh_elem[0]);
          x_loc[dim * ((i * shape[1] + j) * shape[2] + k) + 1] = 1. * (i_rank[1] * mesh_elem[1] + j) / (p[1] * mesh_elem[1]);
          x_loc[dim * ((i * shape[1] + j) * shape[2] + k) + 2] = 1. * (i_rank[2] * mesh_elem[2] + k) / (p[2] * mesh_elem[2]);
        }
      }
    }
    CeedVectorCreate(ceed, len * num_comp_x, &x_coord);
    CeedVectorSetArray(x_coord, CEED_MEM_HOST, CEED_OWN_POINTER, x_loc);
  }

  // Create the QFunction that builds the operator quadrature data
  CeedQFunctionCreateInterior(ceed, 1, bp_options[bp_choice].setup_geo, bp_options[bp_choice].setup_geo_loc, &qf_setup_geo);
  CeedQFunctionAddInput(qf_setup_geo, "x", num_comp_x, CEED_EVAL_INTERP);
  CeedQFunctionAddInput(qf_setup_geo, "dx", num_comp_x * dim, CEED_EVAL_GRAD);
  CeedQFunctionAddInput(qf_setup_geo, "weight", 1, CEED_EVAL_WEIGHT);
  CeedQFunctionAddOutput(qf_setup_geo, "q_data", bp_options[bp_choice].q_data_size, CEED_EVAL_NONE);

  // Create the QFunction that sets up the RHS and true solution
  CeedQFunctionCreateInterior(ceed, 1, bp_options[bp_choice].setup_rhs, bp_options[bp_choice].setup_rhs_loc, &qf_setup_rhs);
  CeedQFunctionAddInput(qf_setup_rhs, "x", num_comp_x, CEED_EVAL_INTERP);
  CeedQFunctionAddInput(qf_setup_rhs, "q_data", bp_options[bp_choice].q_data_size, CEED_EVAL_NONE);
  CeedQFunctionAddOutput(qf_setup_rhs, "true_soln", num_comp_u, CEED_EVAL_NONE);
  CeedQFunctionAddOutput(qf_setup_rhs, "rhs", num_comp_u, CEED_EVAL_INTERP);

  // Set up PDE operator
  CeedQFunctionCreateInterior(ceed, 1, bp_options[bp_choice].apply, bp_options[bp_choice].apply_loc, &qf_apply);
  // Add inputs and outputs
  CeedInt in_scale  = bp_options[bp_choice].in_mode == CEED_EVAL_GRAD ? 3 : 1;
  CeedInt out_scale = bp_options[bp_choice].out_mode == CEED_EVAL_GRAD ? 3 : 1;
  CeedQFunctionAddInput(qf_apply, "u", num_comp_u * in_scale, bp_options[bp_choice].in_mode);
  CeedQFunctionAddInput(qf_apply, "q_data", bp_options[bp_choice].q_data_size, CEED_EVAL_NONE);
  CeedQFunctionAddOutput(qf_apply, "v", num_comp_u * out_scale, bp_options[bp_choice].out_mode);

  // Create the error qfunction
  CeedQFunctionCreateInterior(ceed, 1, bp_options[bp_choice].error, bp_options[bp_choice].error_loc, &qf_error);
  CeedQFunctionAddInput(qf_error, "u", num_comp_u, CEED_EVAL_INTERP);
  CeedQFunctionAddInput(qf_error, "true_soln", num_comp_u, CEED_EVAL_NONE);
  CeedQFunctionAddOutput(qf_error, "error", num_comp_u, CEED_EVAL_NONE);

  // Create the persistent vectors that will be needed in setup
  CeedInt num_qpts;
  CeedBasisGetNumQuadraturePoints(basis_u, &num_qpts);
  CeedVectorCreate(ceed, bp_options[bp_choice].q_data_size * num_elem * num_qpts, &q_data);
  CeedVectorCreate(ceed, num_elem * num_qpts * num_comp_u, &target);
  CeedVectorCreate(ceed, l_size * num_comp_u, &rhs_ceed);

  // Create the operator that builds the quadrature data for the ceed operator
  CeedOperatorCreate(ceed, qf_setup_geo, CEED_QFUNCTION_NONE, CEED_QFUNCTION_NONE, &op_setup_geo);
  CeedOperatorSetField(op_setup_geo, "x", elem_restr_x, basis_x, CEED_VECTOR_ACTIVE);
  CeedOperatorSetField(op_setup_geo, "dx", elem_restr_x, basis_x, CEED_VECTOR_ACTIVE);
  CeedOperatorSetField(op_setup_geo, "weight", CEED_ELEMRESTRICTION_NONE, basis_x, CEED_VECTOR_NONE);
  CeedOperatorSetField(op_setup_geo, "q_data", elem_restr_qd_i, CEED_BASIS_COLLOCATED, CEED_VECTOR_ACTIVE);

  // Create the operator that builds the RHS and true solution
  CeedOperatorCreate(ceed, qf_setup_rhs, CEED_QFUNCTION_NONE, CEED_QFUNCTION_NONE, &op_setup_rhs);
  CeedOperatorSetField(op_setup_rhs, "x", elem_restr_x, basis_x, CEED_VECTOR_ACTIVE);
  CeedOperatorSetField(op_setup_rhs, "q_data", elem_restr_qd_i, CEED_BASIS_COLLOCATED, q_data);
  CeedOperatorSetField(op_setup_rhs, "true_soln", elem_restr_u_i, CEED_BASIS_COLLOCATED, target);
  CeedOperatorSetField(op_setup_rhs, "rhs", elem_restr_u, basis_u, CEED_VECTOR_ACTIVE);

  // Create the mass or diff operator
  CeedOperatorCreate(ceed, qf_apply, CEED_QFUNCTION_NONE, CEED_QFUNCTION_NONE, &op_apply);
  CeedOperatorSetField(op_apply, "u", elem_restr_u, basis_u, CEED_VECTOR_ACTIVE);
  CeedOperatorSetField(op_apply, "q_data", elem_restr_qd_i, CEED_BASIS_COLLOCATED, q_data);
  CeedOperatorSetField(op_apply, "v", elem_restr_u, basis_u, CEED_VECTOR_ACTIVE);

  // Create the error operator
  CeedOperatorCreate(ceed, qf_error, CEED_QFUNCTION_NONE, CEED_QFUNCTION_NONE, &op_error);
  CeedOperatorSetField(op_error, "u", elem_restr_u, basis_u, CEED_VECTOR_ACTIVE);
  CeedOperatorSetField(op_error, "true_soln", elem_restr_u_i, CEED_BASIS_COLLOCATED, target);
  CeedOperatorSetField(op_error, "error", elem_restr_u_i, CEED_BASIS_COLLOCATED, CEED_VECTOR_ACTIVE);

  // Set up Mat
  PetscCall(PetscMalloc1(1, &user));
  user->comm   = comm;
  user->l_to_g = l_to_g;
  if (bp_choice != CEED_BP1 && bp_choice != CEED_BP2) {
    user->l_to_g_0 = l_to_g_0;
    user->g_to_g_D = g_to_g_D;
  }
  user->X_loc = X_loc;
  PetscCall(VecDuplicate(X_loc, &user->Y_loc));
  CeedVectorCreate(ceed, l_size * num_comp_u, &user->x_ceed);
  CeedVectorCreate(ceed, l_size * num_comp_u, &user->y_ceed);
  user->op     = op_apply;
  user->q_data = q_data;
  user->ceed   = ceed;

  PetscCall(MatCreateShell(comm, m_nodes[0] * m_nodes[1] * m_nodes[2] * num_comp_u, m_nodes[0] * m_nodes[1] * m_nodes[2] * num_comp_u, PETSC_DECIDE,
                           PETSC_DECIDE, user, &mat));
  if (bp_choice == CEED_BP1 || bp_choice == CEED_BP2) {
    PetscCall(MatShellSetOperation(mat, MATOP_MULT, (void (*)(void))MatMult_Mass));
  } else {
    PetscCall(MatShellSetOperation(mat, MATOP_MULT, (void (*)(void))MatMult_Diff));
  }
  PetscCall(VecGetType(X, &vec_type));
  PetscCall(MatShellSetVecType(mat, vec_type));

  // Get RHS vector
  PetscCall(VecDuplicate(X, &rhs));
  PetscCall(VecDuplicate(X_loc, &rhs_loc));
  PetscCall(VecZeroEntries(rhs_loc));
  PetscCall(VecGetArrayAndMemType(rhs_loc, &r, &mem_type));
  CeedVectorSetArray(rhs_ceed, MemTypeP2C(mem_type), CEED_USE_POINTER, r);

  // Setup q_data, rhs, and target
  CeedOperatorApply(op_setup_geo, x_coord, q_data, CEED_REQUEST_IMMEDIATE);
  CeedOperatorApply(op_setup_rhs, x_coord, rhs_ceed, CEED_REQUEST_IMMEDIATE);
  CeedVectorDestroy(&x_coord);

  // Gather RHS
  PetscCall(CeedVectorTakeArray(rhs_ceed, MemTypeP2C(mem_type), NULL));
  PetscCall(VecRestoreArrayAndMemType(rhs_loc, &r));
  PetscCall(VecZeroEntries(rhs));
  PetscCall(VecScatterBegin(l_to_g, rhs_loc, rhs, ADD_VALUES, SCATTER_FORWARD));
  PetscCall(VecScatterEnd(l_to_g, rhs_loc, rhs, ADD_VALUES, SCATTER_FORWARD));
  CeedVectorDestroy(&rhs_ceed);

  PetscCall(KSPCreate(comm, &ksp));
  {
    PC pc;
    PetscCall(KSPGetPC(ksp, &pc));
    if (bp_choice == CEED_BP1 || bp_choice == CEED_BP2) {
      PetscCall(PCSetType(pc, PCJACOBI));
      PetscCall(PCJacobiSetType(pc, PC_JACOBI_ROWSUM));
    } else {
      PetscCall(PCSetType(pc, PCNONE));
    }
    PetscCall(KSPSetType(ksp, KSPCG));
    PetscCall(KSPSetNormType(ksp, KSP_NORM_NATURAL));
    PetscCall(KSPSetTolerances(ksp, 1e-10, PETSC_DEFAULT, PETSC_DEFAULT, PETSC_DEFAULT));
  }
  PetscCall(KSPSetOperators(ksp, mat, mat));
  // First run's performance log is not considered for benchmarking purposes
  PetscCall(KSPSetTolerances(ksp, 1e-10, PETSC_DEFAULT, PETSC_DEFAULT, 1));
  my_rt_start = MPI_Wtime();
  PetscCall(KSPSolve(ksp, rhs, X));
  my_rt = MPI_Wtime() - my_rt_start;
  PetscCall(MPI_Allreduce(MPI_IN_PLACE, &my_rt, 1, MPI_DOUBLE, MPI_MIN, comm));
  // Set maxits based on first iteration timing
  if (my_rt > 0.02) {
    PetscCall(KSPSetTolerances(ksp, 1e-10, PETSC_DEFAULT, PETSC_DEFAULT, ksp_max_it_clip[0]));
  } else {
    PetscCall(KSPSetTolerances(ksp, 1e-10, PETSC_DEFAULT, PETSC_DEFAULT, ksp_max_it_clip[1]));
  }
  PetscCall(KSPSetFromOptions(ksp));

  // Timed solve
  PetscCall(VecZeroEntries(X));
  PetscCall(PetscBarrier((PetscObject)ksp));

  // -- Performance logging
  PetscCall(PetscLogStageRegister("Solve Stage", &solve_stage));
  PetscCall(PetscLogStagePush(solve_stage));

  // -- Solve
  my_rt_start = MPI_Wtime();
  PetscCall(KSPSolve(ksp, rhs, X));
  my_rt = MPI_Wtime() - my_rt_start;

  // -- Performance logging
  PetscCall(PetscLogStagePop());

  // Output results
  {
    KSPType            ksp_type;
    KSPConvergedReason reason;
    PetscReal          rnorm;
    PetscInt           its;
    PetscCall(KSPGetType(ksp, &ksp_type));
    PetscCall(KSPGetConvergedReason(ksp, &reason));
    PetscCall(KSPGetIterationNumber(ksp, &its));
    PetscCall(KSPGetResidualNorm(ksp, &rnorm));
    if (!test_mode || reason < 0 || rnorm > 1e-8) {
      PetscCall(PetscPrintf(comm,
                            "  KSP:\n"
                            "    KSP Type                           : %s\n"
                            "    KSP Convergence                    : %s\n"
                            "    Total KSP Iterations               : %" PetscInt_FMT "\n"
                            "    Final rnorm                        : %e\n",
                            ksp_type, KSPConvergedReasons[reason], its, (double)rnorm));
    }
    if (!test_mode) {
      PetscCall(PetscPrintf(comm, "  Performance:\n"));
    }
    {
      PetscReal max_error;
      PetscCall(ComputeErrorMax(user, op_error, X, target, &max_error));
      PetscReal tol = 5e-2;
      if (!test_mode || max_error > tol) {
        PetscCall(MPI_Allreduce(&my_rt, &rt_min, 1, MPI_DOUBLE, MPI_MIN, comm));
        PetscCall(MPI_Allreduce(&my_rt, &rt_max, 1, MPI_DOUBLE, MPI_MAX, comm));
        PetscCall(PetscPrintf(comm,
                              "    Pointwise Error (max)              : %e\n"
                              "    CG Solve Time                      : %g (%g) sec\n",
                              (double)max_error, rt_max, rt_min));
      }
    }
    if (!test_mode) {
      PetscCall(
          PetscPrintf(comm, "    DoFs/Sec in CG                     : %g (%g) million\n", 1e-6 * gsize * its / rt_max, 1e-6 * gsize * its / rt_min));
    }
  }

  if (write_solution) {
    PetscViewer vtk_viewer_soln;

    PetscCall(PetscViewerCreate(comm, &vtk_viewer_soln));
    PetscCall(PetscViewerSetType(vtk_viewer_soln, PETSCVIEWERVTK));
    PetscCall(PetscViewerFileSetName(vtk_viewer_soln, "solution.vtu"));
    PetscCall(VecView(X, vtk_viewer_soln));
    PetscCall(PetscViewerDestroy(&vtk_viewer_soln));
  }

  PetscCall(VecDestroy(&rhs));
  PetscCall(VecDestroy(&rhs_loc));
  PetscCall(VecDestroy(&X));
  PetscCall(VecDestroy(&user->X_loc));
  PetscCall(VecDestroy(&user->Y_loc));
  PetscCall(VecScatterDestroy(&l_to_g));
  PetscCall(VecScatterDestroy(&l_to_g_0));
  PetscCall(VecScatterDestroy(&g_to_g_D));
  PetscCall(MatDestroy(&mat));
  PetscCall(KSPDestroy(&ksp));

  CeedVectorDestroy(&user->x_ceed);
  CeedVectorDestroy(&user->y_ceed);
  CeedVectorDestroy(&user->q_data);
  CeedVectorDestroy(&target);
  CeedOperatorDestroy(&op_setup_geo);
  CeedOperatorDestroy(&op_setup_rhs);
  CeedOperatorDestroy(&op_apply);
  CeedOperatorDestroy(&op_error);
  CeedElemRestrictionDestroy(&elem_restr_u);
  CeedElemRestrictionDestroy(&elem_restr_x);
  CeedElemRestrictionDestroy(&elem_restr_u_i);
  CeedElemRestrictionDestroy(&elem_restr_qd_i);
  CeedQFunctionDestroy(&qf_setup_geo);
  CeedQFunctionDestroy(&qf_setup_rhs);
  CeedQFunctionDestroy(&qf_apply);
  CeedQFunctionDestroy(&qf_error);
  CeedBasisDestroy(&basis_u);
  CeedBasisDestroy(&basis_x);
  CeedDestroy(&ceed);
  PetscCall(PetscFree(user));
  return PetscFinalize();
}<|MERGE_RESOLUTION|>--- conflicted
+++ resolved
@@ -84,19 +84,9 @@
   }
   return -1;
 }
-<<<<<<< HEAD
-static int CreateRestriction(Ceed ceed, const CeedInt mesh_elem[3], CeedInt P, CeedInt num_comp, CeedElemRestriction *elem_restr) {
+static PetscErrorCode CreateRestriction(Ceed ceed, const CeedInt mesh_elem[3], CeedInt P, CeedInt num_comp, CeedElemRestriction *elem_restr) {
   const PetscInt num_elem = mesh_elem[0] * mesh_elem[1] * mesh_elem[2];
   PetscInt       m_nodes[3], *idx, *idx_p;
-
-  PetscFunctionBeginUser;
-=======
-static PetscErrorCode CreateRestriction(Ceed ceed, const CeedInt mesh_elem[3],
-                                        CeedInt P,
-                                        CeedInt num_comp, CeedElemRestriction *elem_restr) {
-  const PetscInt num_elem = mesh_elem[0]*mesh_elem[1]*mesh_elem[2];
-  PetscInt m_nodes[3], *idx, *idx_p;
->>>>>>> dc64899e
 
   PetscFunctionBeginUser;
   // Get indicies
