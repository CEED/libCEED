--- conflicted
+++ resolved
@@ -154,13 +154,8 @@
 typedef struct {
   CeedInt vscale, qdatasize, qextra;
   CeedQFunctionUser setup, apply, error;
-<<<<<<< HEAD
   const char *setupfname[PETSC_MAX_PATH_LEN], *applyfname[PETSC_MAX_PATH_LEN],
         *errorfname[PETSC_MAX_PATH_LEN];
-=======
-  const char setupfname[PETSC_MAX_PATH_LEN], applyfname[PETSC_MAX_PATH_LEN],
-        errorfname[PETSC_MAX_PATH_LEN];
->>>>>>> a62270dd
   CeedEvalMode inmode, outmode;
   CeedQuadMode qmode;
 } bpData;
