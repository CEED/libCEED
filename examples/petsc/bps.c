// Copyright (c) 2017-2022, Lawrence Livermore National Security, LLC and other CEED contributors.
// All Rights Reserved. See the top-level LICENSE and NOTICE files for details.
//
// SPDX-License-Identifier: BSD-2-Clause
//
// This file is part of CEED:  http://github.com/ceed

//                        libCEED + PETSc Example: CEED BPs
//
// This example demonstrates a simple usage of libCEED with PETSc to solve the
// CEED BP benchmark problems, see http://ceed.exascaleproject.org/bps.
//
// The code uses higher level communication protocols in DMPlex.
//
// Build with:
//
//     make bps [PETSC_DIR=</path/to/petsc>] [CEED_DIR=</path/to/libceed>]
//
// Sample runs:
//
//     ./bps -problem bp1 -degree 3
//     ./bps -problem bp2 -degree 3
//     ./bps -problem bp3 -degree 3
//     ./bps -problem bp4 -degree 3
//     ./bps -problem bp5 -degree 3 -ceed /cpu/self
//     ./bps -problem bp6 -degree 3 -ceed /gpu/cuda
//
//TESTARGS -ceed {ceed_resource} -test -problem bp5 -degree 3 -ksp_max_it_clip 15,15
//TESTARGS -ceed {ceed_resource} -test -problem bp3 -degree 3 -ksp_max_it_clip 50,50 -simplex

/// @file
/// CEED BPs example using PETSc with DMPlex
/// See bpsraw.c for a "raw" implementation using a structured grid.
const char help[] = "Solve CEED BPs using PETSc with DMPlex\n";

#include "bps.h"

#include <ceed.h>
#include <petsc.h>
#include <petscdmplex.h>
#include <petscksp.h>
#include <petscsys.h>
#include <stdbool.h>
#include <string.h>

#include "include/bpsproblemdata.h"
#include "include/libceedsetup.h"
#include "include/matops.h"
#include "include/petscutils.h"
#include "include/petscversion.h"
#include "include/structs.h"

#if PETSC_VERSION_LT(3, 12, 0)
#ifdef PETSC_HAVE_CUDA
#include <petsccuda.h>
// Note: With PETSc prior to version 3.12.0, providing the source path to
//       include 'cublas_v2.h' will be needed to use 'petsccuda.h'.
#endif
#endif

// -----------------------------------------------------------------------------
<<<<<<< HEAD
// Utilities
// -----------------------------------------------------------------------------

// Utility function, compute three factors of an integer
static void Split3(PetscInt size, PetscInt m[3], bool reverse) {
  for (PetscInt d = 0, size_left = size; d < 3; d++) {
    PetscInt try = (PetscInt)PetscCeilReal(PetscPowReal(size_left, 1. / (3 - d)));
    while (try * (size_left / try) != size_left) try++;
    m[reverse ? 2 - d : d] = try;
    size_left /= try;
  }
}

static int Max3(const PetscInt a[3]) { return PetscMax(a[0], PetscMax(a[1], a[2])); }

static int Min3(const PetscInt a[3]) { return PetscMin(a[0], PetscMin(a[1], a[2])); }

// -----------------------------------------------------------------------------
// Parameter structure for running problems
// -----------------------------------------------------------------------------
typedef struct RunParams_ *RunParams;
struct RunParams_ {
  MPI_Comm      comm;
  PetscBool     test_mode, read_mesh, user_l_nodes, write_solution;
  char         *filename, *hostname;
  PetscInt      local_nodes, degree, q_extra, dim, num_comp_u, *mesh_elem;
  PetscInt      ksp_max_it_clip[2];
  PetscMPIInt   ranks_per_node;
  BPType        bp_choice;
  PetscLogStage solve_stage;
};

// -----------------------------------------------------------------------------
// Main body of program, called in a loop for performance benchmarking purposes
// -----------------------------------------------------------------------------
static PetscErrorCode RunWithDM(RunParams rp, DM dm, const char *ceed_resource) {
  double        my_rt_start, my_rt, rt_min, rt_max;
  PetscInt      xl_size, l_size, g_size;
  PetscScalar  *r;
  Vec           X, X_loc, rhs, rhs_loc;
  Mat           mat_O;
  KSP           ksp;
  UserO         user_O;
  Ceed          ceed;
  CeedData      ceed_data;
=======
// Main body of program, called in a loop for performance benchmarking purposes
// -----------------------------------------------------------------------------
static PetscErrorCode RunWithDM(RunParams rp, DM dm,
                                const char *ceed_resource) {
  PetscErrorCode ierr;
  double my_rt_start, my_rt, rt_min, rt_max;
  PetscInt xl_size, l_size, g_size;
  PetscScalar *r;
  Vec X, X_loc, rhs, rhs_loc;
  Mat mat_O;
  KSP ksp;
  OperatorApplyContext op_apply_ctx, op_error_ctx;
  Ceed ceed;
  CeedData ceed_data;
>>>>>>> 4f19f491
  CeedQFunction qf_error;
  CeedOperator  op_error;
  CeedVector    rhs_ceed, target;
  VecType       vec_type;
  PetscMemType  mem_type;

  PetscFunctionBeginUser;
  // Set up libCEED
  CeedInit(ceed_resource, &ceed);
  CeedMemType mem_type_backend;
  CeedGetPreferredMemType(ceed, &mem_type_backend);

  PetscCall(DMGetVecType(dm, &vec_type));
  if (!vec_type) {  // Not yet set by user -dm_vec_type
    switch (mem_type_backend) {
      case CEED_MEM_HOST:
        vec_type = VECSTANDARD;
        break;
      case CEED_MEM_DEVICE: {
        const char *resolved;
        CeedGetResource(ceed, &resolved);
        if (strstr(resolved, "/gpu/cuda")) vec_type = VECCUDA;
        else if (strstr(resolved, "/gpu/hip/occa")) vec_type = VECSTANDARD;  // https://github.com/CEED/libCEED/issues/678
        else if (strstr(resolved, "/gpu/hip")) vec_type = VECHIP;
        else vec_type = VECSTANDARD;
      }
    }
    PetscCall(DMSetVecType(dm, vec_type));
  }

  // Create global and local solution vectors
  PetscCall(DMCreateGlobalVector(dm, &X));
  PetscCall(VecGetLocalSize(X, &l_size));
  PetscCall(VecGetSize(X, &g_size));
  PetscCall(DMCreateLocalVector(dm, &X_loc));
  PetscCall(VecGetSize(X_loc, &xl_size));
  PetscCall(VecDuplicate(X, &rhs));

  // Operator
<<<<<<< HEAD
  PetscCall(PetscMalloc1(1, &user_O));
  PetscCall(MatCreateShell(rp->comm, l_size, l_size, g_size, g_size, user_O, &mat_O));
  PetscCall(MatShellSetOperation(mat_O, MATOP_MULT, (void (*)(void))MatMult_Ceed));
  PetscCall(MatShellSetOperation(mat_O, MATOP_GET_DIAGONAL, (void (*)(void))MatGetDiag));
  PetscCall(MatShellSetVecType(mat_O, vec_type));
=======
  ierr = PetscMalloc1(1, &op_apply_ctx); CHKERRQ(ierr);
  ierr = PetscMalloc1(1, &op_error_ctx); CHKERRQ(ierr);
  ierr = MatCreateShell(rp->comm, l_size, l_size, g_size, g_size,
                        op_apply_ctx, &mat_O); CHKERRQ(ierr);
  ierr = MatShellSetOperation(mat_O, MATOP_MULT,
                              (void(*)(void))MatMult_Ceed); CHKERRQ(ierr);
  ierr = MatShellSetOperation(mat_O, MATOP_GET_DIAGONAL,
                              (void(*)(void))MatGetDiag); CHKERRQ(ierr);
  ierr = MatShellSetVecType(mat_O, vec_type); CHKERRQ(ierr);
>>>>>>> 4f19f491

  // Print summary
  if (!rp->test_mode) {
    PetscInt P = rp->degree + 1, Q = P + rp->q_extra;

    const char *used_resource;
    CeedGetResource(ceed, &used_resource);

    VecType vec_type;
    PetscCall(VecGetType(X, &vec_type));

    PetscInt c_start, c_end;
<<<<<<< HEAD
    PetscCall(DMPlexGetHeightStratum(dm, 0, &c_start, &c_end));
    PetscMPIInt comm_size;
    PetscCall(MPI_Comm_size(rp->comm, &comm_size));
    PetscCall(PetscPrintf(rp->comm,
                          "\n-- CEED Benchmark Problem %" CeedInt_FMT " -- libCEED + PETSc --\n"
                          "  MPI:\n"
                          "    Hostname                           : %s\n"
                          "    Total ranks                        : %d\n"
                          "    Ranks per compute node             : %d\n"
                          "  PETSc:\n"
                          "    PETSc Vec Type                     : %s\n"
                          "  libCEED:\n"
                          "    libCEED Backend                    : %s\n"
                          "    libCEED Backend MemType            : %s\n"
                          "  Mesh:\n"
                          "    Number of 1D Basis Nodes (P)       : %" CeedInt_FMT "\n"
                          "    Number of 1D Quadrature Points (Q) : %" CeedInt_FMT "\n"
                          "    Global nodes                       : %" PetscInt_FMT "\n"
                          "    Local Elements                     : %" PetscInt_FMT "\n"
                          "    Owned nodes                        : %" PetscInt_FMT "\n"
                          "    DoF per node                       : %" PetscInt_FMT "\n",
                          rp->bp_choice + 1, rp->hostname, comm_size, rp->ranks_per_node, vec_type, used_resource, CeedMemTypes[mem_type_backend], P,
                          Q, g_size / rp->num_comp_u, c_end - c_start, l_size / rp->num_comp_u, rp->num_comp_u));
=======
    ierr = DMPlexGetHeightStratum(dm, 0, &c_start, &c_end); CHKERRQ(ierr);
    DMPolytopeType  cell_type;
    ierr = DMPlexGetCellType(dm, c_start, &cell_type); CHKERRQ(ierr);
    CeedElemTopology elem_topo = ElemTopologyP2C(cell_type);
    PetscMPIInt comm_size;
    ierr = MPI_Comm_size(rp->comm, &comm_size); CHKERRQ(ierr);
    ierr = PetscPrintf(rp->comm,
                       "\n-- CEED Benchmark Problem %" CeedInt_FMT " -- libCEED + PETSc --\n"
                       "  MPI:\n"
                       "    Hostname                                : %s\n"
                       "    Total ranks                             : %d\n"
                       "    Ranks per compute node                  : %d\n"
                       "  PETSc:\n"
                       "    PETSc Vec Type                          : %s\n"
                       "  libCEED:\n"
                       "    libCEED Backend                         : %s\n"
                       "    libCEED Backend MemType                 : %s\n"
                       "  Mesh:\n"
                       "    Solution Order (P)                      : %" CeedInt_FMT "\n"
                       "    Quadrature  Order (Q)                   : %" CeedInt_FMT "\n"
                       "    Additional quadrature points (q_extra)  : %" CeedInt_FMT "\n"
                       "    Global nodes                            : %" PetscInt_FMT "\n"
                       "    Local Elements                          : %" PetscInt_FMT "\n"
                       "    Element topology                        : %s\n"
                       "    Owned nodes                             : %" PetscInt_FMT "\n"
                       "    DoF per node                            : %" PetscInt_FMT "\n",
                       rp->bp_choice+1, rp->hostname, comm_size,
                       rp->ranks_per_node, vec_type, used_resource,
                       CeedMemTypes[mem_type_backend], P, Q, rp->q_extra,
                       g_size/rp->num_comp_u, c_end - c_start,
                       CeedElemTopologies[elem_topo],
                       l_size/rp->num_comp_u, rp->num_comp_u);
    CHKERRQ(ierr);
>>>>>>> 4f19f491
  }

  // Create RHS vector
  PetscCall(VecDuplicate(X_loc, &rhs_loc));
  PetscCall(VecZeroEntries(rhs_loc));
  PetscCall(VecGetArrayAndMemType(rhs_loc, &r, &mem_type));
  CeedVectorCreate(ceed, xl_size, &rhs_ceed);
  CeedVectorSetArray(rhs_ceed, MemTypeP2C(mem_type), CEED_USE_POINTER, r);

  PetscCall(PetscMalloc1(1, &ceed_data));
  PetscCall(SetupLibceedByDegree(dm, ceed, rp->degree, rp->dim, rp->q_extra, rp->dim, rp->num_comp_u, g_size, xl_size, bp_options[rp->bp_choice],
                                 ceed_data, true, rhs_ceed, &target));

  // Gather RHS
  CeedVectorTakeArray(rhs_ceed, MemTypeP2C(mem_type), NULL);
  PetscCall(VecRestoreArrayAndMemType(rhs_loc, &r));
  PetscCall(VecZeroEntries(rhs));
  PetscCall(DMLocalToGlobal(dm, rhs_loc, ADD_VALUES, rhs));
  CeedVectorDestroy(&rhs_ceed);

  // Create the error QFunction
  CeedQFunctionCreateInterior(ceed, 1, bp_options[rp->bp_choice].error, bp_options[rp->bp_choice].error_loc, &qf_error);
  CeedQFunctionAddInput(qf_error, "u", rp->num_comp_u, CEED_EVAL_INTERP);
  CeedQFunctionAddInput(qf_error, "true_soln", rp->num_comp_u, CEED_EVAL_NONE);
  CeedQFunctionAddInput(qf_error, "qdata", ceed_data->q_data_size,
                        CEED_EVAL_NONE);
  CeedQFunctionAddOutput(qf_error, "error", rp->num_comp_u, CEED_EVAL_INTERP);

  // Create the error operator
<<<<<<< HEAD
  CeedOperatorCreate(ceed, qf_error, CEED_QFUNCTION_NONE, CEED_QFUNCTION_NONE, &op_error);
  CeedOperatorSetField(op_error, "u", ceed_data->elem_restr_u, ceed_data->basis_u, CEED_VECTOR_ACTIVE);
  CeedOperatorSetField(op_error, "true_soln", ceed_data->elem_restr_u_i, CEED_BASIS_COLLOCATED, target);
  CeedOperatorSetField(op_error, "error", ceed_data->elem_restr_u_i, CEED_BASIS_COLLOCATED, CEED_VECTOR_ACTIVE);

  // Set up Mat
  user_O->comm  = rp->comm;
  user_O->dm    = dm;
  user_O->X_loc = X_loc;
  PetscCall(VecDuplicate(X_loc, &user_O->Y_loc));
  user_O->x_ceed = ceed_data->x_ceed;
  user_O->y_ceed = ceed_data->y_ceed;
  user_O->op     = ceed_data->op_apply;
  user_O->ceed   = ceed;

  PetscCall(KSPCreate(rp->comm, &ksp));
=======
  CeedOperatorCreate(ceed, qf_error, CEED_QFUNCTION_NONE, CEED_QFUNCTION_NONE,
                     &op_error);
  CeedOperatorSetField(op_error, "u", ceed_data->elem_restr_u,
                       ceed_data->basis_u, CEED_VECTOR_ACTIVE);
  CeedOperatorSetField(op_error, "true_soln", ceed_data->elem_restr_u_i,
                       CEED_BASIS_COLLOCATED, target);
  CeedOperatorSetField(op_error, "qdata", ceed_data->elem_restr_qd_i,
                       CEED_BASIS_COLLOCATED, ceed_data->q_data);
  CeedOperatorSetField(op_error, "error", ceed_data->elem_restr_u,
                       ceed_data->basis_u, CEED_VECTOR_ACTIVE);

  // Set up apply operator context
  ierr = SetupApplyOperatorCtx(rp->comm, dm, ceed,
                               ceed_data, X_loc,
                               op_apply_ctx); CHKERRQ(ierr);
  ierr = KSPCreate(rp->comm, &ksp); CHKERRQ(ierr);
>>>>>>> 4f19f491
  {
    PC pc;
    PetscCall(KSPGetPC(ksp, &pc));
    if (rp->bp_choice == CEED_BP1 || rp->bp_choice == CEED_BP2) {
<<<<<<< HEAD
      PetscCall(PCSetType(pc, PCJACOBI));
      PetscCall(PCJacobiSetType(pc, PC_JACOBI_ROWSUM));
=======
      ierr = PCSetType(pc, PCJACOBI); CHKERRQ(ierr);
      if (rp->simplex) {
        ierr = PCJacobiSetType(pc, PC_JACOBI_DIAGONAL); CHKERRQ(ierr);
      } else {
        ierr = PCJacobiSetType(pc, PC_JACOBI_ROWSUM); CHKERRQ(ierr);
      }
>>>>>>> 4f19f491
    } else {
      PetscCall(PCSetType(pc, PCNONE));
    }
    PetscCall(KSPSetType(ksp, KSPCG));
    PetscCall(KSPSetNormType(ksp, KSP_NORM_NATURAL));
    PetscCall(KSPSetTolerances(ksp, 1e-10, PETSC_DEFAULT, PETSC_DEFAULT, PETSC_DEFAULT));
  }
  PetscCall(KSPSetOperators(ksp, mat_O, mat_O));

  // First run's performance log is not considered for benchmarking purposes
  PetscCall(KSPSetTolerances(ksp, 1e-10, PETSC_DEFAULT, PETSC_DEFAULT, 1));
  my_rt_start = MPI_Wtime();
  PetscCall(KSPSolve(ksp, rhs, X));
  my_rt = MPI_Wtime() - my_rt_start;
  PetscCall(MPI_Allreduce(MPI_IN_PLACE, &my_rt, 1, MPI_DOUBLE, MPI_MIN, rp->comm));
  // Set maxits based on first iteration timing
  if (my_rt > 0.02) {
    PetscCall(KSPSetTolerances(ksp, 1e-10, PETSC_DEFAULT, PETSC_DEFAULT, rp->ksp_max_it_clip[0]));
  } else {
    PetscCall(KSPSetTolerances(ksp, 1e-10, PETSC_DEFAULT, PETSC_DEFAULT, rp->ksp_max_it_clip[1]));
  }
  PetscCall(KSPSetFromOptions(ksp));

  // Timed solve
  PetscCall(VecZeroEntries(X));
  PetscCall(PetscBarrier((PetscObject)ksp));

  // -- Performance logging
  PetscCall(PetscLogStagePush(rp->solve_stage));

  // -- Solve
  my_rt_start = MPI_Wtime();
  PetscCall(KSPSolve(ksp, rhs, X));
  my_rt = MPI_Wtime() - my_rt_start;

  // -- Performance logging
  PetscCall(PetscLogStagePop());

  // Output results
  {
    KSPType            ksp_type;
    KSPConvergedReason reason;
    PetscReal          rnorm;
    PetscInt           its;
    PetscCall(KSPGetType(ksp, &ksp_type));
    PetscCall(KSPGetConvergedReason(ksp, &reason));
    PetscCall(KSPGetIterationNumber(ksp, &its));
    PetscCall(KSPGetResidualNorm(ksp, &rnorm));
    if (!rp->test_mode || reason < 0 || rnorm > 1e-8) {
<<<<<<< HEAD
      PetscCall(PetscPrintf(rp->comm,
                            "  KSP:\n"
                            "    KSP Type                           : %s\n"
                            "    KSP Convergence                    : %s\n"
                            "    Total KSP Iterations               : %" PetscInt_FMT "\n"
                            "    Final rnorm                        : %e\n",
                            ksp_type, KSPConvergedReasons[reason], its, (double)rnorm));
=======
      ierr = PetscPrintf(rp->comm,
                         "  KSP:\n"
                         "    KSP Type                                : %s\n"
                         "    KSP Convergence                         : %s\n"
                         "    Total KSP Iterations                    : %" PetscInt_FMT "\n"
                         "    Final rnorm                             : %e\n",
                         ksp_type, KSPConvergedReasons[reason], its,
                         (double)rnorm); CHKERRQ(ierr);
>>>>>>> 4f19f491
    }
    if (!rp->test_mode) {
      PetscCall(PetscPrintf(rp->comm, "  Performance:\n"));
    }
    {
<<<<<<< HEAD
      PetscReal max_error;
      PetscCall(ComputeErrorMax(user_O, op_error, X, target, &max_error));
      PetscReal tol = 5e-2;
      if (!rp->test_mode || max_error > tol) {
        PetscCall(MPI_Allreduce(&my_rt, &rt_min, 1, MPI_DOUBLE, MPI_MIN, rp->comm));
        PetscCall(MPI_Allreduce(&my_rt, &rt_max, 1, MPI_DOUBLE, MPI_MAX, rp->comm));
        PetscCall(PetscPrintf(rp->comm,
                              "    Pointwise Error (max)              : %e\n"
                              "    CG Solve Time                      : %g (%g) sec\n",
                              (double)max_error, rt_max, rt_min));
      }
    }
    if (!rp->test_mode) {
      PetscCall(PetscPrintf(rp->comm, "    DoFs/Sec in CG                     : %g (%g) million\n", 1e-6 * g_size * its / rt_max,
                            1e-6 * g_size * its / rt_min));
=======
      // Set up error operator context
      ierr = SetupErrorOperatorCtx(rp->comm, dm, ceed,
                                   ceed_data, X_loc, op_error,
                                   op_error_ctx); CHKERRQ(ierr);
      PetscScalar l2_error;
      ierr = ComputeL2Error(X, &l2_error, op_error_ctx); CHKERRQ(ierr);
      PetscReal tol = 5e-2;
      if (!rp->test_mode || l2_error > tol) {
        ierr = MPI_Allreduce(&my_rt, &rt_min, 1, MPI_DOUBLE, MPI_MIN, rp->comm);
        CHKERRQ(ierr);
        ierr = MPI_Allreduce(&my_rt, &rt_max, 1, MPI_DOUBLE, MPI_MAX, rp->comm);
        CHKERRQ(ierr);
        ierr = PetscPrintf(rp->comm,
                           "    L2 Error                                : %e\n"
                           "    CG Solve Time                           : %g (%g) sec\n",
                           (double)l2_error, rt_max, rt_min); CHKERRQ(ierr);
      }
    }
    if (!rp->test_mode) {
      ierr = PetscPrintf(rp->comm,
                         "    DoFs/Sec in CG                          : %g (%g) million\n",
                         1e-6*g_size*its/rt_max,
                         1e-6*g_size*its/rt_min); CHKERRQ(ierr);
>>>>>>> 4f19f491
    }
  }

  if (rp->write_solution) {
    PetscViewer vtk_viewer_soln;

    PetscCall(PetscViewerCreate(rp->comm, &vtk_viewer_soln));
    PetscCall(PetscViewerSetType(vtk_viewer_soln, PETSCVIEWERVTK));
    PetscCall(PetscViewerFileSetName(vtk_viewer_soln, "solution.vtu"));
    PetscCall(VecView(X, vtk_viewer_soln));
    PetscCall(PetscViewerDestroy(&vtk_viewer_soln));
  }

  // Cleanup
<<<<<<< HEAD
  PetscCall(VecDestroy(&X));
  PetscCall(VecDestroy(&X_loc));
  PetscCall(VecDestroy(&user_O->Y_loc));
  PetscCall(MatDestroy(&mat_O));
  PetscCall(PetscFree(user_O));
  PetscCall(CeedDataDestroy(0, ceed_data));

  PetscCall(VecDestroy(&rhs));
  PetscCall(VecDestroy(&rhs_loc));
  PetscCall(KSPDestroy(&ksp));
=======
  ierr = VecDestroy(&X); CHKERRQ(ierr);
  ierr = VecDestroy(&X_loc); CHKERRQ(ierr);
  ierr = VecDestroy(&op_apply_ctx->Y_loc); CHKERRQ(ierr);
  ierr = VecDestroy(&op_error_ctx->Y_loc); CHKERRQ(ierr);
  ierr = MatDestroy(&mat_O); CHKERRQ(ierr);
  ierr = PetscFree(op_apply_ctx); CHKERRQ(ierr);
  ierr = PetscFree(op_error_ctx); CHKERRQ(ierr);
  ierr = CeedDataDestroy(0, ceed_data); CHKERRQ(ierr);

  ierr = VecDestroy(&rhs); CHKERRQ(ierr);
  ierr = VecDestroy(&rhs_loc); CHKERRQ(ierr);
  ierr = KSPDestroy(&ksp); CHKERRQ(ierr);
>>>>>>> 4f19f491
  CeedVectorDestroy(&target);
  CeedQFunctionDestroy(&qf_error);
  CeedOperatorDestroy(&op_error);
  CeedDestroy(&ceed);
  PetscFunctionReturn(0);
}

static PetscErrorCode Run(RunParams rp, PetscInt num_resources, char *const *ceed_resources, PetscInt num_bp_choices, const BPType *bp_choices) {
  DM dm;

  PetscFunctionBeginUser;
  // Setup DM
<<<<<<< HEAD
  if (rp->read_mesh) {
    PetscCall(DMPlexCreateFromFile(PETSC_COMM_WORLD, rp->filename, NULL, PETSC_TRUE, &dm));
  } else {
    if (rp->user_l_nodes) {
      // Find a nicely composite number of elements no less than global nodes
      PetscMPIInt size;
      PetscCall(MPI_Comm_size(rp->comm, &size));
      for (PetscInt g_elem = PetscMax(1, size * rp->local_nodes / PetscPowInt(rp->degree, rp->dim));; g_elem++) {
        Split3(g_elem, rp->mesh_elem, true);
        if (Max3(rp->mesh_elem) / Min3(rp->mesh_elem) <= 2) break;
      }
    }
    PetscCall(DMPlexCreateBoxMesh(PETSC_COMM_WORLD, rp->dim, PETSC_FALSE, rp->mesh_elem, NULL, NULL, NULL, PETSC_TRUE, &dm));
  }

  PetscCall(DMSetFromOptions(dm));
  PetscCall(DMViewFromOptions(dm, NULL, "-dm_view"));
=======
  ierr = CreateDistributedDM(rp, &dm); CHKERRQ(ierr);
>>>>>>> 4f19f491

  for (PetscInt b = 0; b < num_bp_choices; b++) {
    DM       dm_deg;
    VecType  vec_type;
    PetscInt q_extra = rp->q_extra;
    rp->bp_choice    = bp_choices[b];
    rp->num_comp_u   = bp_options[rp->bp_choice].num_comp_u;
    rp->q_extra      = q_extra < 0 ? bp_options[rp->bp_choice].q_extra : q_extra;
    PetscCall(DMClone(dm, &dm_deg));
    PetscCall(DMGetVecType(dm, &vec_type));
    PetscCall(DMSetVecType(dm_deg, vec_type));
    // Create DM
    PetscInt dim;
<<<<<<< HEAD
    PetscCall(DMGetDimension(dm_deg, &dim));
    PetscCall(SetupDMByDegree(dm_deg, rp->degree, rp->num_comp_u, dim, bp_options[rp->bp_choice].enforce_bc, bp_options[rp->bp_choice].bc_func));
=======
    ierr = DMGetDimension(dm_deg, &dim); CHKERRQ(ierr);
    ierr = SetupDMByDegree(dm_deg, rp->degree, rp->q_extra, rp->num_comp_u, dim,
                           bp_options[rp->bp_choice].enforce_bc); CHKERRQ(ierr);
>>>>>>> 4f19f491
    for (PetscInt r = 0; r < num_resources; r++) {
      PetscCall(RunWithDM(rp, dm_deg, ceed_resources[r]));
    }
    PetscCall(DMDestroy(&dm_deg));
    rp->q_extra = q_extra;
  }

  PetscCall(DMDestroy(&dm));
  PetscFunctionReturn(0);
}

int main(int argc, char **argv) {
  PetscInt  comm_size;
  RunParams rp;
  MPI_Comm  comm;
  char      filename[PETSC_MAX_PATH_LEN];
  char     *ceed_resources[30];
  PetscInt  num_ceed_resources = 30;
  char      hostname[PETSC_MAX_PATH_LEN];

  PetscInt    dim = 3, mesh_elem[3] = {3, 3, 3};
  PetscInt    num_degrees = 30, degree[30] = {}, num_local_nodes = 2, local_nodes[2] = {};
  PetscMPIInt ranks_per_node;
  PetscBool   degree_set;
  BPType      bp_choices[10];
  PetscInt    num_bp_choices = 10;

  // Initialize PETSc
  PetscCall(PetscInitialize(&argc, &argv, NULL, help));
  comm = PETSC_COMM_WORLD;
  PetscCall(MPI_Comm_size(comm, &comm_size));
#if defined(PETSC_HAVE_MPI_PROCESS_SHARED_MEMORY)
  {
    MPI_Comm splitcomm;
    PetscCall(MPI_Comm_split_type(comm, MPI_COMM_TYPE_SHARED, 0, MPI_INFO_NULL, &splitcomm));
    PetscCall(MPI_Comm_size(splitcomm, &ranks_per_node));
    PetscCall(MPI_Comm_free(&splitcomm));
  }
#else
  ranks_per_node = -1;  // Unknown
#endif

  // Setup all parameters needed in Run()
  PetscCall(PetscMalloc1(1, &rp));
  rp->comm = comm;

  // Read command line options
  PetscOptionsBegin(comm, NULL, "CEED BPs in PETSc", NULL);
  {
    PetscBool set;
    PetscCall(PetscOptionsEnumArray("-problem", "CEED benchmark problem to solve", NULL, bp_types, (PetscEnum *)bp_choices, &num_bp_choices, &set));
    if (!set) {
      bp_choices[0]  = CEED_BP1;
      num_bp_choices = 1;
    }
  }
  rp->test_mode = PETSC_FALSE;
  PetscCall(PetscOptionsBool("-test", "Testing mode (do not print unless error is large)", NULL, rp->test_mode, &rp->test_mode, NULL));
  rp->write_solution = PETSC_FALSE;
<<<<<<< HEAD
  PetscCall(PetscOptionsBool("-write_solution", "Write solution for visualization", NULL, rp->write_solution, &rp->write_solution, NULL));
=======
  ierr = PetscOptionsBool("-write_solution", "Write solution for visualization",
                          NULL, rp->write_solution, &rp->write_solution, NULL);
  CHKERRQ(ierr);
  rp->simplex = PETSC_FALSE;
  ierr = PetscOptionsBool("-simplex", "Element topology (default:hex)",
                          NULL, rp->simplex, &rp->simplex, NULL);
  CHKERRQ(ierr);
  if ((bp_choices[0] == CEED_BP5 || bp_choices[0] == CEED_BP6) && (rp->simplex)) {
    SETERRQ(PETSC_COMM_SELF, PETSC_ERR_SUP,
            "BP5/6 is not supported with simplex");
  }
>>>>>>> 4f19f491
  degree[0] = rp->test_mode ? 3 : 2;
  PetscCall(PetscOptionsIntArray("-degree", "Polynomial degree of tensor product basis", NULL, degree, &num_degrees, &degree_set));
  if (!degree_set) num_degrees = 1;
  rp->q_extra = PETSC_DECIDE;
  PetscCall(PetscOptionsInt("-q_extra", "Number of extra quadrature points (-1 for auto)", NULL, rp->q_extra, &rp->q_extra, NULL));
  {
    PetscBool set;
    PetscCall(PetscOptionsStringArray("-ceed", "CEED resource specifier (comma-separated list)", NULL, ceed_resources, &num_ceed_resources, &set));
    if (!set) {
      PetscCall(PetscStrallocpy("/cpu/self", &ceed_resources[0]));
      num_ceed_resources = 1;
    }
  }
  PetscCall(PetscGetHostName(hostname, sizeof hostname));
  PetscCall(PetscOptionsString("-hostname", "Hostname for output", NULL, hostname, hostname, sizeof(hostname), NULL));
  rp->read_mesh = PETSC_FALSE;
  PetscCall(PetscOptionsString("-mesh", "Read mesh from file", NULL, filename, filename, sizeof(filename), &rp->read_mesh));
  rp->filename = filename;
  if (!rp->read_mesh) {
    PetscInt tmp = dim;
    PetscCall(PetscOptionsIntArray("-cells", "Number of cells per dimension", NULL, mesh_elem, &tmp, NULL));
  }
  local_nodes[0] = 1000;
  PetscCall(PetscOptionsIntArray("-local_nodes",
                                 "Target number of locally owned nodes per "
                                 "process (single value or min,max)",
                                 NULL, local_nodes, &num_local_nodes, &rp->user_l_nodes));
  if (num_local_nodes < 2) local_nodes[1] = 2 * local_nodes[0];
  {
    PetscInt two           = 2;
    rp->ksp_max_it_clip[0] = 5;
    rp->ksp_max_it_clip[1] = 20;
    PetscCall(PetscOptionsIntArray("-ksp_max_it_clip", "Min and max number of iterations to use during benchmarking", NULL, rp->ksp_max_it_clip, &two,
                                   NULL));
  }
  if (!degree_set) {
    PetscInt max_degree = 8;
    PetscCall(PetscOptionsInt("-max_degree", "Range of degrees [1, max_degree] to run with", NULL, max_degree, &max_degree, NULL));
    for (PetscInt i = 0; i < max_degree; i++) degree[i] = i + 1;
    num_degrees = max_degree;
  }
  {
    PetscBool flg;
    PetscInt  p = ranks_per_node;
    PetscCall(PetscOptionsInt("-p", "Number of MPI ranks per node", NULL, p, &p, &flg));
    if (flg) ranks_per_node = p;
  }

  PetscOptionsEnd();

  // Register PETSc logging stage
  PetscCall(PetscLogStageRegister("Solve Stage", &rp->solve_stage));

  rp->hostname       = hostname;
  rp->dim            = dim;
  rp->mesh_elem      = mesh_elem;
  rp->ranks_per_node = ranks_per_node;

  for (PetscInt d = 0; d < num_degrees; d++) {
    PetscInt deg = degree[d];
    for (PetscInt n = local_nodes[0]; n < local_nodes[1]; n *= 2) {
      rp->degree      = deg;
      rp->local_nodes = n;
      PetscCall(Run(rp, num_ceed_resources, ceed_resources, num_bp_choices, bp_choices));
    }
  }
  // Clear memory
  PetscCall(PetscFree(rp));
  for (PetscInt i = 0; i < num_ceed_resources; i++) {
    PetscCall(PetscFree(ceed_resources[i]));
  }
  return PetscFinalize();
}<|MERGE_RESOLUTION|>--- conflicted
+++ resolved
@@ -59,73 +59,23 @@
 #endif
 
 // -----------------------------------------------------------------------------
-<<<<<<< HEAD
-// Utilities
-// -----------------------------------------------------------------------------
-
-// Utility function, compute three factors of an integer
-static void Split3(PetscInt size, PetscInt m[3], bool reverse) {
-  for (PetscInt d = 0, size_left = size; d < 3; d++) {
-    PetscInt try = (PetscInt)PetscCeilReal(PetscPowReal(size_left, 1. / (3 - d)));
-    while (try * (size_left / try) != size_left) try++;
-    m[reverse ? 2 - d : d] = try;
-    size_left /= try;
-  }
-}
-
-static int Max3(const PetscInt a[3]) { return PetscMax(a[0], PetscMax(a[1], a[2])); }
-
-static int Min3(const PetscInt a[3]) { return PetscMin(a[0], PetscMin(a[1], a[2])); }
-
-// -----------------------------------------------------------------------------
-// Parameter structure for running problems
-// -----------------------------------------------------------------------------
-typedef struct RunParams_ *RunParams;
-struct RunParams_ {
-  MPI_Comm      comm;
-  PetscBool     test_mode, read_mesh, user_l_nodes, write_solution;
-  char         *filename, *hostname;
-  PetscInt      local_nodes, degree, q_extra, dim, num_comp_u, *mesh_elem;
-  PetscInt      ksp_max_it_clip[2];
-  PetscMPIInt   ranks_per_node;
-  BPType        bp_choice;
-  PetscLogStage solve_stage;
-};
-
-// -----------------------------------------------------------------------------
 // Main body of program, called in a loop for performance benchmarking purposes
 // -----------------------------------------------------------------------------
 static PetscErrorCode RunWithDM(RunParams rp, DM dm, const char *ceed_resource) {
-  double        my_rt_start, my_rt, rt_min, rt_max;
-  PetscInt      xl_size, l_size, g_size;
-  PetscScalar  *r;
-  Vec           X, X_loc, rhs, rhs_loc;
-  Mat           mat_O;
-  KSP           ksp;
-  UserO         user_O;
-  Ceed          ceed;
-  CeedData      ceed_data;
-=======
-// Main body of program, called in a loop for performance benchmarking purposes
-// -----------------------------------------------------------------------------
-static PetscErrorCode RunWithDM(RunParams rp, DM dm,
-                                const char *ceed_resource) {
-  PetscErrorCode ierr;
-  double my_rt_start, my_rt, rt_min, rt_max;
-  PetscInt xl_size, l_size, g_size;
-  PetscScalar *r;
-  Vec X, X_loc, rhs, rhs_loc;
-  Mat mat_O;
-  KSP ksp;
+  double               my_rt_start, my_rt, rt_min, rt_max;
+  PetscInt             xl_size, l_size, g_size;
+  PetscScalar         *r;
+  Vec                  X, X_loc, rhs, rhs_loc;
+  Mat                  mat_O;
+  KSP                  ksp;
   OperatorApplyContext op_apply_ctx, op_error_ctx;
-  Ceed ceed;
-  CeedData ceed_data;
->>>>>>> 4f19f491
-  CeedQFunction qf_error;
-  CeedOperator  op_error;
-  CeedVector    rhs_ceed, target;
-  VecType       vec_type;
-  PetscMemType  mem_type;
+  Ceed                 ceed;
+  CeedData             ceed_data;
+  CeedQFunction        qf_error;
+  CeedOperator         op_error;
+  CeedVector           rhs_ceed, target;
+  VecType              vec_type;
+  PetscMemType         mem_type;
 
   PetscFunctionBeginUser;
   // Set up libCEED
@@ -160,23 +110,12 @@
   PetscCall(VecDuplicate(X, &rhs));
 
   // Operator
-<<<<<<< HEAD
-  PetscCall(PetscMalloc1(1, &user_O));
-  PetscCall(MatCreateShell(rp->comm, l_size, l_size, g_size, g_size, user_O, &mat_O));
+  PetscCall(PetscMalloc1(1, &op_apply_ctx));
+  PetscCall(PetscMalloc1(1, &op_error_ctx));
+  PetscCall(MatCreateShell(rp->comm, l_size, l_size, g_size, g_size, op_apply_ctx, &mat_O));
   PetscCall(MatShellSetOperation(mat_O, MATOP_MULT, (void (*)(void))MatMult_Ceed));
   PetscCall(MatShellSetOperation(mat_O, MATOP_GET_DIAGONAL, (void (*)(void))MatGetDiag));
   PetscCall(MatShellSetVecType(mat_O, vec_type));
-=======
-  ierr = PetscMalloc1(1, &op_apply_ctx); CHKERRQ(ierr);
-  ierr = PetscMalloc1(1, &op_error_ctx); CHKERRQ(ierr);
-  ierr = MatCreateShell(rp->comm, l_size, l_size, g_size, g_size,
-                        op_apply_ctx, &mat_O); CHKERRQ(ierr);
-  ierr = MatShellSetOperation(mat_O, MATOP_MULT,
-                              (void(*)(void))MatMult_Ceed); CHKERRQ(ierr);
-  ierr = MatShellSetOperation(mat_O, MATOP_GET_DIAGONAL,
-                              (void(*)(void))MatGetDiag); CHKERRQ(ierr);
-  ierr = MatShellSetVecType(mat_O, vec_type); CHKERRQ(ierr);
->>>>>>> 4f19f491
 
   // Print summary
   if (!rp->test_mode) {
@@ -189,65 +128,35 @@
     PetscCall(VecGetType(X, &vec_type));
 
     PetscInt c_start, c_end;
-<<<<<<< HEAD
     PetscCall(DMPlexGetHeightStratum(dm, 0, &c_start, &c_end));
-    PetscMPIInt comm_size;
+    DMPolytopeType cell_type;
+    PetscCall(DMPlexGetCellType(dm, c_start, &cell_type));
+    CeedElemTopology elem_topo = ElemTopologyP2C(cell_type);
+    PetscMPIInt      comm_size;
     PetscCall(MPI_Comm_size(rp->comm, &comm_size));
     PetscCall(PetscPrintf(rp->comm,
                           "\n-- CEED Benchmark Problem %" CeedInt_FMT " -- libCEED + PETSc --\n"
                           "  MPI:\n"
-                          "    Hostname                           : %s\n"
-                          "    Total ranks                        : %d\n"
-                          "    Ranks per compute node             : %d\n"
+                          "    Hostname                                : %s\n"
+                          "    Total ranks                             : %d\n"
+                          "    Ranks per compute node                  : %d\n"
                           "  PETSc:\n"
-                          "    PETSc Vec Type                     : %s\n"
+                          "    PETSc Vec Type                          : %s\n"
                           "  libCEED:\n"
-                          "    libCEED Backend                    : %s\n"
-                          "    libCEED Backend MemType            : %s\n"
+                          "    libCEED Backend                         : %s\n"
+                          "    libCEED Backend MemType                 : %s\n"
                           "  Mesh:\n"
-                          "    Number of 1D Basis Nodes (P)       : %" CeedInt_FMT "\n"
-                          "    Number of 1D Quadrature Points (Q) : %" CeedInt_FMT "\n"
-                          "    Global nodes                       : %" PetscInt_FMT "\n"
-                          "    Local Elements                     : %" PetscInt_FMT "\n"
-                          "    Owned nodes                        : %" PetscInt_FMT "\n"
-                          "    DoF per node                       : %" PetscInt_FMT "\n",
+                          "    Solution Order (P)                      : %" CeedInt_FMT "\n"
+                          "    Quadrature  Order (Q)                   : %" CeedInt_FMT "\n"
+                          "    Additional quadrature points (q_extra)  : %" CeedInt_FMT "\n"
+                          "    Global nodes                            : %" PetscInt_FMT "\n"
+                          "    Local Elements                          : %" PetscInt_FMT "\n"
+                          "    Element topology                        : %s\n"
+                          "    Owned nodes                             : %" PetscInt_FMT "\n"
+                          "    DoF per node                            : %" PetscInt_FMT "\n",
                           rp->bp_choice + 1, rp->hostname, comm_size, rp->ranks_per_node, vec_type, used_resource, CeedMemTypes[mem_type_backend], P,
-                          Q, g_size / rp->num_comp_u, c_end - c_start, l_size / rp->num_comp_u, rp->num_comp_u));
-=======
-    ierr = DMPlexGetHeightStratum(dm, 0, &c_start, &c_end); CHKERRQ(ierr);
-    DMPolytopeType  cell_type;
-    ierr = DMPlexGetCellType(dm, c_start, &cell_type); CHKERRQ(ierr);
-    CeedElemTopology elem_topo = ElemTopologyP2C(cell_type);
-    PetscMPIInt comm_size;
-    ierr = MPI_Comm_size(rp->comm, &comm_size); CHKERRQ(ierr);
-    ierr = PetscPrintf(rp->comm,
-                       "\n-- CEED Benchmark Problem %" CeedInt_FMT " -- libCEED + PETSc --\n"
-                       "  MPI:\n"
-                       "    Hostname                                : %s\n"
-                       "    Total ranks                             : %d\n"
-                       "    Ranks per compute node                  : %d\n"
-                       "  PETSc:\n"
-                       "    PETSc Vec Type                          : %s\n"
-                       "  libCEED:\n"
-                       "    libCEED Backend                         : %s\n"
-                       "    libCEED Backend MemType                 : %s\n"
-                       "  Mesh:\n"
-                       "    Solution Order (P)                      : %" CeedInt_FMT "\n"
-                       "    Quadrature  Order (Q)                   : %" CeedInt_FMT "\n"
-                       "    Additional quadrature points (q_extra)  : %" CeedInt_FMT "\n"
-                       "    Global nodes                            : %" PetscInt_FMT "\n"
-                       "    Local Elements                          : %" PetscInt_FMT "\n"
-                       "    Element topology                        : %s\n"
-                       "    Owned nodes                             : %" PetscInt_FMT "\n"
-                       "    DoF per node                            : %" PetscInt_FMT "\n",
-                       rp->bp_choice+1, rp->hostname, comm_size,
-                       rp->ranks_per_node, vec_type, used_resource,
-                       CeedMemTypes[mem_type_backend], P, Q, rp->q_extra,
-                       g_size/rp->num_comp_u, c_end - c_start,
-                       CeedElemTopologies[elem_topo],
-                       l_size/rp->num_comp_u, rp->num_comp_u);
-    CHKERRQ(ierr);
->>>>>>> 4f19f491
+                          Q, rp->q_extra, g_size / rp->num_comp_u, c_end - c_start, CeedElemTopologies[elem_topo], l_size / rp->num_comp_u,
+                          rp->num_comp_u));
   }
 
   // Create RHS vector
@@ -272,61 +181,29 @@
   CeedQFunctionCreateInterior(ceed, 1, bp_options[rp->bp_choice].error, bp_options[rp->bp_choice].error_loc, &qf_error);
   CeedQFunctionAddInput(qf_error, "u", rp->num_comp_u, CEED_EVAL_INTERP);
   CeedQFunctionAddInput(qf_error, "true_soln", rp->num_comp_u, CEED_EVAL_NONE);
-  CeedQFunctionAddInput(qf_error, "qdata", ceed_data->q_data_size,
-                        CEED_EVAL_NONE);
+  CeedQFunctionAddInput(qf_error, "qdata", ceed_data->q_data_size, CEED_EVAL_NONE);
   CeedQFunctionAddOutput(qf_error, "error", rp->num_comp_u, CEED_EVAL_INTERP);
 
   // Create the error operator
-<<<<<<< HEAD
   CeedOperatorCreate(ceed, qf_error, CEED_QFUNCTION_NONE, CEED_QFUNCTION_NONE, &op_error);
   CeedOperatorSetField(op_error, "u", ceed_data->elem_restr_u, ceed_data->basis_u, CEED_VECTOR_ACTIVE);
   CeedOperatorSetField(op_error, "true_soln", ceed_data->elem_restr_u_i, CEED_BASIS_COLLOCATED, target);
-  CeedOperatorSetField(op_error, "error", ceed_data->elem_restr_u_i, CEED_BASIS_COLLOCATED, CEED_VECTOR_ACTIVE);
-
-  // Set up Mat
-  user_O->comm  = rp->comm;
-  user_O->dm    = dm;
-  user_O->X_loc = X_loc;
-  PetscCall(VecDuplicate(X_loc, &user_O->Y_loc));
-  user_O->x_ceed = ceed_data->x_ceed;
-  user_O->y_ceed = ceed_data->y_ceed;
-  user_O->op     = ceed_data->op_apply;
-  user_O->ceed   = ceed;
-
+  CeedOperatorSetField(op_error, "qdata", ceed_data->elem_restr_qd_i, CEED_BASIS_COLLOCATED, ceed_data->q_data);
+  CeedOperatorSetField(op_error, "error", ceed_data->elem_restr_u, ceed_data->basis_u, CEED_VECTOR_ACTIVE);
+
+  // Set up apply operator context
+  PetscCall(SetupApplyOperatorCtx(rp->comm, dm, ceed, ceed_data, X_loc, op_apply_ctx));
   PetscCall(KSPCreate(rp->comm, &ksp));
-=======
-  CeedOperatorCreate(ceed, qf_error, CEED_QFUNCTION_NONE, CEED_QFUNCTION_NONE,
-                     &op_error);
-  CeedOperatorSetField(op_error, "u", ceed_data->elem_restr_u,
-                       ceed_data->basis_u, CEED_VECTOR_ACTIVE);
-  CeedOperatorSetField(op_error, "true_soln", ceed_data->elem_restr_u_i,
-                       CEED_BASIS_COLLOCATED, target);
-  CeedOperatorSetField(op_error, "qdata", ceed_data->elem_restr_qd_i,
-                       CEED_BASIS_COLLOCATED, ceed_data->q_data);
-  CeedOperatorSetField(op_error, "error", ceed_data->elem_restr_u,
-                       ceed_data->basis_u, CEED_VECTOR_ACTIVE);
-
-  // Set up apply operator context
-  ierr = SetupApplyOperatorCtx(rp->comm, dm, ceed,
-                               ceed_data, X_loc,
-                               op_apply_ctx); CHKERRQ(ierr);
-  ierr = KSPCreate(rp->comm, &ksp); CHKERRQ(ierr);
->>>>>>> 4f19f491
   {
     PC pc;
     PetscCall(KSPGetPC(ksp, &pc));
     if (rp->bp_choice == CEED_BP1 || rp->bp_choice == CEED_BP2) {
-<<<<<<< HEAD
       PetscCall(PCSetType(pc, PCJACOBI));
-      PetscCall(PCJacobiSetType(pc, PC_JACOBI_ROWSUM));
-=======
-      ierr = PCSetType(pc, PCJACOBI); CHKERRQ(ierr);
       if (rp->simplex) {
-        ierr = PCJacobiSetType(pc, PC_JACOBI_DIAGONAL); CHKERRQ(ierr);
+        PetscCall(PCJacobiSetType(pc, PC_JACOBI_DIAGONAL));
       } else {
-        ierr = PCJacobiSetType(pc, PC_JACOBI_ROWSUM); CHKERRQ(ierr);
+        PetscCall(PCJacobiSetType(pc, PC_JACOBI_ROWSUM));
       }
->>>>>>> 4f19f491
     } else {
       PetscCall(PCSetType(pc, PCNONE));
     }
@@ -376,70 +253,35 @@
     PetscCall(KSPGetIterationNumber(ksp, &its));
     PetscCall(KSPGetResidualNorm(ksp, &rnorm));
     if (!rp->test_mode || reason < 0 || rnorm > 1e-8) {
-<<<<<<< HEAD
       PetscCall(PetscPrintf(rp->comm,
                             "  KSP:\n"
-                            "    KSP Type                           : %s\n"
-                            "    KSP Convergence                    : %s\n"
-                            "    Total KSP Iterations               : %" PetscInt_FMT "\n"
-                            "    Final rnorm                        : %e\n",
+                            "    KSP Type                                : %s\n"
+                            "    KSP Convergence                         : %s\n"
+                            "    Total KSP Iterations                    : %" PetscInt_FMT "\n"
+                            "    Final rnorm                             : %e\n",
                             ksp_type, KSPConvergedReasons[reason], its, (double)rnorm));
-=======
-      ierr = PetscPrintf(rp->comm,
-                         "  KSP:\n"
-                         "    KSP Type                                : %s\n"
-                         "    KSP Convergence                         : %s\n"
-                         "    Total KSP Iterations                    : %" PetscInt_FMT "\n"
-                         "    Final rnorm                             : %e\n",
-                         ksp_type, KSPConvergedReasons[reason], its,
-                         (double)rnorm); CHKERRQ(ierr);
->>>>>>> 4f19f491
     }
     if (!rp->test_mode) {
       PetscCall(PetscPrintf(rp->comm, "  Performance:\n"));
     }
     {
-<<<<<<< HEAD
-      PetscReal max_error;
-      PetscCall(ComputeErrorMax(user_O, op_error, X, target, &max_error));
+      // Set up error operator context
+      PetscCall(SetupErrorOperatorCtx(rp->comm, dm, ceed, ceed_data, X_loc, op_error, op_error_ctx));
+      PetscScalar l2_error;
+      PetscCall(ComputeL2Error(X, &l2_error, op_error_ctx));
       PetscReal tol = 5e-2;
-      if (!rp->test_mode || max_error > tol) {
+      if (!rp->test_mode || l2_error > tol) {
         PetscCall(MPI_Allreduce(&my_rt, &rt_min, 1, MPI_DOUBLE, MPI_MIN, rp->comm));
         PetscCall(MPI_Allreduce(&my_rt, &rt_max, 1, MPI_DOUBLE, MPI_MAX, rp->comm));
         PetscCall(PetscPrintf(rp->comm,
-                              "    Pointwise Error (max)              : %e\n"
-                              "    CG Solve Time                      : %g (%g) sec\n",
-                              (double)max_error, rt_max, rt_min));
+                              "    L2 Error                                : %e\n"
+                              "    CG Solve Time                           : %g (%g) sec\n",
+                              (double)l2_error, rt_max, rt_min));
       }
     }
     if (!rp->test_mode) {
-      PetscCall(PetscPrintf(rp->comm, "    DoFs/Sec in CG                     : %g (%g) million\n", 1e-6 * g_size * its / rt_max,
+      PetscCall(PetscPrintf(rp->comm, "    DoFs/Sec in CG                          : %g (%g) million\n", 1e-6 * g_size * its / rt_max,
                             1e-6 * g_size * its / rt_min));
-=======
-      // Set up error operator context
-      ierr = SetupErrorOperatorCtx(rp->comm, dm, ceed,
-                                   ceed_data, X_loc, op_error,
-                                   op_error_ctx); CHKERRQ(ierr);
-      PetscScalar l2_error;
-      ierr = ComputeL2Error(X, &l2_error, op_error_ctx); CHKERRQ(ierr);
-      PetscReal tol = 5e-2;
-      if (!rp->test_mode || l2_error > tol) {
-        ierr = MPI_Allreduce(&my_rt, &rt_min, 1, MPI_DOUBLE, MPI_MIN, rp->comm);
-        CHKERRQ(ierr);
-        ierr = MPI_Allreduce(&my_rt, &rt_max, 1, MPI_DOUBLE, MPI_MAX, rp->comm);
-        CHKERRQ(ierr);
-        ierr = PetscPrintf(rp->comm,
-                           "    L2 Error                                : %e\n"
-                           "    CG Solve Time                           : %g (%g) sec\n",
-                           (double)l2_error, rt_max, rt_min); CHKERRQ(ierr);
-      }
-    }
-    if (!rp->test_mode) {
-      ierr = PetscPrintf(rp->comm,
-                         "    DoFs/Sec in CG                          : %g (%g) million\n",
-                         1e-6*g_size*its/rt_max,
-                         1e-6*g_size*its/rt_min); CHKERRQ(ierr);
->>>>>>> 4f19f491
     }
   }
 
@@ -454,31 +296,18 @@
   }
 
   // Cleanup
-<<<<<<< HEAD
   PetscCall(VecDestroy(&X));
   PetscCall(VecDestroy(&X_loc));
-  PetscCall(VecDestroy(&user_O->Y_loc));
+  PetscCall(VecDestroy(&op_apply_ctx->Y_loc));
+  PetscCall(VecDestroy(&op_error_ctx->Y_loc));
   PetscCall(MatDestroy(&mat_O));
-  PetscCall(PetscFree(user_O));
+  PetscCall(PetscFree(op_apply_ctx));
+  PetscCall(PetscFree(op_error_ctx));
   PetscCall(CeedDataDestroy(0, ceed_data));
 
   PetscCall(VecDestroy(&rhs));
   PetscCall(VecDestroy(&rhs_loc));
   PetscCall(KSPDestroy(&ksp));
-=======
-  ierr = VecDestroy(&X); CHKERRQ(ierr);
-  ierr = VecDestroy(&X_loc); CHKERRQ(ierr);
-  ierr = VecDestroy(&op_apply_ctx->Y_loc); CHKERRQ(ierr);
-  ierr = VecDestroy(&op_error_ctx->Y_loc); CHKERRQ(ierr);
-  ierr = MatDestroy(&mat_O); CHKERRQ(ierr);
-  ierr = PetscFree(op_apply_ctx); CHKERRQ(ierr);
-  ierr = PetscFree(op_error_ctx); CHKERRQ(ierr);
-  ierr = CeedDataDestroy(0, ceed_data); CHKERRQ(ierr);
-
-  ierr = VecDestroy(&rhs); CHKERRQ(ierr);
-  ierr = VecDestroy(&rhs_loc); CHKERRQ(ierr);
-  ierr = KSPDestroy(&ksp); CHKERRQ(ierr);
->>>>>>> 4f19f491
   CeedVectorDestroy(&target);
   CeedQFunctionDestroy(&qf_error);
   CeedOperatorDestroy(&op_error);
@@ -491,27 +320,7 @@
 
   PetscFunctionBeginUser;
   // Setup DM
-<<<<<<< HEAD
-  if (rp->read_mesh) {
-    PetscCall(DMPlexCreateFromFile(PETSC_COMM_WORLD, rp->filename, NULL, PETSC_TRUE, &dm));
-  } else {
-    if (rp->user_l_nodes) {
-      // Find a nicely composite number of elements no less than global nodes
-      PetscMPIInt size;
-      PetscCall(MPI_Comm_size(rp->comm, &size));
-      for (PetscInt g_elem = PetscMax(1, size * rp->local_nodes / PetscPowInt(rp->degree, rp->dim));; g_elem++) {
-        Split3(g_elem, rp->mesh_elem, true);
-        if (Max3(rp->mesh_elem) / Min3(rp->mesh_elem) <= 2) break;
-      }
-    }
-    PetscCall(DMPlexCreateBoxMesh(PETSC_COMM_WORLD, rp->dim, PETSC_FALSE, rp->mesh_elem, NULL, NULL, NULL, PETSC_TRUE, &dm));
-  }
-
-  PetscCall(DMSetFromOptions(dm));
-  PetscCall(DMViewFromOptions(dm, NULL, "-dm_view"));
-=======
-  ierr = CreateDistributedDM(rp, &dm); CHKERRQ(ierr);
->>>>>>> 4f19f491
+  PetscCall(CreateDistributedDM(rp, &dm));
 
   for (PetscInt b = 0; b < num_bp_choices; b++) {
     DM       dm_deg;
@@ -525,14 +334,8 @@
     PetscCall(DMSetVecType(dm_deg, vec_type));
     // Create DM
     PetscInt dim;
-<<<<<<< HEAD
     PetscCall(DMGetDimension(dm_deg, &dim));
-    PetscCall(SetupDMByDegree(dm_deg, rp->degree, rp->num_comp_u, dim, bp_options[rp->bp_choice].enforce_bc, bp_options[rp->bp_choice].bc_func));
-=======
-    ierr = DMGetDimension(dm_deg, &dim); CHKERRQ(ierr);
-    ierr = SetupDMByDegree(dm_deg, rp->degree, rp->q_extra, rp->num_comp_u, dim,
-                           bp_options[rp->bp_choice].enforce_bc); CHKERRQ(ierr);
->>>>>>> 4f19f491
+    PetscCall(SetupDMByDegree(dm_deg, rp->degree, rp->q_extra, rp->num_comp_u, dim, bp_options[rp->bp_choice].enforce_bc));
     for (PetscInt r = 0; r < num_resources; r++) {
       PetscCall(RunWithDM(rp, dm_deg, ceed_resources[r]));
     }
@@ -592,21 +395,12 @@
   rp->test_mode = PETSC_FALSE;
   PetscCall(PetscOptionsBool("-test", "Testing mode (do not print unless error is large)", NULL, rp->test_mode, &rp->test_mode, NULL));
   rp->write_solution = PETSC_FALSE;
-<<<<<<< HEAD
   PetscCall(PetscOptionsBool("-write_solution", "Write solution for visualization", NULL, rp->write_solution, &rp->write_solution, NULL));
-=======
-  ierr = PetscOptionsBool("-write_solution", "Write solution for visualization",
-                          NULL, rp->write_solution, &rp->write_solution, NULL);
-  CHKERRQ(ierr);
   rp->simplex = PETSC_FALSE;
-  ierr = PetscOptionsBool("-simplex", "Element topology (default:hex)",
-                          NULL, rp->simplex, &rp->simplex, NULL);
-  CHKERRQ(ierr);
+  PetscCall(PetscOptionsBool("-simplex", "Element topology (default:hex)", NULL, rp->simplex, &rp->simplex, NULL));
   if ((bp_choices[0] == CEED_BP5 || bp_choices[0] == CEED_BP6) && (rp->simplex)) {
-    SETERRQ(PETSC_COMM_SELF, PETSC_ERR_SUP,
-            "BP5/6 is not supported with simplex");
-  }
->>>>>>> 4f19f491
+    SETERRQ(PETSC_COMM_SELF, PETSC_ERR_SUP, "BP5/6 is not supported with simplex");
+  }
   degree[0] = rp->test_mode ? 3 : 2;
   PetscCall(PetscOptionsIntArray("-degree", "Polynomial degree of tensor product basis", NULL, degree, &num_degrees, &degree_set));
   if (!degree_set) num_degrees = 1;
