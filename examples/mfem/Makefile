# Copyright (c) 2017, Lawrence Livermore National Security, LLC. Produced at
# the Lawrence Livermore National Laboratory. LLNL-CODE-734707. All Rights
# reserved. See files LICENSE and NOTICE for details.
#
# This file is part of CEED, a collection of benchmarks, miniapps, software
# libraries and APIs for efficient high-order finite element and spectral
# element discretizations for exascale applications. For more information and
# source code availability see http://github.com/ceed.
#
# The CEED research is supported by the Exascale Computing Project 17-SC-20-SC,
# a collaborative effort of two U.S. Department of Energy organizations (Office
# of Science and the National Nuclear Security Administration) responsible for
# the planning and preparation of a capable exascale ecosystem, including
# software, applications, hardware, advanced system engineering and early
# testbed platforms, in support of the nation's exascale computing imperative.

OPT ?= -O -g

# Ceed directory
CEED_DIR ?= ../..
<<<<<<< HEAD

NVCC ?= nvcc
ifeq ($(shell which $(NVCC)),)
	CC = $(MFEM_CXX)
	CEED_FLAGS += -I$(CEED_DIR)/include -std=c99
	CEED_LIBS += -Wl,-rpath,$(abspath $(CEED_DIR)/lib) -L$(CEED_DIR)/lib -lceed -lm
else
	CC = $(NVCC)
	CEED_FLAGS += -I$(CEED_DIR)/include -x=cu
	CEED_LIBS += -Xlinker="-rpath,$(abspath $(CEED_DIR)/lib)" -L$(CEED_DIR)/lib -lceed -lm -lcudart
endif
=======
CEED_FLAGS ?= -I$(CEED_DIR)/include $(OPT)
CEED_LIBS ?= -Wl,-rpath,$(abspath $(CEED_DIR)/lib) -L$(CEED_DIR)/lib -lceed
>>>>>>> b904e572

# Use an MFEM build directory or an MFEM install directory
MFEM_DIR ?= ../../../mfem
CONFIG_MK ?= $(or $(wildcard $(MFEM_DIR)/config/config.mk),$(wildcard\
  $(MFEM_DIR)/share/mfem/config.mk),invalid_mfem_dir)
MFEM_DEF = -DMFEM_DIR="\"$(abspath $(MFEM_DIR))\""

MFEM_LIB_FILE = mfem_is_not_built
-include $(wildcard $(CONFIG_MK))

MFEM_EXAMPLES =  bp1 bp3

.SUFFIXES:
.SUFFIXES: .cpp
.PHONY: all clean

all: $(MFEM_EXAMPLES)

# Remove built-in rules

# Rules for building the examples
%: %.cpp $(CONFIG_MK) $(MFEM_LIB_FILE)
<<<<<<< HEAD
	$(CC) $(CEED_FLAGS) $(MFEM_FLAGS) $(MFEM_DEF) $< -o $@ $(CEED_LIBS) $(MFEM_LIBS)
=======
	$(MFEM_CXX) $(CEED_FLAGS) $(MFEM_FLAGS) $(MFEM_DEF) $(abspath $<) -o $@ \
	  $(CEED_LIBS) $(MFEM_LIBS)
>>>>>>> b904e572

# Generate an error message if the MFEM library is not built and exit
$(MFEM_LIB_FILE):
	$(if $(wildcard $@),,$(error The MFEM library is not built))

$(CONFIG_MK):
	$(if $(wildcard $@),,$(error \
	  MFEM config file not found. Please set MFEM_DIR))

test : $(MFEM_EXAMPLES)
	@./tap.sh bp1
	@./tap.sh bp3

clean:
	rm -f *~ $(MFEM_EXAMPLES)
	rm -rf *.dSYM *.TVD.*breakpoints<|MERGE_RESOLUTION|>--- conflicted
+++ resolved
@@ -18,22 +18,8 @@
 
 # Ceed directory
 CEED_DIR ?= ../..
-<<<<<<< HEAD
-
-NVCC ?= nvcc
-ifeq ($(shell which $(NVCC)),)
-	CC = $(MFEM_CXX)
-	CEED_FLAGS += -I$(CEED_DIR)/include -std=c99
-	CEED_LIBS += -Wl,-rpath,$(abspath $(CEED_DIR)/lib) -L$(CEED_DIR)/lib -lceed -lm
-else
-	CC = $(NVCC)
-	CEED_FLAGS += -I$(CEED_DIR)/include -x=cu
-	CEED_LIBS += -Xlinker="-rpath,$(abspath $(CEED_DIR)/lib)" -L$(CEED_DIR)/lib -lceed -lm -lcudart
-endif
-=======
 CEED_FLAGS ?= -I$(CEED_DIR)/include $(OPT)
 CEED_LIBS ?= -Wl,-rpath,$(abspath $(CEED_DIR)/lib) -L$(CEED_DIR)/lib -lceed
->>>>>>> b904e572
 
 # Use an MFEM build directory or an MFEM install directory
 MFEM_DIR ?= ../../../mfem
@@ -56,12 +42,8 @@
 
 # Rules for building the examples
 %: %.cpp $(CONFIG_MK) $(MFEM_LIB_FILE)
-<<<<<<< HEAD
-	$(CC) $(CEED_FLAGS) $(MFEM_FLAGS) $(MFEM_DEF) $< -o $@ $(CEED_LIBS) $(MFEM_LIBS)
-=======
 	$(MFEM_CXX) $(CEED_FLAGS) $(MFEM_FLAGS) $(MFEM_DEF) $(abspath $<) -o $@ \
 	  $(CEED_LIBS) $(MFEM_LIBS)
->>>>>>> b904e572
 
 # Generate an error message if the MFEM library is not built and exit
 $(MFEM_LIB_FILE):
