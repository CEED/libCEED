// Copyright (c) 2017-2022, Lawrence Livermore National Security, LLC and other CEED contributors.
// All Rights Reserved. See the top-level LICENSE and NOTICE files for details.
//
// SPDX-License-Identifier: BSD-2-Clause
//
// This file is part of CEED:  http://github.com/ceed

/// @file
/// Utility functions for setting up problems using the Newtonian Qfunction

#include "../qfunctions/newtonian.h"

#include "../navierstokes.h"
#include "../qfunctions/setupgeo.h"

// Compute relative error |a - b|/|s|
static PetscErrorCode CheckPrimitiveWithTolerance(StatePrimitive sY, StatePrimitive aY, StatePrimitive bY, const char *name, PetscReal rtol_pressure,
                                                  PetscReal rtol_velocity, PetscReal rtol_temperature) {
  PetscFunctionBeginUser;
  StatePrimitive eY;  // relative error
  eY.pressure   = (aY.pressure - bY.pressure) / sY.pressure;
  PetscScalar u = sqrt(Square(sY.velocity[0]) + Square(sY.velocity[1]) + Square(sY.velocity[2]));
  for (int j = 0; j < 3; j++) eY.velocity[j] = (aY.velocity[j] - bY.velocity[j]) / u;
  eY.temperature = (aY.temperature - bY.temperature) / sY.temperature;
  if (fabs(eY.pressure) > rtol_pressure) printf("%s: pressure error %g\n", name, eY.pressure);
  for (int j = 0; j < 3; j++) {
    if (fabs(eY.velocity[j]) > rtol_velocity) printf("%s: velocity[%d] error %g\n", name, j, eY.velocity[j]);
  }
  if (fabs(eY.temperature) > rtol_temperature) printf("%s: temperature error %g\n", name, eY.temperature);
  PetscFunctionReturn(0);
}

static PetscErrorCode UnitTests_Newtonian(User user, NewtonianIdealGasContext gas) {
  Units            units = user->units;
  const CeedScalar eps   = 1e-6;
  const CeedScalar kg = units->kilogram, m = units->meter, sec = units->second, Pascal = units->Pascal;
  PetscFunctionBeginUser;
  const CeedScalar rho = 1.2 * kg / (m * m * m), u = 40 * m / sec;
  CeedScalar       U[5] = {rho, rho * u, rho * u * 1.1, rho * u * 1.2, 250e3 * Pascal + .5 * rho * u * u};
  const CeedScalar x[3] = {.1, .2, .3};
  State            s    = StateFromU(gas, U, x);
  for (int i = 0; i < 8; i++) {
    CeedScalar dU[5] = {0}, dx[3] = {0};
    if (i < 5) dU[i] = U[i];
    else dx[i - 5] = x[i - 5];
    State ds = StateFromU_fwd(gas, s, dU, x, dx);
    for (int j = 0; j < 5; j++) dU[j] = (1 + eps * (i == j)) * U[j];
    for (int j = 0; j < 3; j++) dx[j] = (1 + eps * (i == 5 + j)) * x[j];
    State          t = StateFromU(gas, dU, dx);
    StatePrimitive dY;
    dY.pressure = (t.Y.pressure - s.Y.pressure) / eps;
    for (int j = 0; j < 3; j++) dY.velocity[j] = (t.Y.velocity[j] - s.Y.velocity[j]) / eps;
    dY.temperature = (t.Y.temperature - s.Y.temperature) / eps;
    char buf[128];
    snprintf(buf, sizeof buf, "StateFromU_fwd i=%d", i);
    PetscCall(CheckPrimitiveWithTolerance(dY, ds.Y, dY, buf, 5e-6, 1e-6, 1e-6));
  }
  PetscFunctionReturn(0);
}

PetscErrorCode NS_NEWTONIAN_IG(ProblemData *problem, DM dm, void *ctx) {
  SetupContext             setup_context;
  User                     user = *(User *)ctx;
  StabilizationType        stab;
  MPI_Comm                 comm = PETSC_COMM_WORLD;
  PetscBool                implicit;
  PetscBool                has_curr_time = PETSC_FALSE, use_primitive, unit_tests;

<<<<<<< HEAD
=======
  SetupContext      setup_context;
  User              user = *(User *)ctx;
  StabilizationType stab;
  StateVariable     state_var;
  MPI_Comm          comm = PETSC_COMM_WORLD;
  PetscBool         implicit;
  PetscBool         has_curr_time = PETSC_FALSE, unit_tests;
  PetscInt          ierr;
>>>>>>> 2518f336
  NewtonianIdealGasContext newtonian_ig_ctx;
  CeedQFunctionContext     newtonian_ig_context;

  PetscFunctionBeginUser;
  PetscCall(PetscCalloc1(1, &setup_context));
  PetscCall(PetscCalloc1(1, &newtonian_ig_ctx));

  // ------------------------------------------------------
  //           Setup Generic Newtonian IG Problem
  // ------------------------------------------------------
  problem->dim                     = 3;
  problem->q_data_size_vol         = 10;
  problem->q_data_size_sur         = 10;
  problem->jac_data_size_sur       = 11;
  problem->setup_vol.qfunction     = Setup;
  problem->setup_vol.qfunction_loc = Setup_loc;
  problem->setup_sur.qfunction     = SetupBoundary;
  problem->setup_sur.qfunction_loc = SetupBoundary_loc;
  problem->bc                      = NULL;
  problem->bc_ctx                  = setup_context;
  problem->non_zero_time           = PETSC_FALSE;
  problem->print_info              = PRINT_NEWTONIAN;

  // ------------------------------------------------------
  //             Create the libCEED context
  // ------------------------------------------------------
  CeedScalar cv     = 717.;           // J/(kg K)
  CeedScalar cp     = 1004.;          // J/(kg K)
  CeedScalar g[3]   = {0, 0, -9.81};  // m/s^2
  CeedScalar lambda = -2. / 3.;       // -
  CeedScalar mu     = 1.8e-5;         // Pa s, dynamic viscosity
  CeedScalar k      = 0.02638;        // W/(m K)
  CeedScalar c_tau  = 0.5;            // -
  CeedScalar Ctau_t = 1.0;            // -
  CeedScalar Ctau_v = 36.0;           // TODO make function of degree
  CeedScalar Ctau_C = 1.0;            // TODO make function of degree
  CeedScalar Ctau_M = 1.0;            // TODO make function of degree
  CeedScalar Ctau_E = 1.0;            // TODO make function of degree
  PetscReal  domain_min[3], domain_max[3], domain_size[3];
  PetscCall(DMGetBoundingBox(dm, domain_min, domain_max));
  for (PetscInt i = 0; i < 3; i++) domain_size[i] = domain_max[i] - domain_min[i];

  // ------------------------------------------------------
  //             Create the PETSc context
  // ------------------------------------------------------
  PetscScalar meter    = 1;  // 1 meter in scaled length units
  PetscScalar kilogram = 1;  // 1 kilogram in scaled mass units
  PetscScalar second   = 1;  // 1 second in scaled time units
  PetscScalar Kelvin   = 1;  // 1 Kelvin in scaled temperature units
  PetscScalar W_per_m_K, Pascal, J_per_kg_K, m_per_squared_s;

  // ------------------------------------------------------
  //              Command line Options
  // ------------------------------------------------------
  PetscOptionsBegin(comm, NULL, "Options for Newtonian Ideal Gas based problem", NULL);
  // -- Conservative vs Primitive variables
<<<<<<< HEAD
  PetscCall(PetscOptionsBool("-primitive", "Use primitive variables", NULL, use_primitive = PETSC_FALSE, &use_primitive, NULL));
=======
  ierr = PetscOptionsEnum("-state_var", "State variables used", NULL,
                          StateVariables, (PetscEnum)(state_var = STATEVAR_CONSERVATIVE),
                          (PetscEnum *)&state_var, NULL); CHKERRQ(ierr);

>>>>>>> 2518f336
  // *INDENT-OFF*
  switch (state_var) {
  case STATEVAR_CONSERVATIVE:
    problem->ics.qfunction                        = ICsNewtonianIG;
    problem->ics.qfunction_loc                    = ICsNewtonianIG_loc;
    problem->apply_vol_rhs.qfunction              = RHSFunction_Newtonian;
    problem->apply_vol_rhs.qfunction_loc          = RHSFunction_Newtonian_loc;
    problem->apply_vol_ifunction.qfunction        = IFunction_Newtonian_Conserv;
    problem->apply_vol_ifunction.qfunction_loc    = IFunction_Newtonian_Conserv_loc;
    problem->apply_vol_ijacobian.qfunction        = IJacobian_Newtonian_Conserv;
    problem->apply_vol_ijacobian.qfunction_loc    = IJacobian_Newtonian_Conserv_loc;
    problem->apply_inflow.qfunction               = BoundaryIntegral_Conserv;
    problem->apply_inflow.qfunction_loc           = BoundaryIntegral_Conserv_loc;
    problem->apply_inflow_jacobian.qfunction      = BoundaryIntegral_Jacobian_Conserv;
    problem->apply_inflow_jacobian.qfunction_loc  = BoundaryIntegral_Jacobian_Conserv_loc;
    problem->apply_outflow.qfunction              = PressureOutflow_Conserv;
    problem->apply_outflow.qfunction_loc          = PressureOutflow_Conserv_loc;
    problem->apply_outflow_jacobian.qfunction     = PressureOutflow_Jacobian_Conserv;
    problem->apply_outflow_jacobian.qfunction_loc = PressureOutflow_Jacobian_Conserv_loc;
    break;

  case STATEVAR_PRIMITIVE:
    problem->ics.qfunction                        = ICsNewtonianIG_Prim;
    problem->ics.qfunction_loc                    = ICsNewtonianIG_Prim_loc;
    problem->apply_vol_ifunction.qfunction        = IFunction_Newtonian_Prim;
    problem->apply_vol_ifunction.qfunction_loc    = IFunction_Newtonian_Prim_loc;
    problem->apply_vol_ijacobian.qfunction        = IJacobian_Newtonian_Prim;
    problem->apply_vol_ijacobian.qfunction_loc    = IJacobian_Newtonian_Prim_loc;
    problem->apply_inflow.qfunction               = BoundaryIntegral_Prim;
    problem->apply_inflow.qfunction_loc           = BoundaryIntegral_Prim_loc;
    problem->apply_inflow_jacobian.qfunction      = BoundaryIntegral_Jacobian_Prim;
    problem->apply_inflow_jacobian.qfunction_loc  = BoundaryIntegral_Jacobian_Prim_loc;
    problem->apply_outflow.qfunction              = PressureOutflow_Prim;
    problem->apply_outflow.qfunction_loc          = PressureOutflow_Prim_loc;
    problem->apply_outflow_jacobian.qfunction     = PressureOutflow_Jacobian_Prim;
    problem->apply_outflow_jacobian.qfunction_loc = PressureOutflow_Jacobian_Prim_loc;
    break;
  }
  // *INDENT-ON*

  // -- Physics
  PetscCall(PetscOptionsScalar("-cv", "Heat capacity at constant volume", NULL, cv, &cv, NULL));
  PetscCall(PetscOptionsScalar("-cp", "Heat capacity at constant pressure", NULL, cp, &cp, NULL));
  PetscCall(PetscOptionsScalar("-lambda", "Stokes hypothesis second viscosity coefficient", NULL, lambda, &lambda, NULL));
  PetscCall(PetscOptionsScalar("-mu", "Shear dynamic viscosity coefficient", NULL, mu, &mu, NULL));
  PetscCall(PetscOptionsScalar("-k", "Thermal conductivity", NULL, k, &k, NULL));

  PetscInt dim = problem->dim;
  PetscCall(PetscOptionsRealArray("-g", "Gravitational acceleration", NULL, g, &dim, NULL));
  PetscCall(PetscOptionsEnum("-stab", "Stabilization method", NULL, StabilizationTypes, (PetscEnum)(stab = STAB_NONE), (PetscEnum *)&stab, NULL));
  PetscCall(PetscOptionsScalar("-c_tau", "Stabilization constant", NULL, c_tau, &c_tau, NULL));
  PetscCall(PetscOptionsScalar("-Ctau_t", "Stabilization time constant", NULL, Ctau_t, &Ctau_t, NULL));
  PetscCall(PetscOptionsScalar("-Ctau_v", "Stabilization viscous constant", NULL, Ctau_v, &Ctau_v, NULL));
  PetscCall(PetscOptionsScalar("-Ctau_C", "Stabilization continuity constant", NULL, Ctau_C, &Ctau_C, NULL));
  PetscCall(PetscOptionsScalar("-Ctau_M", "Stabilization momentum constant", NULL, Ctau_M, &Ctau_M, NULL));
  PetscCall(PetscOptionsScalar("-Ctau_E", "Stabilization energy constant", NULL, Ctau_E, &Ctau_E, NULL));
  PetscCall(PetscOptionsBool("-implicit", "Use implicit (IFunction) formulation", NULL, implicit = PETSC_FALSE, &implicit, NULL));
  PetscCall(PetscOptionsBool("-newtonian_unit_tests", "Run Newtonian unit tests", NULL, unit_tests = PETSC_FALSE, &unit_tests, NULL));

  // -- Units
  PetscCall(PetscOptionsScalar("-units_meter", "1 meter in scaled length units", NULL, meter, &meter, NULL));
  meter = fabs(meter);
  PetscCall(PetscOptionsScalar("-units_kilogram", "1 kilogram in scaled mass units", NULL, kilogram, &kilogram, NULL));
  kilogram = fabs(kilogram);
  PetscCall(PetscOptionsScalar("-units_second", "1 second in scaled time units", NULL, second, &second, NULL));
  second = fabs(second);
  PetscCall(PetscOptionsScalar("-units_Kelvin", "1 Kelvin in scaled temperature units", NULL, Kelvin, &Kelvin, NULL));
  Kelvin = fabs(Kelvin);

  // -- Warnings
  if (stab == STAB_SUPG && !implicit) {
    PetscCall(PetscPrintf(comm, "Warning! Use -stab supg only with -implicit\n"));
  }
<<<<<<< HEAD
  if (use_primitive && !implicit) {
    SETERRQ(comm, PETSC_ERR_ARG_NULL, "RHSFunction is not provided for primitive variables (use -primitive only with -implicit)\n");
=======
  if (state_var==STATEVAR_PRIMITIVE && !implicit) {
    SETERRQ(comm, PETSC_ERR_ARG_NULL,
            "RHSFunction is not provided for primitive variables (use -state_var primitive only with -implicit)\n");
>>>>>>> 2518f336
  }
  PetscOptionsEnd();

  // ------------------------------------------------------
  //           Set up the PETSc context
  // ------------------------------------------------------
  // -- Define derived units
  Pascal          = kilogram / (meter * PetscSqr(second));
  J_per_kg_K      = PetscSqr(meter) / (PetscSqr(second) * Kelvin);
  m_per_squared_s = meter / PetscSqr(second);
  W_per_m_K       = kilogram * meter / (pow(second, 3) * Kelvin);

  user->units->meter           = meter;
  user->units->kilogram        = kilogram;
  user->units->second          = second;
  user->units->Kelvin          = Kelvin;
  user->units->Pascal          = Pascal;
  user->units->J_per_kg_K      = J_per_kg_K;
  user->units->m_per_squared_s = m_per_squared_s;
  user->units->W_per_m_K       = W_per_m_K;

  // ------------------------------------------------------
  //           Set up the libCEED context
  // ------------------------------------------------------
  // -- Scale variables to desired units
  cv *= J_per_kg_K;
  cp *= J_per_kg_K;
  mu *= Pascal * second;
  k *= W_per_m_K;
  for (PetscInt i = 0; i < 3; i++) domain_size[i] *= meter;
  for (PetscInt i = 0; i < 3; i++) g[i] *= m_per_squared_s;
  problem->dm_scale = meter;

  // -- Setup Context
  setup_context->cv   = cv;
  setup_context->cp   = cp;
  setup_context->lx   = domain_size[0];
  setup_context->ly   = domain_size[1];
  setup_context->lz   = domain_size[2];
  setup_context->time = 0;
  PetscCall(PetscArraycpy(setup_context->g, g, 3));

  // -- Solver Settings
  user->phys->stab          = stab;
  user->phys->implicit      = implicit;
  user->phys->state_var     = state_var;
  user->phys->has_curr_time = has_curr_time;

  // -- QFunction Context
  newtonian_ig_ctx->lambda        = lambda;
  newtonian_ig_ctx->mu            = mu;
  newtonian_ig_ctx->k             = k;
  newtonian_ig_ctx->cv            = cv;
  newtonian_ig_ctx->cp            = cp;
  newtonian_ig_ctx->c_tau         = c_tau;
  newtonian_ig_ctx->Ctau_t        = Ctau_t;
  newtonian_ig_ctx->Ctau_v        = Ctau_v;
  newtonian_ig_ctx->Ctau_C        = Ctau_C;
  newtonian_ig_ctx->Ctau_M        = Ctau_M;
  newtonian_ig_ctx->Ctau_E        = Ctau_E;
  newtonian_ig_ctx->stabilization = stab;
  newtonian_ig_ctx->is_implicit   = implicit;
<<<<<<< HEAD
  newtonian_ig_ctx->use_primitive = use_primitive;
  PetscCall(PetscArraycpy(newtonian_ig_ctx->g, g, 3));
=======
  newtonian_ig_ctx->state_var = state_var;
  ierr = PetscArraycpy(newtonian_ig_ctx->g, g, 3); CHKERRQ(ierr);
>>>>>>> 2518f336

  CeedQFunctionContextCreate(user->ceed, &problem->ics.qfunction_context);
  CeedQFunctionContextSetData(problem->ics.qfunction_context, CEED_MEM_HOST, CEED_USE_POINTER, sizeof(*setup_context), setup_context);
  CeedQFunctionContextSetDataDestroy(problem->ics.qfunction_context, CEED_MEM_HOST, FreeContextPetsc);
  CeedQFunctionContextRegisterDouble(problem->ics.qfunction_context, "evaluation time", (char *)&setup_context->time - (char *)setup_context, 1,
                                     "Time of evaluation");

  CeedQFunctionContextCreate(user->ceed, &newtonian_ig_context);
  CeedQFunctionContextSetData(newtonian_ig_context, CEED_MEM_HOST, CEED_USE_POINTER, sizeof(*newtonian_ig_ctx), newtonian_ig_ctx);
  CeedQFunctionContextSetDataDestroy(newtonian_ig_context, CEED_MEM_HOST, FreeContextPetsc);
  CeedQFunctionContextRegisterDouble(newtonian_ig_context, "timestep size", offsetof(struct NewtonianIdealGasContext_, dt), 1,
                                     "Size of timestep, delta t");
  CeedQFunctionContextRegisterDouble(newtonian_ig_context, "ijacobian time shift", offsetof(struct NewtonianIdealGasContext_, ijacobian_time_shift),
                                     1, "Shift for mass matrix in IJacobian");
  problem->apply_vol_rhs.qfunction_context = newtonian_ig_context;
  CeedQFunctionContextReferenceCopy(newtonian_ig_context, &problem->apply_vol_ifunction.qfunction_context);
  CeedQFunctionContextReferenceCopy(newtonian_ig_context, &problem->apply_vol_ijacobian.qfunction_context);
  CeedQFunctionContextReferenceCopy(newtonian_ig_context, &problem->apply_inflow.qfunction_context);
  CeedQFunctionContextReferenceCopy(newtonian_ig_context, &problem->apply_inflow_jacobian.qfunction_context);
  CeedQFunctionContextReferenceCopy(newtonian_ig_context, &problem->apply_outflow.qfunction_context);
  CeedQFunctionContextReferenceCopy(newtonian_ig_context, &problem->apply_outflow_jacobian.qfunction_context);

  if (unit_tests) {
    PetscCall(UnitTests_Newtonian(user, newtonian_ig_ctx));
  }
  PetscFunctionReturn(0);
}

PetscErrorCode PRINT_NEWTONIAN(ProblemData *problem, AppCtx app_ctx) {
  MPI_Comm                 comm = PETSC_COMM_WORLD;
  NewtonianIdealGasContext newtonian_ctx;

  PetscFunctionBeginUser;
  CeedQFunctionContextGetData(problem->apply_vol_rhs.qfunction_context, CEED_MEM_HOST, &newtonian_ctx);
  PetscCall(PetscPrintf(comm,
                        "  Problem:\n"
                        "    Problem Name                       : %s\n"
                        "    Stabilization                      : %s\n",
                        app_ctx->problem_name, StabilizationTypes[newtonian_ctx->stabilization]));
  CeedQFunctionContextRestoreData(problem->apply_vol_rhs.qfunction_context, &newtonian_ctx);
  PetscFunctionReturn(0);
}<|MERGE_RESOLUTION|>--- conflicted
+++ resolved
@@ -62,21 +62,10 @@
   SetupContext             setup_context;
   User                     user = *(User *)ctx;
   StabilizationType        stab;
+  StateVariable            state_var;
   MPI_Comm                 comm = PETSC_COMM_WORLD;
   PetscBool                implicit;
-  PetscBool                has_curr_time = PETSC_FALSE, use_primitive, unit_tests;
-
-<<<<<<< HEAD
-=======
-  SetupContext      setup_context;
-  User              user = *(User *)ctx;
-  StabilizationType stab;
-  StateVariable     state_var;
-  MPI_Comm          comm = PETSC_COMM_WORLD;
-  PetscBool         implicit;
-  PetscBool         has_curr_time = PETSC_FALSE, unit_tests;
-  PetscInt          ierr;
->>>>>>> 2518f336
+  PetscBool                has_curr_time = PETSC_FALSE, unit_tests;
   NewtonianIdealGasContext newtonian_ig_ctx;
   CeedQFunctionContext     newtonian_ig_context;
 
@@ -133,51 +122,46 @@
   // ------------------------------------------------------
   PetscOptionsBegin(comm, NULL, "Options for Newtonian Ideal Gas based problem", NULL);
   // -- Conservative vs Primitive variables
-<<<<<<< HEAD
-  PetscCall(PetscOptionsBool("-primitive", "Use primitive variables", NULL, use_primitive = PETSC_FALSE, &use_primitive, NULL));
-=======
-  ierr = PetscOptionsEnum("-state_var", "State variables used", NULL,
-                          StateVariables, (PetscEnum)(state_var = STATEVAR_CONSERVATIVE),
-                          (PetscEnum *)&state_var, NULL); CHKERRQ(ierr);
-
->>>>>>> 2518f336
+  PetscCall(PetscOptionsEnum("-state_var", "State variables used", NULL, StateVariables, (PetscEnum)(state_var = STATEVAR_CONSERVATIVE),
+                             (PetscEnum *)&state_var, NULL));
+
   // *INDENT-OFF*
   switch (state_var) {
-  case STATEVAR_CONSERVATIVE:
-    problem->ics.qfunction                        = ICsNewtonianIG;
-    problem->ics.qfunction_loc                    = ICsNewtonianIG_loc;
-    problem->apply_vol_rhs.qfunction              = RHSFunction_Newtonian;
-    problem->apply_vol_rhs.qfunction_loc          = RHSFunction_Newtonian_loc;
-    problem->apply_vol_ifunction.qfunction        = IFunction_Newtonian_Conserv;
-    problem->apply_vol_ifunction.qfunction_loc    = IFunction_Newtonian_Conserv_loc;
-    problem->apply_vol_ijacobian.qfunction        = IJacobian_Newtonian_Conserv;
-    problem->apply_vol_ijacobian.qfunction_loc    = IJacobian_Newtonian_Conserv_loc;
-    problem->apply_inflow.qfunction               = BoundaryIntegral_Conserv;
-    problem->apply_inflow.qfunction_loc           = BoundaryIntegral_Conserv_loc;
-    problem->apply_inflow_jacobian.qfunction      = BoundaryIntegral_Jacobian_Conserv;
-    problem->apply_inflow_jacobian.qfunction_loc  = BoundaryIntegral_Jacobian_Conserv_loc;
-    problem->apply_outflow.qfunction              = PressureOutflow_Conserv;
-    problem->apply_outflow.qfunction_loc          = PressureOutflow_Conserv_loc;
-    problem->apply_outflow_jacobian.qfunction     = PressureOutflow_Jacobian_Conserv;
-    problem->apply_outflow_jacobian.qfunction_loc = PressureOutflow_Jacobian_Conserv_loc;
-    break;
-
-  case STATEVAR_PRIMITIVE:
-    problem->ics.qfunction                        = ICsNewtonianIG_Prim;
-    problem->ics.qfunction_loc                    = ICsNewtonianIG_Prim_loc;
-    problem->apply_vol_ifunction.qfunction        = IFunction_Newtonian_Prim;
-    problem->apply_vol_ifunction.qfunction_loc    = IFunction_Newtonian_Prim_loc;
-    problem->apply_vol_ijacobian.qfunction        = IJacobian_Newtonian_Prim;
-    problem->apply_vol_ijacobian.qfunction_loc    = IJacobian_Newtonian_Prim_loc;
-    problem->apply_inflow.qfunction               = BoundaryIntegral_Prim;
-    problem->apply_inflow.qfunction_loc           = BoundaryIntegral_Prim_loc;
-    problem->apply_inflow_jacobian.qfunction      = BoundaryIntegral_Jacobian_Prim;
-    problem->apply_inflow_jacobian.qfunction_loc  = BoundaryIntegral_Jacobian_Prim_loc;
-    problem->apply_outflow.qfunction              = PressureOutflow_Prim;
-    problem->apply_outflow.qfunction_loc          = PressureOutflow_Prim_loc;
-    problem->apply_outflow_jacobian.qfunction     = PressureOutflow_Jacobian_Prim;
-    problem->apply_outflow_jacobian.qfunction_loc = PressureOutflow_Jacobian_Prim_loc;
-    break;
+    case STATEVAR_CONSERVATIVE:
+      problem->ics.qfunction                        = ICsNewtonianIG;
+      problem->ics.qfunction_loc                    = ICsNewtonianIG_loc;
+      problem->apply_vol_rhs.qfunction              = RHSFunction_Newtonian;
+      problem->apply_vol_rhs.qfunction_loc          = RHSFunction_Newtonian_loc;
+      problem->apply_vol_ifunction.qfunction        = IFunction_Newtonian_Conserv;
+      problem->apply_vol_ifunction.qfunction_loc    = IFunction_Newtonian_Conserv_loc;
+      problem->apply_vol_ijacobian.qfunction        = IJacobian_Newtonian_Conserv;
+      problem->apply_vol_ijacobian.qfunction_loc    = IJacobian_Newtonian_Conserv_loc;
+      problem->apply_inflow.qfunction               = BoundaryIntegral_Conserv;
+      problem->apply_inflow.qfunction_loc           = BoundaryIntegral_Conserv_loc;
+      problem->apply_inflow_jacobian.qfunction      = BoundaryIntegral_Jacobian_Conserv;
+      problem->apply_inflow_jacobian.qfunction_loc  = BoundaryIntegral_Jacobian_Conserv_loc;
+      problem->apply_outflow.qfunction              = PressureOutflow_Conserv;
+      problem->apply_outflow.qfunction_loc          = PressureOutflow_Conserv_loc;
+      problem->apply_outflow_jacobian.qfunction     = PressureOutflow_Jacobian_Conserv;
+      problem->apply_outflow_jacobian.qfunction_loc = PressureOutflow_Jacobian_Conserv_loc;
+      break;
+
+    case STATEVAR_PRIMITIVE:
+      problem->ics.qfunction                        = ICsNewtonianIG_Prim;
+      problem->ics.qfunction_loc                    = ICsNewtonianIG_Prim_loc;
+      problem->apply_vol_ifunction.qfunction        = IFunction_Newtonian_Prim;
+      problem->apply_vol_ifunction.qfunction_loc    = IFunction_Newtonian_Prim_loc;
+      problem->apply_vol_ijacobian.qfunction        = IJacobian_Newtonian_Prim;
+      problem->apply_vol_ijacobian.qfunction_loc    = IJacobian_Newtonian_Prim_loc;
+      problem->apply_inflow.qfunction               = BoundaryIntegral_Prim;
+      problem->apply_inflow.qfunction_loc           = BoundaryIntegral_Prim_loc;
+      problem->apply_inflow_jacobian.qfunction      = BoundaryIntegral_Jacobian_Prim;
+      problem->apply_inflow_jacobian.qfunction_loc  = BoundaryIntegral_Jacobian_Prim_loc;
+      problem->apply_outflow.qfunction              = PressureOutflow_Prim;
+      problem->apply_outflow.qfunction_loc          = PressureOutflow_Prim_loc;
+      problem->apply_outflow_jacobian.qfunction     = PressureOutflow_Jacobian_Prim;
+      problem->apply_outflow_jacobian.qfunction_loc = PressureOutflow_Jacobian_Prim_loc;
+      break;
   }
   // *INDENT-ON*
 
@@ -214,14 +198,8 @@
   if (stab == STAB_SUPG && !implicit) {
     PetscCall(PetscPrintf(comm, "Warning! Use -stab supg only with -implicit\n"));
   }
-<<<<<<< HEAD
-  if (use_primitive && !implicit) {
-    SETERRQ(comm, PETSC_ERR_ARG_NULL, "RHSFunction is not provided for primitive variables (use -primitive only with -implicit)\n");
-=======
-  if (state_var==STATEVAR_PRIMITIVE && !implicit) {
-    SETERRQ(comm, PETSC_ERR_ARG_NULL,
-            "RHSFunction is not provided for primitive variables (use -state_var primitive only with -implicit)\n");
->>>>>>> 2518f336
+  if (state_var == STATEVAR_PRIMITIVE && !implicit) {
+    SETERRQ(comm, PETSC_ERR_ARG_NULL, "RHSFunction is not provided for primitive variables (use -state_var primitive only with -implicit)\n");
   }
   PetscOptionsEnd();
 
@@ -284,13 +262,8 @@
   newtonian_ig_ctx->Ctau_E        = Ctau_E;
   newtonian_ig_ctx->stabilization = stab;
   newtonian_ig_ctx->is_implicit   = implicit;
-<<<<<<< HEAD
-  newtonian_ig_ctx->use_primitive = use_primitive;
+  newtonian_ig_ctx->state_var     = state_var;
   PetscCall(PetscArraycpy(newtonian_ig_ctx->g, g, 3));
-=======
-  newtonian_ig_ctx->state_var = state_var;
-  ierr = PetscArraycpy(newtonian_ig_ctx->g, g, 3); CHKERRQ(ierr);
->>>>>>> 2518f336
 
   CeedQFunctionContextCreate(user->ceed, &problem->ics.qfunction_context);
   CeedQFunctionContextSetData(problem->ics.qfunction_context, CEED_MEM_HOST, CEED_USE_POINTER, sizeof(*setup_context), setup_context);
