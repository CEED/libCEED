// Copyright (c) 2017-2022, Lawrence Livermore National Security, LLC and other CEED contributors.
// All Rights Reserved. See the top-level LICENSE and NOTICE files for details.
//
// SPDX-License-Identifier: BSD-2-Clause
//
// This file is part of CEED:  http://github.com/ceed

/// @file
/// Utility functions for setting up Blasius Boundary Layer

#include "../qfunctions/blasius.h"

#include "../navierstokes.h"
#include "stg_shur14.h"

<<<<<<< HEAD
static PetscErrorCode GetYNodeLocs(const MPI_Comm comm, const char path[PETSC_MAX_PATH_LEN], PetscReal **pynodes, PetscInt *nynodes) {
  PetscInt       ndims, dims[2];
  FILE          *fp;
=======
PetscErrorCode CompressibleBlasiusResidual(SNES snes, Vec X, Vec R, void *ctx) {
  const BlasiusContext blasius = (BlasiusContext)ctx;
  const PetscScalar *Tf, *Th;  // Chebyshev coefficients
  PetscScalar       *r, f[4], h[4];
  PetscInt          N = blasius->n_cheb;
  PetscScalar Ma = Mach(&blasius->newtonian_ctx, blasius->Tinf, blasius->Uinf),
              Pr = Prandtl(&blasius->newtonian_ctx),
              gamma = HeatCapacityRatio(&blasius->newtonian_ctx);
  PetscFunctionBegin;
  PetscCall(VecGetArrayRead(X, &Tf));
  Th = Tf + N;
  PetscCall(VecGetArray(R, &r));

  // Left boundary conditions f = f' = 0
  ChebyshevEval(N, Tf, -1., blasius->eta_max, f);
  r[0] = f[0];
  r[1] = f[1];

  // f - right end boundary condition
  ChebyshevEval(N, Tf, 1., blasius->eta_max, f);
  r[2] = f[1]  - 1.;

  for (int i=0; i<N-3; i++) {
    ChebyshevEval(N, Tf, blasius->X[i], blasius->eta_max, f);
    r[3+i] = 2*f[3] + f[2] * f[0];
    ChebyshevEval(N-1, Th, blasius->X[i], blasius->eta_max, h);
    r[N+2+i] = h[2] + Pr * f[0] * h[1] +
               Pr * (gamma - 1) * PetscSqr(Ma * f[2]);
  }

  // h - left end boundary condition
  ChebyshevEval(N-1, Th, -1., blasius->eta_max, h);
  r[N] = h[0] - blasius->T_wall / blasius->Tinf;

  // h - right end boundary condition
  ChebyshevEval(N-1, Th, 1., blasius->eta_max, h);
  r[N+1] = h[0] - 1.;

  // Restore vectors
  PetscCall(VecRestoreArrayRead(X, &Tf));
  PetscCall(VecRestoreArray(R, &r));
  PetscFunctionReturn(0);
}

PetscErrorCode ComputeChebyshevCoefficients(BlasiusContext blasius) {
  SNES      snes;
  Vec       sol, res;
  PetscReal *w;
  PetscInt  N = blasius->n_cheb;
  const PetscScalar *cheb_coefs;
  PetscFunctionBegin;
  PetscCall(PetscMalloc2(N-3, &blasius->X, N-3, &w));
  PetscCall(PetscDTGaussQuadrature(N-3, -1., 1., blasius->X, w));
  PetscCall(SNESCreate(PETSC_COMM_SELF, &snes));
  PetscCall(VecCreate(PETSC_COMM_SELF, &sol));
  PetscCall(VecSetSizes(sol, PETSC_DECIDE, 2*N-1));
  PetscCall(VecSetFromOptions(sol));
  PetscCall(VecDuplicate(sol, &res));
  PetscCall(SNESSetFunction(snes, res, CompressibleBlasiusResidual, blasius));
  PetscCall(SNESSetFromOptions(snes));
  PetscCall(SNESSolve(snes, NULL, sol));
  PetscCall(VecGetArrayRead(sol, &cheb_coefs));
  for (int i=0; i<N; i++) blasius->Tf_cheb[i] = cheb_coefs[i];
  for (int i=0; i<N-1; i++) blasius->Th_cheb[i] = cheb_coefs[i+N];
  PetscCall(PetscFree2(blasius->X, w));
  PetscCall(VecDestroy(&sol));
  PetscCall(VecDestroy(&res));
  PetscCall(SNESDestroy(&snes));
  PetscFunctionReturn(0);
}

static PetscErrorCode GetYNodeLocs(const MPI_Comm comm,
                                   const char path[PETSC_MAX_PATH_LEN], PetscReal **pynodes,
                                   PetscInt *nynodes) {
  PetscErrorCode ierr;
  PetscInt ndims, dims[2];
  FILE *fp;
>>>>>>> 2518f336
  const PetscInt char_array_len = 512;
  char           line[char_array_len];
  char         **array;
  PetscReal     *node_locs;
  PetscFunctionBeginUser;

  PetscCall(PetscFOpen(comm, path, "r", &fp));
  PetscCall(PetscSynchronizedFGets(comm, fp, char_array_len, line));
  PetscCall(PetscStrToArray(line, ' ', &ndims, &array));

  for (PetscInt i = 0; i < ndims; i++) dims[i] = atoi(array[i]);
  if (ndims < 2) dims[1] = 1;  // Assume 1 column of data is not otherwise specified
  *nynodes = dims[0];
  PetscCall(PetscMalloc1(*nynodes, &node_locs));

  for (PetscInt i = 0; i < dims[0]; i++) {
    PetscCall(PetscSynchronizedFGets(comm, fp, char_array_len, line));
    PetscCall(PetscStrToArray(line, ' ', &ndims, &array));
    if (ndims < dims[1]) {
      SETERRQ(comm, -1, "Line %" PetscInt_FMT " of %s does not contain enough columns (%" PetscInt_FMT " instead of %" PetscInt_FMT ")", i, path,
              ndims, dims[1]);
    }

    node_locs[i] = (PetscReal)atof(array[0]);
  }
  PetscCall(PetscFClose(comm, fp));
  *pynodes = node_locs;
  PetscFunctionReturn(0);
}

/* \brief Modify the domain and mesh for blasius
 *
 * Modifies mesh such that `N` elements are within `refine_height` with a
 * geometric growth ratio of `growth`. Excess elements are then distributed
 * linearly in logspace to the top surface.
 *
 * The top surface is also angled downwards, so that it may be used as an
 * outflow. It's angle is controlled by `top_angle` (in units of degrees).
 *
 * If `node_locs` is not NULL, then the nodes will be placed at `node_locs`
 * locations. If it is NULL, then the modified coordinate values will be set in
 * the array, along with `num_node_locs`.
 */
static PetscErrorCode ModifyMesh(MPI_Comm comm, DM dm, PetscInt dim, PetscReal growth, PetscInt N, PetscReal refine_height, PetscReal top_angle,
                                 PetscReal *node_locs[], PetscInt *num_node_locs) {
  PetscInt     narr, ncoords;
  PetscReal    domain_min[3], domain_max[3], domain_size[3];
  PetscScalar *arr_coords;
  Vec          vec_coords;
  PetscFunctionBeginUser;

  PetscReal angle_coeff = tan(top_angle * (M_PI / 180));

  // Get domain boundary information
  PetscCall(DMGetBoundingBox(dm, domain_min, domain_max));
  for (PetscInt i = 0; i < 3; i++) domain_size[i] = domain_max[i] - domain_min[i];

  // Get coords array from DM
  PetscCall(DMGetCoordinatesLocal(dm, &vec_coords));
  PetscCall(VecGetLocalSize(vec_coords, &narr));
  PetscCall(VecGetArray(vec_coords, &arr_coords));

  PetscScalar(*coords)[dim] = (PetscScalar(*)[dim])arr_coords;
  ncoords                   = narr / dim;

  // Get mesh information
  PetscInt nmax = 3, faces[3];
  PetscCall(PetscOptionsGetIntArray(NULL, NULL, "-dm_plex_box_faces", faces, &nmax, NULL));
  // Get element size of the box mesh, for indexing each node
  const PetscReal dybox = domain_size[1] / faces[1];

  if (!*node_locs) {
    // Calculate the first element height
    PetscReal dy1 = refine_height * (growth - 1) / (pow(growth, N) - 1);

    // Calculate log of sizing outside BL
    PetscReal logdy = (log(domain_max[1]) - log(refine_height)) / (faces[1] - N);

    *num_node_locs = faces[1] + 1;
    PetscReal *temp_node_locs;
    PetscCall(PetscMalloc1(*num_node_locs, &temp_node_locs));

    for (PetscInt i = 0; i < ncoords; i++) {
      PetscInt y_box_index = round(coords[i][1] / dybox);
      if (y_box_index <= N) {
        coords[i][1] =
            (1 - (coords[i][0] - domain_min[0]) * angle_coeff / domain_max[1]) * dy1 * (pow(growth, coords[i][1] / dybox) - 1) / (growth - 1);
      } else {
        PetscInt j   = y_box_index - N;
        coords[i][1] = (1 - (coords[i][0] - domain_min[0]) * angle_coeff / domain_max[1]) * exp(log(refine_height) + logdy * j);
      }
      if (coords[i][0] == domain_min[0] && coords[i][2] == domain_min[2]) temp_node_locs[y_box_index] = coords[i][1];
    }

    *node_locs = temp_node_locs;
  } else {
    // Error checking
    if (*num_node_locs < faces[1] + 1)
      SETERRQ(comm, -1,
              "The y_node_locs_path has too few locations; "
              "There are %d + 1 nodes, but only %d locations given",
              faces[1] + 1, *num_node_locs);
    if (*num_node_locs > faces[1] + 1) {
      PetscCall(PetscPrintf(comm,
                            "WARNING: y_node_locs_path has more locations (%d) "
                            "than the mesh has nodes (%d). This maybe unintended.\n",
                            *num_node_locs, faces[1] + 1));
    }
    PetscScalar max_y = (*node_locs)[faces[1]];

    for (PetscInt i = 0; i < ncoords; i++) {
      // Determine which y-node we're at
      PetscInt y_box_index = round(coords[i][1] / dybox);
      coords[i][1]         = (1 - (coords[i][0] - domain_min[0]) * angle_coeff / max_y) * (*node_locs)[y_box_index];
    }
  }

  PetscCall(VecRestoreArray(vec_coords, &arr_coords));
  PetscCall(DMSetCoordinatesLocal(dm, vec_coords));

  PetscFunctionReturn(0);
}

PetscErrorCode NS_BLASIUS(ProblemData *problem, DM dm, void *ctx) {
  User                     user    = *(User *)ctx;
  MPI_Comm                 comm    = PETSC_COMM_WORLD;
  PetscBool                use_stg = PETSC_FALSE;
  BlasiusContext           blasius_ctx;
  NewtonianIdealGasContext newtonian_ig_ctx;
  CeedQFunctionContext     blasius_context;

  PetscFunctionBeginUser;
  PetscCall(NS_NEWTONIAN_IG(problem, dm, ctx));
  PetscCall(PetscCalloc1(1, &blasius_ctx));

  // ------------------------------------------------------
  //               SET UP Blasius
  // ------------------------------------------------------
<<<<<<< HEAD
  problem->ics.qfunction     = ICsBlasius;
  problem->ics.qfunction_loc = ICsBlasius_loc;

  CeedScalar Uinf                                 = 40;           // m/s
  CeedScalar delta0                               = 4.2e-4;       // m
  CeedScalar theta0                               = 288.;         // K
  CeedScalar P0                                   = 1.01e5;       // Pa
  PetscBool  weakT                                = PETSC_FALSE;  // weak density or temperature
  PetscReal  mesh_refine_height                   = 5.9e-4;       // m
  PetscReal  mesh_growth                          = 1.08;         // [-]
  PetscInt   mesh_Ndelta                          = 45;           // [-]
  PetscReal  mesh_top_angle                       = 5;            // degrees
  char       mesh_ynodes_path[PETSC_MAX_PATH_LEN] = "";

  PetscOptionsBegin(comm, NULL, "Options for BLASIUS problem", NULL);
  PetscCall(PetscOptionsBool("-weakT", "Change from rho weak to T weak at inflow", NULL, weakT, &weakT, NULL));
  PetscCall(PetscOptionsScalar("-Uinf", "Velocity at boundary layer edge", NULL, Uinf, &Uinf, NULL));
  PetscCall(PetscOptionsScalar("-delta0", "Boundary layer height at inflow", NULL, delta0, &delta0, NULL));
  PetscCall(PetscOptionsScalar("-theta0", "Wall temperature", NULL, theta0, &theta0, NULL));
  PetscCall(PetscOptionsScalar("-P0", "Pressure at outflow", NULL, P0, &P0, NULL));
  PetscCall(PetscOptionsBoundedInt("-platemesh_Ndelta", "Velocity at boundary layer edge", NULL, mesh_Ndelta, &mesh_Ndelta, NULL, 1));
  PetscCall(PetscOptionsScalar("-platemesh_refine_height", "Height of boundary layer mesh refinement", NULL, mesh_refine_height, &mesh_refine_height,
                               NULL));
  PetscCall(PetscOptionsScalar("-platemesh_growth", "Geometric growth rate of boundary layer mesh", NULL, mesh_growth, &mesh_growth, NULL));
  PetscCall(
      PetscOptionsScalar("-platemesh_top_angle", "Geometric top_angle rate of boundary layer mesh", NULL, mesh_top_angle, &mesh_top_angle, NULL));
  PetscCall(PetscOptionsString("-platemesh_y_node_locs_path",
                               "Path to file with y node locations. "
                               "If empty, will use the algorithmic mesh warping.",
                               NULL, mesh_ynodes_path, mesh_ynodes_path, sizeof(mesh_ynodes_path), NULL));
  PetscCall(PetscOptionsBool("-stg_use", "Use STG inflow boundary condition", NULL, use_stg, &use_stg, NULL));
=======
  problem->ics.qfunction        = ICsBlasius;
  problem->ics.qfunction_loc    = ICsBlasius_loc;

  CeedScalar Uinf               = 40;          // m/s
  CeedScalar Tinf               = 288.;        // K
  CeedScalar T_wall             = 400.;        // K
  CeedScalar delta0             = 4.2e-3;      // m
  CeedScalar theta0             = 288.;        // K
  CeedScalar P0                 = 1.01e5;      // Pa
  CeedInt    N                  = 20;          // Number of Chebyshev terms
  PetscBool  weakT              = PETSC_FALSE; // weak density or temperature
  PetscReal  mesh_refine_height = 5.9e-4;      // m
  PetscReal  mesh_growth        = 1.08;        // [-]
  PetscInt   mesh_Ndelta        = 45;          // [-]
  PetscReal  mesh_top_angle     = 5;           // degrees
  char mesh_ynodes_path[PETSC_MAX_PATH_LEN] = "";

  PetscOptionsBegin(comm, NULL, "Options for BLASIUS problem", NULL);
  ierr = PetscOptionsBool("-weakT", "Change from rho weak to T weak at inflow",
                          NULL, weakT, &weakT, NULL); CHKERRQ(ierr);
  ierr = PetscOptionsScalar("-Uinf", "Velocity at boundary layer edge",
                            NULL, Uinf, &Uinf, NULL); CHKERRQ(ierr);
  ierr = PetscOptionsScalar("-Tinf", "Temperature at boundary layer edge",
                            NULL, Tinf, &Tinf, NULL); CHKERRQ(ierr);
  ierr = PetscOptionsScalar("-T_wall", "Temperature at wall",
                            NULL, T_wall, &T_wall, NULL); CHKERRQ(ierr);
  ierr = PetscOptionsScalar("-delta0", "Boundary layer height at inflow",
                            NULL, delta0, &delta0, NULL); CHKERRQ(ierr);
  ierr = PetscOptionsScalar("-theta0", "Wall temperature",
                            NULL, theta0, &theta0, NULL); CHKERRQ(ierr);
  ierr = PetscOptionsScalar("-P0", "Pressure at outflow",
                            NULL, P0, &P0, NULL); CHKERRQ(ierr);
  ierr = PetscOptionsInt("-N_Chebyshev", "Number of Chebyshev terms",
                         NULL, N, &N, NULL); CHKERRQ(ierr);
  ierr = PetscOptionsBoundedInt("-platemesh_Ndelta",
                                "Velocity at boundary layer edge",
                                NULL, mesh_Ndelta, &mesh_Ndelta, NULL, 1); CHKERRQ(ierr);
  ierr = PetscOptionsScalar("-platemesh_refine_height",
                            "Height of boundary layer mesh refinement",
                            NULL, mesh_refine_height, &mesh_refine_height, NULL); CHKERRQ(ierr);
  ierr = PetscOptionsScalar("-platemesh_growth",
                            "Geometric growth rate of boundary layer mesh",
                            NULL, mesh_growth, &mesh_growth, NULL); CHKERRQ(ierr);
  ierr = PetscOptionsScalar("-platemesh_top_angle",
                            "Geometric top_angle rate of boundary layer mesh",
                            NULL, mesh_top_angle, &mesh_top_angle, NULL); CHKERRQ(ierr);
  ierr = PetscOptionsString("-platemesh_y_node_locs_path",
                            "Path to file with y node locations. "
                            "If empty, will use the algorithmic mesh warping.", NULL,
                            mesh_ynodes_path, mesh_ynodes_path,
                            sizeof(mesh_ynodes_path), NULL); CHKERRQ(ierr);
  ierr = PetscOptionsBool("-stg_use", "Use STG inflow boundary condition",
                          NULL, use_stg, &use_stg, NULL); CHKERRQ(ierr);
>>>>>>> 2518f336
  PetscOptionsEnd();

  PetscScalar meter  = user->units->meter;
  PetscScalar second = user->units->second;
  PetscScalar Kelvin = user->units->Kelvin;
  PetscScalar Pascal = user->units->Pascal;

  theta0 *= Kelvin;
<<<<<<< HEAD
  P0 *= Pascal;
  Uinf *= meter / second;
=======
  Tinf   *= Kelvin;
  T_wall *= Kelvin;
  P0     *= Pascal;
  Uinf   *= meter / second;
>>>>>>> 2518f336
  delta0 *= meter;

  PetscReal *mesh_ynodes  = NULL;
  PetscInt   mesh_nynodes = 0;
  if (strcmp(mesh_ynodes_path, "")) {
    PetscCall(GetYNodeLocs(comm, mesh_ynodes_path, &mesh_ynodes, &mesh_nynodes));
  }
  PetscCall(ModifyMesh(comm, dm, problem->dim, mesh_growth, mesh_Ndelta, mesh_refine_height, mesh_top_angle, &mesh_ynodes, &mesh_nynodes));

  // Some properties depend on parameters from NewtonianIdealGas
  CeedQFunctionContextGetData(problem->apply_vol_rhs.qfunction_context, CEED_MEM_HOST, &newtonian_ig_ctx);

  blasius_ctx->weakT         = weakT;
  blasius_ctx->Uinf          = Uinf;
  blasius_ctx->Tinf          = Tinf;
  blasius_ctx->T_wall        = T_wall;
  blasius_ctx->delta0        = delta0;
  blasius_ctx->theta0        = theta0;
  blasius_ctx->P0            = P0;
  blasius_ctx->n_cheb        = N;
  newtonian_ig_ctx->P0       = P0;
  blasius_ctx->implicit      = user->phys->implicit;
  blasius_ctx->newtonian_ctx = *newtonian_ig_ctx;

  {
<<<<<<< HEAD
    PetscReal domain_min[3];
    PetscCall(DMGetBoundingBox(dm, domain_min, NULL));
=======
    PetscReal domain_min[3], domain_max[3];
    ierr = DMGetBoundingBox(dm, domain_min, domain_max); CHKERRQ(ierr);
>>>>>>> 2518f336
    blasius_ctx->x_inflow = domain_min[0];
    blasius_ctx->eta_max  = 5 * domain_max[1] / blasius_ctx->delta0;
  }
  PetscCall(PetscMalloc2(blasius_ctx->n_cheb, &blasius_ctx->Tf_cheb,
                         blasius_ctx->n_cheb-1, &blasius_ctx->Th_cheb));
  PetscCall(ComputeChebyshevCoefficients(blasius_ctx));

  CeedQFunctionContextRestoreData(problem->apply_vol_rhs.qfunction_context, &newtonian_ig_ctx);

  CeedQFunctionContextCreate(user->ceed, &blasius_context);
<<<<<<< HEAD
  CeedQFunctionContextSetData(blasius_context, CEED_MEM_HOST, CEED_USE_POINTER, sizeof(*blasius_ctx), blasius_ctx);
  CeedQFunctionContextSetDataDestroy(blasius_context, CEED_MEM_HOST, FreeContextPetsc);
=======
  CeedQFunctionContextSetData(blasius_context, CEED_MEM_HOST, CEED_USE_POINTER,
                              sizeof(*blasius_ctx), blasius_ctx);
  CeedQFunctionContextSetDataDestroy(blasius_context, CEED_MEM_HOST,
                                     FreeContextPetsc);
>>>>>>> 2518f336

  CeedQFunctionContextDestroy(&problem->ics.qfunction_context);
  problem->ics.qfunction_context = blasius_context;
  if (use_stg) {
    PetscCall(SetupSTG(comm, dm, problem, user, weakT, theta0, P0, mesh_ynodes, mesh_nynodes));
  } else {
    problem->apply_inflow.qfunction              = Blasius_Inflow;
    problem->apply_inflow.qfunction_loc          = Blasius_Inflow_loc;
    problem->apply_inflow_jacobian.qfunction     = Blasius_Inflow_Jacobian;
    problem->apply_inflow_jacobian.qfunction_loc = Blasius_Inflow_Jacobian_loc;
    CeedQFunctionContextReferenceCopy(blasius_context, &problem->apply_inflow.qfunction_context);
    CeedQFunctionContextReferenceCopy(blasius_context, &problem->apply_inflow_jacobian.qfunction_context);
  }
  PetscCall(PetscFree(mesh_ynodes));
  PetscFunctionReturn(0);
}<|MERGE_RESOLUTION|>--- conflicted
+++ resolved
@@ -13,18 +13,12 @@
 #include "../navierstokes.h"
 #include "stg_shur14.h"
 
-<<<<<<< HEAD
-static PetscErrorCode GetYNodeLocs(const MPI_Comm comm, const char path[PETSC_MAX_PATH_LEN], PetscReal **pynodes, PetscInt *nynodes) {
-  PetscInt       ndims, dims[2];
-  FILE          *fp;
-=======
 PetscErrorCode CompressibleBlasiusResidual(SNES snes, Vec X, Vec R, void *ctx) {
   const BlasiusContext blasius = (BlasiusContext)ctx;
-  const PetscScalar *Tf, *Th;  // Chebyshev coefficients
-  PetscScalar       *r, f[4], h[4];
-  PetscInt          N = blasius->n_cheb;
-  PetscScalar Ma = Mach(&blasius->newtonian_ctx, blasius->Tinf, blasius->Uinf),
-              Pr = Prandtl(&blasius->newtonian_ctx),
+  const PetscScalar   *Tf, *Th;  // Chebyshev coefficients
+  PetscScalar         *r, f[4], h[4];
+  PetscInt             N  = blasius->n_cheb;
+  PetscScalar          Ma = Mach(&blasius->newtonian_ctx, blasius->Tinf, blasius->Uinf), Pr = Prandtl(&blasius->newtonian_ctx),
               gamma = HeatCapacityRatio(&blasius->newtonian_ctx);
   PetscFunctionBegin;
   PetscCall(VecGetArrayRead(X, &Tf));
@@ -38,23 +32,22 @@
 
   // f - right end boundary condition
   ChebyshevEval(N, Tf, 1., blasius->eta_max, f);
-  r[2] = f[1]  - 1.;
-
-  for (int i=0; i<N-3; i++) {
+  r[2] = f[1] - 1.;
+
+  for (int i = 0; i < N - 3; i++) {
     ChebyshevEval(N, Tf, blasius->X[i], blasius->eta_max, f);
-    r[3+i] = 2*f[3] + f[2] * f[0];
-    ChebyshevEval(N-1, Th, blasius->X[i], blasius->eta_max, h);
-    r[N+2+i] = h[2] + Pr * f[0] * h[1] +
-               Pr * (gamma - 1) * PetscSqr(Ma * f[2]);
+    r[3 + i] = 2 * f[3] + f[2] * f[0];
+    ChebyshevEval(N - 1, Th, blasius->X[i], blasius->eta_max, h);
+    r[N + 2 + i] = h[2] + Pr * f[0] * h[1] + Pr * (gamma - 1) * PetscSqr(Ma * f[2]);
   }
 
   // h - left end boundary condition
-  ChebyshevEval(N-1, Th, -1., blasius->eta_max, h);
+  ChebyshevEval(N - 1, Th, -1., blasius->eta_max, h);
   r[N] = h[0] - blasius->T_wall / blasius->Tinf;
 
   // h - right end boundary condition
-  ChebyshevEval(N-1, Th, 1., blasius->eta_max, h);
-  r[N+1] = h[0] - 1.;
+  ChebyshevEval(N - 1, Th, 1., blasius->eta_max, h);
+  r[N + 1] = h[0] - 1.;
 
   // Restore vectors
   PetscCall(VecRestoreArrayRead(X, &Tf));
@@ -63,25 +56,25 @@
 }
 
 PetscErrorCode ComputeChebyshevCoefficients(BlasiusContext blasius) {
-  SNES      snes;
-  Vec       sol, res;
-  PetscReal *w;
-  PetscInt  N = blasius->n_cheb;
+  SNES               snes;
+  Vec                sol, res;
+  PetscReal         *w;
+  PetscInt           N = blasius->n_cheb;
   const PetscScalar *cheb_coefs;
   PetscFunctionBegin;
-  PetscCall(PetscMalloc2(N-3, &blasius->X, N-3, &w));
-  PetscCall(PetscDTGaussQuadrature(N-3, -1., 1., blasius->X, w));
+  PetscCall(PetscMalloc2(N - 3, &blasius->X, N - 3, &w));
+  PetscCall(PetscDTGaussQuadrature(N - 3, -1., 1., blasius->X, w));
   PetscCall(SNESCreate(PETSC_COMM_SELF, &snes));
   PetscCall(VecCreate(PETSC_COMM_SELF, &sol));
-  PetscCall(VecSetSizes(sol, PETSC_DECIDE, 2*N-1));
+  PetscCall(VecSetSizes(sol, PETSC_DECIDE, 2 * N - 1));
   PetscCall(VecSetFromOptions(sol));
   PetscCall(VecDuplicate(sol, &res));
   PetscCall(SNESSetFunction(snes, res, CompressibleBlasiusResidual, blasius));
   PetscCall(SNESSetFromOptions(snes));
   PetscCall(SNESSolve(snes, NULL, sol));
   PetscCall(VecGetArrayRead(sol, &cheb_coefs));
-  for (int i=0; i<N; i++) blasius->Tf_cheb[i] = cheb_coefs[i];
-  for (int i=0; i<N-1; i++) blasius->Th_cheb[i] = cheb_coefs[i+N];
+  for (int i = 0; i < N; i++) blasius->Tf_cheb[i] = cheb_coefs[i];
+  for (int i = 0; i < N - 1; i++) blasius->Th_cheb[i] = cheb_coefs[i + N];
   PetscCall(PetscFree2(blasius->X, w));
   PetscCall(VecDestroy(&sol));
   PetscCall(VecDestroy(&res));
@@ -89,13 +82,9 @@
   PetscFunctionReturn(0);
 }
 
-static PetscErrorCode GetYNodeLocs(const MPI_Comm comm,
-                                   const char path[PETSC_MAX_PATH_LEN], PetscReal **pynodes,
-                                   PetscInt *nynodes) {
-  PetscErrorCode ierr;
-  PetscInt ndims, dims[2];
-  FILE *fp;
->>>>>>> 2518f336
+static PetscErrorCode GetYNodeLocs(const MPI_Comm comm, const char path[PETSC_MAX_PATH_LEN], PetscReal **pynodes, PetscInt *nynodes) {
+  PetscInt       ndims, dims[2];
+  FILE          *fp;
   const PetscInt char_array_len = 512;
   char           line[char_array_len];
   char         **array;
@@ -234,14 +223,16 @@
   // ------------------------------------------------------
   //               SET UP Blasius
   // ------------------------------------------------------
-<<<<<<< HEAD
   problem->ics.qfunction     = ICsBlasius;
   problem->ics.qfunction_loc = ICsBlasius_loc;
 
   CeedScalar Uinf                                 = 40;           // m/s
-  CeedScalar delta0                               = 4.2e-4;       // m
+  CeedScalar Tinf                                 = 288.;         // K
+  CeedScalar T_wall                               = 400.;         // K
+  CeedScalar delta0                               = 4.2e-3;       // m
   CeedScalar theta0                               = 288.;         // K
   CeedScalar P0                                   = 1.01e5;       // Pa
+  CeedInt    N                                    = 20;           // Number of Chebyshev terms
   PetscBool  weakT                                = PETSC_FALSE;  // weak density or temperature
   PetscReal  mesh_refine_height                   = 5.9e-4;       // m
   PetscReal  mesh_growth                          = 1.08;         // [-]
@@ -252,9 +243,12 @@
   PetscOptionsBegin(comm, NULL, "Options for BLASIUS problem", NULL);
   PetscCall(PetscOptionsBool("-weakT", "Change from rho weak to T weak at inflow", NULL, weakT, &weakT, NULL));
   PetscCall(PetscOptionsScalar("-Uinf", "Velocity at boundary layer edge", NULL, Uinf, &Uinf, NULL));
+  PetscCall(PetscOptionsScalar("-Tinf", "Temperature at boundary layer edge", NULL, Tinf, &Tinf, NULL));
+  PetscCall(PetscOptionsScalar("-T_wall", "Temperature at wall", NULL, T_wall, &T_wall, NULL));
   PetscCall(PetscOptionsScalar("-delta0", "Boundary layer height at inflow", NULL, delta0, &delta0, NULL));
   PetscCall(PetscOptionsScalar("-theta0", "Wall temperature", NULL, theta0, &theta0, NULL));
   PetscCall(PetscOptionsScalar("-P0", "Pressure at outflow", NULL, P0, &P0, NULL));
+  PetscCall(PetscOptionsInt("-N_Chebyshev", "Number of Chebyshev terms", NULL, N, &N, NULL));
   PetscCall(PetscOptionsBoundedInt("-platemesh_Ndelta", "Velocity at boundary layer edge", NULL, mesh_Ndelta, &mesh_Ndelta, NULL, 1));
   PetscCall(PetscOptionsScalar("-platemesh_refine_height", "Height of boundary layer mesh refinement", NULL, mesh_refine_height, &mesh_refine_height,
                                NULL));
@@ -266,61 +260,6 @@
                                "If empty, will use the algorithmic mesh warping.",
                                NULL, mesh_ynodes_path, mesh_ynodes_path, sizeof(mesh_ynodes_path), NULL));
   PetscCall(PetscOptionsBool("-stg_use", "Use STG inflow boundary condition", NULL, use_stg, &use_stg, NULL));
-=======
-  problem->ics.qfunction        = ICsBlasius;
-  problem->ics.qfunction_loc    = ICsBlasius_loc;
-
-  CeedScalar Uinf               = 40;          // m/s
-  CeedScalar Tinf               = 288.;        // K
-  CeedScalar T_wall             = 400.;        // K
-  CeedScalar delta0             = 4.2e-3;      // m
-  CeedScalar theta0             = 288.;        // K
-  CeedScalar P0                 = 1.01e5;      // Pa
-  CeedInt    N                  = 20;          // Number of Chebyshev terms
-  PetscBool  weakT              = PETSC_FALSE; // weak density or temperature
-  PetscReal  mesh_refine_height = 5.9e-4;      // m
-  PetscReal  mesh_growth        = 1.08;        // [-]
-  PetscInt   mesh_Ndelta        = 45;          // [-]
-  PetscReal  mesh_top_angle     = 5;           // degrees
-  char mesh_ynodes_path[PETSC_MAX_PATH_LEN] = "";
-
-  PetscOptionsBegin(comm, NULL, "Options for BLASIUS problem", NULL);
-  ierr = PetscOptionsBool("-weakT", "Change from rho weak to T weak at inflow",
-                          NULL, weakT, &weakT, NULL); CHKERRQ(ierr);
-  ierr = PetscOptionsScalar("-Uinf", "Velocity at boundary layer edge",
-                            NULL, Uinf, &Uinf, NULL); CHKERRQ(ierr);
-  ierr = PetscOptionsScalar("-Tinf", "Temperature at boundary layer edge",
-                            NULL, Tinf, &Tinf, NULL); CHKERRQ(ierr);
-  ierr = PetscOptionsScalar("-T_wall", "Temperature at wall",
-                            NULL, T_wall, &T_wall, NULL); CHKERRQ(ierr);
-  ierr = PetscOptionsScalar("-delta0", "Boundary layer height at inflow",
-                            NULL, delta0, &delta0, NULL); CHKERRQ(ierr);
-  ierr = PetscOptionsScalar("-theta0", "Wall temperature",
-                            NULL, theta0, &theta0, NULL); CHKERRQ(ierr);
-  ierr = PetscOptionsScalar("-P0", "Pressure at outflow",
-                            NULL, P0, &P0, NULL); CHKERRQ(ierr);
-  ierr = PetscOptionsInt("-N_Chebyshev", "Number of Chebyshev terms",
-                         NULL, N, &N, NULL); CHKERRQ(ierr);
-  ierr = PetscOptionsBoundedInt("-platemesh_Ndelta",
-                                "Velocity at boundary layer edge",
-                                NULL, mesh_Ndelta, &mesh_Ndelta, NULL, 1); CHKERRQ(ierr);
-  ierr = PetscOptionsScalar("-platemesh_refine_height",
-                            "Height of boundary layer mesh refinement",
-                            NULL, mesh_refine_height, &mesh_refine_height, NULL); CHKERRQ(ierr);
-  ierr = PetscOptionsScalar("-platemesh_growth",
-                            "Geometric growth rate of boundary layer mesh",
-                            NULL, mesh_growth, &mesh_growth, NULL); CHKERRQ(ierr);
-  ierr = PetscOptionsScalar("-platemesh_top_angle",
-                            "Geometric top_angle rate of boundary layer mesh",
-                            NULL, mesh_top_angle, &mesh_top_angle, NULL); CHKERRQ(ierr);
-  ierr = PetscOptionsString("-platemesh_y_node_locs_path",
-                            "Path to file with y node locations. "
-                            "If empty, will use the algorithmic mesh warping.", NULL,
-                            mesh_ynodes_path, mesh_ynodes_path,
-                            sizeof(mesh_ynodes_path), NULL); CHKERRQ(ierr);
-  ierr = PetscOptionsBool("-stg_use", "Use STG inflow boundary condition",
-                          NULL, use_stg, &use_stg, NULL); CHKERRQ(ierr);
->>>>>>> 2518f336
   PetscOptionsEnd();
 
   PetscScalar meter  = user->units->meter;
@@ -329,15 +268,10 @@
   PetscScalar Pascal = user->units->Pascal;
 
   theta0 *= Kelvin;
-<<<<<<< HEAD
+  Tinf *= Kelvin;
+  T_wall *= Kelvin;
   P0 *= Pascal;
   Uinf *= meter / second;
-=======
-  Tinf   *= Kelvin;
-  T_wall *= Kelvin;
-  P0     *= Pascal;
-  Uinf   *= meter / second;
->>>>>>> 2518f336
   delta0 *= meter;
 
   PetscReal *mesh_ynodes  = NULL;
@@ -363,32 +297,19 @@
   blasius_ctx->newtonian_ctx = *newtonian_ig_ctx;
 
   {
-<<<<<<< HEAD
-    PetscReal domain_min[3];
-    PetscCall(DMGetBoundingBox(dm, domain_min, NULL));
-=======
     PetscReal domain_min[3], domain_max[3];
-    ierr = DMGetBoundingBox(dm, domain_min, domain_max); CHKERRQ(ierr);
->>>>>>> 2518f336
+    PetscCall(DMGetBoundingBox(dm, domain_min, domain_max));
     blasius_ctx->x_inflow = domain_min[0];
     blasius_ctx->eta_max  = 5 * domain_max[1] / blasius_ctx->delta0;
   }
-  PetscCall(PetscMalloc2(blasius_ctx->n_cheb, &blasius_ctx->Tf_cheb,
-                         blasius_ctx->n_cheb-1, &blasius_ctx->Th_cheb));
+  PetscCall(PetscMalloc2(blasius_ctx->n_cheb, &blasius_ctx->Tf_cheb, blasius_ctx->n_cheb - 1, &blasius_ctx->Th_cheb));
   PetscCall(ComputeChebyshevCoefficients(blasius_ctx));
 
   CeedQFunctionContextRestoreData(problem->apply_vol_rhs.qfunction_context, &newtonian_ig_ctx);
 
   CeedQFunctionContextCreate(user->ceed, &blasius_context);
-<<<<<<< HEAD
   CeedQFunctionContextSetData(blasius_context, CEED_MEM_HOST, CEED_USE_POINTER, sizeof(*blasius_ctx), blasius_ctx);
   CeedQFunctionContextSetDataDestroy(blasius_context, CEED_MEM_HOST, FreeContextPetsc);
-=======
-  CeedQFunctionContextSetData(blasius_context, CEED_MEM_HOST, CEED_USE_POINTER,
-                              sizeof(*blasius_ctx), blasius_ctx);
-  CeedQFunctionContextSetDataDestroy(blasius_context, CEED_MEM_HOST,
-                                     FreeContextPetsc);
->>>>>>> 2518f336
 
   CeedQFunctionContextDestroy(&problem->ics.qfunction_context);
   problem->ics.qfunction_context = blasius_context;
