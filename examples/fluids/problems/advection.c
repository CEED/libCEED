// Copyright (c) 2017-2022, Lawrence Livermore National Security, LLC and other CEED contributors.
// All Rights Reserved. See the top-level LICENSE and NOTICE files for details.
//
// SPDX-License-Identifier: BSD-2-Clause
//
// This file is part of CEED:  http://github.com/ceed

/// @file
/// Utility functions for setting up ADVECTION

#include "../qfunctions/advection.h"

#include "../navierstokes.h"
#include "../qfunctions/setupgeo.h"

PetscErrorCode NS_ADVECTION(ProblemData *problem, DM dm, void *ctx) {
  WindType             wind_type;
  BubbleType           bubble_type;
  BubbleContinuityType bubble_continuity_type;
  StabilizationType    stab;
  SetupContextAdv         setup_context;
  User                 user = *(User *)ctx;
  MPI_Comm             comm = PETSC_COMM_WORLD;
  PetscBool            implicit;
  PetscBool            has_curr_time = PETSC_FALSE;
  AdvectionContext     advection_ctx;
  CeedQFunctionContext advection_context;

  PetscFunctionBeginUser;
  PetscCall(PetscCalloc1(1, &setup_context));
  PetscCall(PetscCalloc1(1, &advection_ctx));

  // ------------------------------------------------------
  //               SET UP ADVECTION
  // ------------------------------------------------------
  problem->dim                               = 3;
  problem->q_data_size_vol                   = 10;
  problem->q_data_size_sur                   = 10;
  problem->setup_vol.qfunction               = Setup;
  problem->setup_vol.qfunction_loc           = Setup_loc;
  problem->setup_sur.qfunction               = SetupBoundary;
  problem->setup_sur.qfunction_loc           = SetupBoundary_loc;
  problem->ics.qfunction                     = ICsAdvection;
  problem->ics.qfunction_loc                 = ICsAdvection_loc;
  problem->apply_vol_rhs.qfunction           = Advection;
  problem->apply_vol_rhs.qfunction_loc       = Advection_loc;
  problem->apply_vol_ifunction.qfunction     = IFunction_Advection;
  problem->apply_vol_ifunction.qfunction_loc = IFunction_Advection_loc;
  problem->apply_inflow.qfunction            = Advection_InOutFlow;
  problem->apply_inflow.qfunction_loc        = Advection_InOutFlow_loc;
  problem->bc                                = Exact_Advection;
  problem->bc_ctx                            = setup_context;
  problem->non_zero_time                     = PETSC_FALSE;
  problem->print_info                        = PRINT_ADVECTION;

  // ------------------------------------------------------
  //             Create the libCEED context
  // ------------------------------------------------------
  CeedScalar rc          = 1000.;       // m (Radius of bubble)
  CeedScalar CtauS       = 0.;          // dimensionless
  CeedScalar strong_form = 0.;          // [0,1]
  CeedScalar E_wind      = 1.e6;        // J
  PetscReal  wind[3]     = {1., 0, 0};  // m/s
  PetscReal  domain_min[3], domain_max[3], domain_size[3];
  PetscCall(DMGetBoundingBox(dm, domain_min, domain_max));
  for (PetscInt i = 0; i < 3; i++) domain_size[i] = domain_max[i] - domain_min[i];

  // ------------------------------------------------------
  //             Create the PETSc context
  // ------------------------------------------------------
  PetscScalar meter    = 1e-2;  // 1 meter in scaled length units
  PetscScalar kilogram = 1e-6;  // 1 kilogram in scaled mass units
  PetscScalar second   = 1e-2;  // 1 second in scaled time units
  PetscScalar Joule;

  // ------------------------------------------------------
  //              Command line Options
  // ------------------------------------------------------
  PetscOptionsBegin(comm, NULL, "Options for ADVECTION problem", NULL);
  // -- Physics
  PetscCall(PetscOptionsScalar("-rc", "Characteristic radius of thermal bubble", NULL, rc, &rc, NULL));
  PetscBool translation;
  PetscCall(PetscOptionsEnum("-wind_type", "Wind type in Advection", NULL, WindTypes, (PetscEnum)(wind_type = WIND_ROTATION), (PetscEnum *)&wind_type,
                             &translation));
  if (translation) user->phys->has_neumann = PETSC_TRUE;
  PetscInt  n = problem->dim;
  PetscBool user_wind;
  PetscCall(PetscOptionsRealArray("-wind_translation", "Constant wind vector", NULL, wind, &n, &user_wind));
  PetscCall(PetscOptionsScalar("-CtauS", "Scale coefficient for tau (nondimensional)", NULL, CtauS, &CtauS, NULL));
  PetscCall(
      PetscOptionsScalar("-strong_form", "Strong (1) or weak/integrated by parts (0) advection residual", NULL, strong_form, &strong_form, NULL));
  PetscCall(PetscOptionsScalar("-E_wind", "Total energy of inflow wind", NULL, E_wind, &E_wind, NULL));
  PetscCall(PetscOptionsEnum("-bubble_type", "Sphere (3D) or cylinder (2D)", NULL, BubbleTypes, (PetscEnum)(bubble_type = BUBBLE_SPHERE),
                             (PetscEnum *)&bubble_type, NULL));
  PetscCall(PetscOptionsEnum("-bubble_continuity", "Smooth, back_sharp, or thick", NULL, BubbleContinuityTypes,
                             (PetscEnum)(bubble_continuity_type = BUBBLE_CONTINUITY_SMOOTH), (PetscEnum *)&bubble_continuity_type, NULL));
  PetscCall(PetscOptionsEnum("-stab", "Stabilization method", NULL, StabilizationTypes, (PetscEnum)(stab = STAB_NONE), (PetscEnum *)&stab, NULL));
  PetscCall(PetscOptionsBool("-implicit", "Use implicit (IFunction) formulation", NULL, implicit = PETSC_FALSE, &implicit, NULL));

  // -- Units
  PetscCall(PetscOptionsScalar("-units_meter", "1 meter in scaled length units", NULL, meter, &meter, NULL));
  meter = fabs(meter);
  PetscCall(PetscOptionsScalar("-units_kilogram", "1 kilogram in scaled mass units", NULL, kilogram, &kilogram, NULL));
  kilogram = fabs(kilogram);
  PetscCall(PetscOptionsScalar("-units_second", "1 second in scaled time units", NULL, second, &second, NULL));
  second = fabs(second);

  // -- Warnings
  if (wind_type == WIND_ROTATION && user_wind) {
    PetscCall(PetscPrintf(comm, "Warning! Use -wind_translation only with -wind_type translation\n"));
  }
  if (wind_type == WIND_TRANSLATION && bubble_type == BUBBLE_CYLINDER && wind[2] != 0.) {
    wind[2] = 0;
    PetscCall(PetscPrintf(comm, "Warning! Background wind in the z direction should be zero (-wind_translation x,x,0) with -bubble_type cylinder\n"));
  }
  if (stab == STAB_NONE && CtauS != 0) {
    PetscCall(PetscPrintf(comm, "Warning! Use -CtauS only with -stab su or -stab supg\n"));
  }
  if (stab == STAB_SUPG && !implicit) {
    PetscCall(PetscPrintf(comm, "Warning! Use -stab supg only with -implicit\n"));
  }

  PetscOptionsEnd();

  // ------------------------------------------------------
  //           Set up the PETSc context
  // ------------------------------------------------------
  // -- Define derived units
  Joule = kilogram * PetscSqr(meter) / PetscSqr(second);

  user->units->meter    = meter;
  user->units->kilogram = kilogram;
  user->units->second   = second;
  user->units->Joule    = Joule;

  // ------------------------------------------------------
  //           Set up the libCEED context
  // ------------------------------------------------------
  // -- Scale variables to desired units
  E_wind *= Joule;
  rc = fabs(rc) * meter;
  for (PetscInt i = 0; i < 3; i++) {
    wind[i] *= (meter / second);
    domain_size[i] *= meter;
  }
  problem->dm_scale = meter;

  // -- Setup Context
  setup_context->rc                     = rc;
  setup_context->lx                     = domain_size[0];
  setup_context->ly                     = domain_size[1];
  setup_context->lz                     = domain_size[2];
  setup_context->wind[0]                = wind[0];
  setup_context->wind[1]                = wind[1];
  setup_context->wind[2]                = wind[2];
  setup_context->wind_type              = wind_type;
  setup_context->bubble_type            = bubble_type;
  setup_context->bubble_continuity_type = bubble_continuity_type;
  setup_context->time                   = 0;

  // -- QFunction Context
  user->phys->stab                   = stab;
  user->phys->wind_type              = wind_type;
  user->phys->bubble_type            = bubble_type;
  user->phys->bubble_continuity_type = bubble_continuity_type;
  //  if passed correctly
  user->phys->implicit               = implicit;
  user->phys->has_curr_time          = has_curr_time;
  advection_ctx->CtauS               = CtauS;
  advection_ctx->E_wind              = E_wind;
  advection_ctx->implicit            = implicit;
  advection_ctx->strong_form         = strong_form;
  advection_ctx->stabilization       = stab;

  CeedQFunctionContextCreate(user->ceed, &problem->ics.qfunction_context);
  CeedQFunctionContextSetData(problem->ics.qfunction_context, CEED_MEM_HOST, CEED_USE_POINTER, sizeof(*setup_context), setup_context);
  CeedQFunctionContextSetDataDestroy(problem->ics.qfunction_context, CEED_MEM_HOST, FreeContextPetsc);

  CeedQFunctionContextCreate(user->ceed, &advection_context);
  CeedQFunctionContextSetData(advection_context, CEED_MEM_HOST, CEED_USE_POINTER, sizeof(*advection_ctx), advection_ctx);
  CeedQFunctionContextSetDataDestroy(advection_context, CEED_MEM_HOST, FreeContextPetsc);
  problem->apply_vol_rhs.qfunction_context = advection_context;
  CeedQFunctionContextReferenceCopy(advection_context, &problem->apply_vol_ifunction.qfunction_context);
  CeedQFunctionContextReferenceCopy(advection_context, &problem->apply_inflow.qfunction_context);
  PetscFunctionReturn(0);
}

PetscErrorCode PRINT_ADVECTION(ProblemData *problem, AppCtx app_ctx) {
<<<<<<< HEAD
  MPI_Comm         comm = PETSC_COMM_WORLD;
  SetupContext     setup_ctx;
=======
  MPI_Comm       comm = PETSC_COMM_WORLD;
  PetscErrorCode ierr;
  SetupContextAdv   setup_ctx;
>>>>>>> 2518f336
  AdvectionContext advection_ctx;

  PetscFunctionBeginUser;
  CeedQFunctionContextGetData(problem->ics.qfunction_context, CEED_MEM_HOST, &setup_ctx);
  CeedQFunctionContextGetData(problem->apply_vol_rhs.qfunction_context, CEED_MEM_HOST, &advection_ctx);
  PetscCall(PetscPrintf(comm,
                        "  Problem:\n"
                        "    Problem Name                       : %s\n"
                        "    Stabilization                      : %s\n"
                        "    Bubble Type                        : %s (%" CeedInt_FMT "D)\n"
                        "    Bubble Continuity                  : %s\n"
                        "    Wind Type                          : %s\n",
                        app_ctx->problem_name, StabilizationTypes[advection_ctx->stabilization], BubbleTypes[setup_ctx->bubble_type],
                        setup_ctx->bubble_type == BUBBLE_SPHERE ? 3 : 2, BubbleContinuityTypes[setup_ctx->bubble_continuity_type],
                        WindTypes[setup_ctx->wind_type]));

  if (setup_ctx->wind_type == WIND_TRANSLATION) {
    PetscCall(PetscPrintf(comm, "    Background Wind                    : %f,%f,%f\n", setup_ctx->wind[0], setup_ctx->wind[1], setup_ctx->wind[2]));
  }
  CeedQFunctionContextRestoreData(problem->ics.qfunction_context, &setup_ctx);
  CeedQFunctionContextRestoreData(problem->apply_vol_rhs.qfunction_context, &advection_ctx);
  PetscFunctionReturn(0);
}<|MERGE_RESOLUTION|>--- conflicted
+++ resolved
@@ -18,7 +18,7 @@
   BubbleType           bubble_type;
   BubbleContinuityType bubble_continuity_type;
   StabilizationType    stab;
-  SetupContextAdv         setup_context;
+  SetupContextAdv      setup_context;
   User                 user = *(User *)ctx;
   MPI_Comm             comm = PETSC_COMM_WORLD;
   PetscBool            implicit;
@@ -186,14 +186,8 @@
 }
 
 PetscErrorCode PRINT_ADVECTION(ProblemData *problem, AppCtx app_ctx) {
-<<<<<<< HEAD
   MPI_Comm         comm = PETSC_COMM_WORLD;
-  SetupContext     setup_ctx;
-=======
-  MPI_Comm       comm = PETSC_COMM_WORLD;
-  PetscErrorCode ierr;
-  SetupContextAdv   setup_ctx;
->>>>>>> 2518f336
+  SetupContextAdv  setup_ctx;
   AdvectionContext advection_ctx;
 
   PetscFunctionBeginUser;
