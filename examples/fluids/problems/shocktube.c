// Copyright (c) 2017, Lawrence Livermore National Security, LLC. Produced at
// the Lawrence Livermore National Laboratory. LLNL-CODE-734707. All Rights
// reserved. See files LICENSE and NOTICE for details.
//
// This file is part of CEED, a collection of benchmarks, miniapps, software
// libraries and APIs for efficient high-order finite element and spectral
// element discretizations for exascale applications. For more information and
// source code availability see http://github.com/ceed.
//
// The CEED research is supported by the Exascale Computing Project 17-SC-20-SC,
// a collaborative effort of two U.S. Department of Energy organizations (Office
// of Science and the National Nuclear Security Administration) responsible for
// the planning and preparation of a capable exascale ecosystem, including
// software, applications, hardware, advanced system engineering and early
// testbed platforms, in support of the nation's exascale computing imperative.

/// @file
/// Utility functions for setting up SHOCKTUBE

#include "../qfunctions/shocktube.h"

#include "../navierstokes.h"
#include "../qfunctions/setupgeo.h"

PetscErrorCode NS_SHOCKTUBE(ProblemData *problem, DM dm, void *ctx) {
<<<<<<< HEAD
  SetupContext         setup_context;
  User                 user = *(User *)ctx;
  MPI_Comm             comm = PETSC_COMM_WORLD;
  PetscBool            implicit;
  PetscBool            yzb;
  PetscInt             stab;
  PetscBool            has_curr_time = PETSC_FALSE;
  ShockTubeContext     shocktube_ctx;
=======

  SetupContextShock      setup_context;
  User              user = *(User *)ctx;
  MPI_Comm          comm = PETSC_COMM_WORLD;
  PetscBool         implicit;
  PetscBool         yzb;
  PetscInt          stab;
  PetscBool         has_curr_time = PETSC_FALSE;
  PetscInt          ierr;
  ShockTubeContext  shocktube_ctx;
>>>>>>> 2518f336
  CeedQFunctionContext shocktube_context;

  PetscFunctionBeginUser;
  PetscCall(PetscCalloc1(1, &setup_context));
  PetscCall(PetscCalloc1(1, &shocktube_ctx));

  // ------------------------------------------------------
  //               SET UP SHOCKTUBE
  // ------------------------------------------------------
  problem->dim                               = 3;
  problem->q_data_size_vol                   = 10;
  problem->q_data_size_sur                   = 4;
  problem->setup_vol.qfunction               = Setup;
  problem->setup_vol.qfunction_loc           = Setup_loc;
  problem->setup_sur.qfunction               = SetupBoundary;
  problem->setup_sur.qfunction_loc           = SetupBoundary_loc;
  problem->ics.qfunction                     = ICsShockTube;
  problem->ics.qfunction_loc                 = ICsShockTube_loc;
  problem->apply_vol_rhs.qfunction           = EulerShockTube;
  problem->apply_vol_rhs.qfunction_loc       = EulerShockTube_loc;
  problem->apply_vol_ifunction.qfunction     = NULL;
  problem->apply_vol_ifunction.qfunction_loc = NULL;
  problem->bc                                = Exact_ShockTube;
  problem->bc_ctx                            = setup_context;
  problem->non_zero_time                     = PETSC_FALSE;
  problem->print_info                        = PRINT_SHOCKTUBE;

  // ------------------------------------------------------
  //             Create the libCEED context
  // ------------------------------------------------------
  // Driver section initial conditions
  CeedScalar P_high   = 1.0;  // Pa
  CeedScalar rho_high = 1.0;  // kg/m^3
  // Driven section initial conditions
  CeedScalar P_low    = 0.1;    // Pa
  CeedScalar rho_low  = 0.125;  // kg/m^3
  // Stabilization parameter
  CeedScalar c_tau    = 0.5;  // -, based on Hughes et al (2010)
  // Tuning parameters for the YZB shock capturing
  CeedScalar Cyzb     = 0.1;  // -, used in approximation of (Na),x
  CeedScalar Byzb     = 2.0;  // -, 1 for smooth shocks
  //                                          2 for sharp shocks
  PetscReal domain_min[3], domain_max[3], domain_size[3];
  PetscCall(DMGetBoundingBox(dm, domain_min, domain_max));
  for (PetscInt i = 0; i < 3; i++) domain_size[i] = domain_max[i] - domain_min[i];

  // ------------------------------------------------------
  //             Create the PETSc context
  // ------------------------------------------------------
  PetscScalar meter  = 1e-2;  // 1 meter in scaled length units
  PetscScalar second = 1e-2;  // 1 second in scaled time units

  // ------------------------------------------------------
  //              Command line Options
  // ------------------------------------------------------
  PetscOptionsBegin(comm, NULL, "Options for SHOCKTUBE problem", NULL);

  // -- Numerical formulation options
  PetscCall(PetscOptionsBool("-implicit", "Use implicit (IFunction) formulation", NULL, implicit = PETSC_FALSE, &implicit, NULL));
  PetscCall(PetscOptionsEnum("-stab", "Stabilization method", NULL, StabilizationTypes, (PetscEnum)(stab = STAB_NONE), (PetscEnum *)&stab, NULL));
  PetscCall(PetscOptionsScalar("-c_tau", "Stabilization constant", NULL, c_tau, &c_tau, NULL));
  PetscCall(PetscOptionsBool("-yzb", "Use YZB discontinuity capturing", NULL, yzb = PETSC_FALSE, &yzb, NULL));

  // -- Units
  PetscCall(PetscOptionsScalar("-units_meter", "1 meter in scaled length units", NULL, meter, &meter, NULL));
  meter = fabs(meter);
  PetscCall(PetscOptionsScalar("-units_second", "1 second in scaled time units", NULL, second, &second, NULL));
  second = fabs(second);

  // -- Warnings
  if (stab == STAB_SUPG) {
    PetscCall(PetscPrintf(comm, "Warning! -stab supg not implemented for the shocktube problem. \n"));
  }
  if (yzb && implicit) {
    PetscCall(PetscPrintf(comm, "Warning! -yzb only implemented for explicit timestepping. \n"));
  }

  PetscOptionsEnd();

  // ------------------------------------------------------
  //           Set up the PETSc context
  // ------------------------------------------------------
  user->units->meter  = meter;
  user->units->second = second;

  // ------------------------------------------------------
  //           Set up the libCEED context
  // ------------------------------------------------------
  // -- Scale variables to desired units
  for (PetscInt i = 0; i < 3; i++) {
    domain_size[i] *= meter;
    domain_min[i] *= meter;
  }
  problem->dm_scale    = meter;
  CeedScalar mid_point = 0.5 * (domain_size[0] + domain_min[0]);

  // -- Setup Context
  setup_context->mid_point = mid_point;
  setup_context->time      = 0.0;
  setup_context->P_high    = P_high;
  setup_context->rho_high  = rho_high;
  setup_context->P_low     = P_low;
  setup_context->rho_low   = rho_low;

  // -- QFunction Context
  user->phys->implicit         = implicit;
  user->phys->has_curr_time    = has_curr_time;
  shocktube_ctx->implicit      = implicit;
  shocktube_ctx->stabilization = stab;
  shocktube_ctx->yzb           = yzb;
  shocktube_ctx->Cyzb          = Cyzb;
  shocktube_ctx->Byzb          = Byzb;
  shocktube_ctx->c_tau         = c_tau;

  CeedQFunctionContextCreate(user->ceed, &problem->ics.qfunction_context);
  CeedQFunctionContextSetData(problem->ics.qfunction_context, CEED_MEM_HOST, CEED_USE_POINTER, sizeof(*setup_context), setup_context);
  CeedQFunctionContextSetDataDestroy(problem->ics.qfunction_context, CEED_MEM_HOST, FreeContextPetsc);

  CeedQFunctionContextCreate(user->ceed, &shocktube_context);
  CeedQFunctionContextSetData(shocktube_context, CEED_MEM_HOST, CEED_USE_POINTER, sizeof(*shocktube_ctx), shocktube_ctx);
  CeedQFunctionContextSetDataDestroy(shocktube_context, CEED_MEM_HOST, FreeContextPetsc);
  problem->apply_vol_rhs.qfunction_context = shocktube_context;
  PetscFunctionReturn(0);
}

PetscErrorCode PRINT_SHOCKTUBE(ProblemData *problem, AppCtx app_ctx) {
  MPI_Comm comm = PETSC_COMM_WORLD;
  PetscFunctionBeginUser;

  PetscCall(PetscPrintf(comm,
                        "  Problem:\n"
                        "    Problem Name                       : %s\n",
                        app_ctx->problem_name));

  PetscFunctionReturn(0);
}<|MERGE_RESOLUTION|>--- conflicted
+++ resolved
@@ -23,8 +23,7 @@
 #include "../qfunctions/setupgeo.h"
 
 PetscErrorCode NS_SHOCKTUBE(ProblemData *problem, DM dm, void *ctx) {
-<<<<<<< HEAD
-  SetupContext         setup_context;
+  SetupContextShock    setup_context;
   User                 user = *(User *)ctx;
   MPI_Comm             comm = PETSC_COMM_WORLD;
   PetscBool            implicit;
@@ -32,18 +31,6 @@
   PetscInt             stab;
   PetscBool            has_curr_time = PETSC_FALSE;
   ShockTubeContext     shocktube_ctx;
-=======
-
-  SetupContextShock      setup_context;
-  User              user = *(User *)ctx;
-  MPI_Comm          comm = PETSC_COMM_WORLD;
-  PetscBool         implicit;
-  PetscBool         yzb;
-  PetscInt          stab;
-  PetscBool         has_curr_time = PETSC_FALSE;
-  PetscInt          ierr;
-  ShockTubeContext  shocktube_ctx;
->>>>>>> 2518f336
   CeedQFunctionContext shocktube_context;
 
   PetscFunctionBeginUser;
