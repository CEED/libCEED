--- conflicted
+++ resolved
@@ -66,14 +66,8 @@
  * @param[out] dims Dimensions of the file, taken from the first line of the file
  * @param[out] fp File pointer to the opened file
  */
-<<<<<<< HEAD
 static PetscErrorCode OpenPHASTADatFile(const MPI_Comm comm, const char path[PETSC_MAX_PATH_LEN], const PetscInt char_array_len, PetscInt dims[2],
                                         FILE **fp) {
-=======
-static PetscErrorCode OpenPHASTADatFile(const MPI_Comm comm,
-                                        const char path[PETSC_MAX_PATH_LEN], const PetscInt char_array_len,
-                                        PetscInt dims[2], FILE **fp) {
->>>>>>> fa8c78e2
   PetscInt ndims;
   char     line[char_array_len];
   char   **array;
@@ -82,18 +76,13 @@
   PetscCall(PetscFOpen(comm, path, "r", fp));
   PetscCall(PetscSynchronizedFGets(comm, *fp, char_array_len, line));
   PetscCall(PetscStrToArray(line, ' ', &ndims, &array));
-<<<<<<< HEAD
-  if (ndims != 2) SETERRQ(comm, -1, "Found %" PetscInt_FMT " dimensions instead of 2 on the first line of %s", ndims, path);
+  if (ndims != 2) {
+    SETERRQ(comm, -1, "Found %" PetscInt_FMT " dimensions instead of 2 on the first line of %s", ndims, path);
+  }
 
   for (PetscInt i = 0; i < ndims; i++) dims[i] = atoi(array[i]);
-=======
-  if (ndims != 2) SETERRQ(comm, -1,
-                            "Found %" PetscInt_FMT" dimensions instead of 2 on the first line of %s",
-                            ndims, path);
-
-  for (PetscInt i=0; i<ndims; i++)  dims[i] = atoi(array[i]);
->>>>>>> fa8c78e2
   PetscCall(PetscStrToArrayDestroy(ndims, array));
+
   PetscFunctionReturn(0);
 }
 
@@ -107,12 +96,7 @@
  * @param[in] path Path to the file
  * @param[out] nrows Number of rows
  */
-<<<<<<< HEAD
 static PetscErrorCode GetNRows(const MPI_Comm comm, const char path[PETSC_MAX_PATH_LEN], PetscInt *nrows) {
-=======
-static PetscErrorCode GetNRows(const MPI_Comm comm,
-                               const char path[PETSC_MAX_PATH_LEN], PetscInt *nrows) {
->>>>>>> fa8c78e2
   const PetscInt char_array_len = 512;
   PetscInt       dims[2];
   FILE          *fp;
@@ -121,6 +105,7 @@
   PetscCall(OpenPHASTADatFile(comm, path, char_array_len, dims, &fp));
   *nrows = dims[0];
   PetscCall(PetscFClose(comm, fp));
+
   PetscFunctionReturn(0);
 }
 
@@ -138,64 +123,16 @@
  * @param[in] path Path to the STGInflow.dat file
  * @param[inout] stg_ctx STGShur14Context where the data will be loaded into
  */
-<<<<<<< HEAD
 static PetscErrorCode ReadSTGInflow(const MPI_Comm comm, const char path[PETSC_MAX_PATH_LEN], STGShur14Context stg_ctx) {
   PetscInt       ndims, dims[2];
   FILE          *fp;
   const PetscInt char_array_len = 512;
   char           line[char_array_len];
   char         **array;
-=======
-static PetscErrorCode ReadSTGInflow(const MPI_Comm comm,
-                                    const char path[PETSC_MAX_PATH_LEN], STGShur14Context stg_ctx) {
-  PetscInt ndims, dims[2];
-  FILE *fp;
-  const PetscInt char_array_len=512;
-  char line[char_array_len];
-  char **array;
->>>>>>> fa8c78e2
 
   PetscFunctionBeginUser;
 
   PetscCall(OpenPHASTADatFile(comm, path, char_array_len, dims, &fp));
-<<<<<<< HEAD
-=======
-
-  CeedScalar rij[6][stg_ctx->nprofs];
-  CeedScalar *wall_dist = &stg_ctx->data[stg_ctx->offsets.wall_dist];
-  CeedScalar *eps = &stg_ctx->data[stg_ctx->offsets.eps];
-  CeedScalar *lt = &stg_ctx->data[stg_ctx->offsets.lt];
-  CeedScalar (*ubar)[stg_ctx->nprofs] = (CeedScalar (*)[stg_ctx->nprofs])
-                                        &stg_ctx->data[stg_ctx->offsets.ubar];
-
-  for (PetscInt i=0; i<stg_ctx->nprofs; i++) {
-    PetscCall(PetscSynchronizedFGets(comm, fp, char_array_len, line));
-    PetscCall(PetscStrToArray(line, ' ', &ndims, &array));
-    if (ndims < dims[1]) SETERRQ(comm, -1,
-                                   "Line %" PetscInt_FMT" of %s does not contain enough columns (%"
-                                   PetscInt_FMT" instead of %" PetscInt_FMT")", i,
-                                   path, ndims, dims[1]);
-
-    wall_dist[i] = (CeedScalar) atof(array[0]);
-    ubar[0][i]   = (CeedScalar) atof(array[1]);
-    ubar[1][i]   = (CeedScalar) atof(array[2]);
-    ubar[2][i]   = (CeedScalar) atof(array[3]);
-    rij[0][i]    = (CeedScalar) atof(array[4]);
-    rij[1][i]    = (CeedScalar) atof(array[5]);
-    rij[2][i]    = (CeedScalar) atof(array[6]);
-    rij[3][i]    = (CeedScalar) atof(array[7]);
-    rij[4][i]    = (CeedScalar) atof(array[8]);
-    rij[5][i]    = (CeedScalar) atof(array[9]);
-    lt[i]        = (CeedScalar) atof(array[12]);
-    eps[i]       = (CeedScalar) atof(array[13]);
-
-    if (wall_dist[i] < 0) SETERRQ(comm, -1,
-                                    "Distance to wall in %s cannot be negative", path);
-    if (lt[i] < 0) SETERRQ(comm, -1,
-                             "Turbulent length scale in %s cannot be negative", path);
-    if (eps[i] < 0) SETERRQ(comm, -1,
-                              "Turbulent dissipation in %s cannot be negative", path);
->>>>>>> fa8c78e2
 
   CeedScalar  rij[6][stg_ctx->nprofs];
   CeedScalar *wall_dist              = &stg_ctx->data[stg_ctx->offsets.wall_dist];
@@ -228,14 +165,10 @@
     if (lt[i] < 0) SETERRQ(comm, -1, "Turbulent length scale in %s cannot be negative", path);
     if (eps[i] < 0) SETERRQ(comm, -1, "Turbulent dissipation in %s cannot be negative", path);
   }
-<<<<<<< HEAD
   CeedScalar(*cij)[stg_ctx->nprofs] = (CeedScalar(*)[stg_ctx->nprofs]) & stg_ctx->data[stg_ctx->offsets.cij];
-=======
-  CeedScalar (*cij)[stg_ctx->nprofs]  = (CeedScalar (*)[stg_ctx->nprofs])
-                                        &stg_ctx->data[stg_ctx->offsets.cij];
->>>>>>> fa8c78e2
   PetscCall(CalcCholeskyDecomp(comm, stg_ctx->nprofs, rij, cij));
   PetscCall(PetscFClose(comm, fp));
+
   PetscFunctionReturn(0);
 }
 
@@ -250,17 +183,9 @@
  * @param[in]    path    Path to the STGRand.dat file
  * @param[inout] stg_ctx STGShur14Context where the data will be loaded into
  */
-<<<<<<< HEAD
 static PetscErrorCode ReadSTGRand(const MPI_Comm comm, const char path[PETSC_MAX_PATH_LEN], STGShur14Context stg_ctx) {
   PetscInt       ndims, dims[2];
   FILE          *fp;
-=======
-static PetscErrorCode ReadSTGRand(const MPI_Comm comm,
-                                  const char path[PETSC_MAX_PATH_LEN],
-                                  STGShur14Context stg_ctx) {
-  PetscInt ndims, dims[2];
-  FILE *fp;
->>>>>>> fa8c78e2
   const PetscInt char_array_len = 512;
   char           line[char_array_len];
   char         **array;
@@ -268,7 +193,6 @@
   PetscFunctionBeginUser;
   PetscCall(OpenPHASTADatFile(comm, path, char_array_len, dims, &fp));
 
-<<<<<<< HEAD
   CeedScalar *phi                     = &stg_ctx->data[stg_ctx->offsets.phi];
   CeedScalar(*d)[stg_ctx->nmodes]     = (CeedScalar(*)[stg_ctx->nmodes]) & stg_ctx->data[stg_ctx->offsets.d];
   CeedScalar(*sigma)[stg_ctx->nmodes] = (CeedScalar(*)[stg_ctx->nmodes]) & stg_ctx->data[stg_ctx->offsets.sigma];
@@ -288,31 +212,9 @@
     sigma[0][i] = (CeedScalar)atof(array[4]);
     sigma[1][i] = (CeedScalar)atof(array[5]);
     sigma[2][i] = (CeedScalar)atof(array[6]);
-=======
-  CeedScalar *phi = &stg_ctx->data[stg_ctx->offsets.phi];
-  CeedScalar (*d)[stg_ctx->nmodes]     = (CeedScalar (*)[stg_ctx->nmodes])
-                                         &stg_ctx->data[stg_ctx->offsets.d];
-  CeedScalar (*sigma)[stg_ctx->nmodes] = (CeedScalar (*)[stg_ctx->nmodes])
-                                         &stg_ctx->data[stg_ctx->offsets.sigma];
-
-  for (PetscInt i=0; i<stg_ctx->nmodes; i++) {
-    PetscCall(PetscSynchronizedFGets(comm, fp, char_array_len, line));
-    PetscCall(PetscStrToArray(line, ' ', &ndims, &array));
-    if (ndims < dims[1]) SETERRQ(comm, -1,
-                                   "Line %" PetscInt_FMT" of %s does not contain enough columns (%"
-                                   PetscInt_FMT" instead of %" PetscInt_FMT")", i,
-                                   path, ndims, dims[1]);
-
-    d[0][i]     = (CeedScalar) atof(array[0]);
-    d[1][i]     = (CeedScalar) atof(array[1]);
-    d[2][i]     = (CeedScalar) atof(array[2]);
-    phi[i]      = (CeedScalar) atof(array[3]);
-    sigma[0][i] = (CeedScalar) atof(array[4]);
-    sigma[1][i] = (CeedScalar) atof(array[5]);
-    sigma[2][i] = (CeedScalar) atof(array[6]);
->>>>>>> fa8c78e2
   }
   PetscCall(PetscFClose(comm, fp));
+
   PetscFunctionReturn(0);
 }
 
@@ -329,18 +231,9 @@
  * @param[in]    stg_rand_path   Path to STGRand.dat file
  * @param[inout] pstg_ctx        Pointer to STGShur14Context where the data will be loaded into
  */
-<<<<<<< HEAD
 PetscErrorCode GetSTGContextData(const MPI_Comm comm, const DM dm, char stg_inflow_path[PETSC_MAX_PATH_LEN], char stg_rand_path[PETSC_MAX_PATH_LEN],
                                  STGShur14Context *pstg_ctx, const CeedScalar ynodes[]) {
   PetscInt         nmodes, nprofs;
-=======
-PetscErrorCode GetSTGContextData(const MPI_Comm comm, const DM dm,
-                                 char stg_inflow_path[PETSC_MAX_PATH_LEN],
-                                 char stg_rand_path[PETSC_MAX_PATH_LEN],
-                                 STGShur14Context *pstg_ctx,
-                                 const CeedScalar ynodes[]) {
-  PetscInt nmodes, nprofs;
->>>>>>> fa8c78e2
   STGShur14Context stg_ctx;
   PetscFunctionBeginUser;
 
@@ -357,7 +250,6 @@
   {
     STGShur14Context s;
     PetscCall(PetscCalloc1(1, &s));
-<<<<<<< HEAD
     *s                         = **pstg_ctx;
     s->nmodes                  = nmodes;
     s->nprofs                  = nprofs;
@@ -373,23 +265,6 @@
     s->offsets.ynodes          = s->offsets.lt + nprofs;
     PetscInt total_num_scalars = s->offsets.ynodes + s->nynodes;
     s->total_bytes             = sizeof(*stg_ctx) + total_num_scalars * sizeof(stg_ctx->data[0]);
-=======
-    *s = **pstg_ctx;
-    s->nmodes = nmodes;
-    s->nprofs = nprofs;
-    s->offsets.sigma   = 0;
-    s->offsets.d       = nmodes*3;
-    s->offsets.phi       = s->offsets.d         + nmodes*3;
-    s->offsets.kappa     = s->offsets.phi       + nmodes;
-    s->offsets.wall_dist = s->offsets.kappa     + nmodes;
-    s->offsets.ubar      = s->offsets.wall_dist + nprofs;
-    s->offsets.cij       = s->offsets.ubar      + nprofs*3;
-    s->offsets.eps       = s->offsets.cij       + nprofs*6;
-    s->offsets.lt        = s->offsets.eps       + nprofs;
-    s->offsets.ynodes    = s->offsets.lt        + nprofs;
-    PetscInt total_num_scalars = s->offsets.ynodes + s->nynodes;
-    s->total_bytes = sizeof(*stg_ctx) + total_num_scalars*sizeof(stg_ctx->data[0]);
->>>>>>> fa8c78e2
     PetscCall(PetscMalloc(s->total_bytes, &stg_ctx));
     *stg_ctx = *s;
     PetscCall(PetscFree(s));
@@ -424,69 +299,26 @@
   PetscFunctionReturn(0);
 }
 
-<<<<<<< HEAD
 PetscErrorCode SetupSTG(const MPI_Comm comm, const DM dm, ProblemData *problem, User user, const bool prescribe_T, const CeedScalar theta0,
                         const CeedScalar P0, const CeedScalar ynodes[], const CeedInt nynodes) {
   char                     stg_inflow_path[PETSC_MAX_PATH_LEN] = "./STGInflow.dat";
   char                     stg_rand_path[PETSC_MAX_PATH_LEN]   = "./STGRand.dat";
-  PetscBool                mean_only = PETSC_FALSE, use_stgstrong = PETSC_FALSE;
+  PetscBool                mean_only = PETSC_FALSE, use_stgstrong = PETSC_FALSE, use_fluctuating_IC = PETSC_FALSE;
   CeedScalar               u0 = 0.0, alpha = 1.01;
   CeedQFunctionContext     stg_context;
-=======
-PetscErrorCode SetupSTG(const MPI_Comm comm, const DM dm, ProblemData *problem,
-                        User user, const bool prescribe_T,
-                        const CeedScalar theta0, const CeedScalar P0,
-                        const CeedScalar ynodes[], const CeedInt nynodes) {
-  char stg_inflow_path[PETSC_MAX_PATH_LEN] = "./STGInflow.dat";
-  char stg_rand_path[PETSC_MAX_PATH_LEN]   = "./STGRand.dat";
-  PetscBool  mean_only          = PETSC_FALSE,
-             use_stgstrong      = PETSC_FALSE,
-             use_fluctuating_IC = PETSC_FALSE;
-  CeedScalar u0            = 0.0,
-             alpha         = 1.01;
-  CeedQFunctionContext stg_context;
->>>>>>> fa8c78e2
   NewtonianIdealGasContext newtonian_ig_ctx;
   PetscFunctionBeginUser;
 
   // Get options
   PetscOptionsBegin(comm, NULL, "STG Boundary Condition Options", NULL);
-<<<<<<< HEAD
   PetscCall(PetscOptionsString("-stg_inflow_path", "Path to STGInflow.dat", NULL, stg_inflow_path, stg_inflow_path, sizeof(stg_inflow_path), NULL));
   PetscCall(PetscOptionsString("-stg_rand_path", "Path to STGInflow.dat", NULL, stg_rand_path, stg_rand_path, sizeof(stg_rand_path), NULL));
   PetscCall(PetscOptionsReal("-stg_alpha", "Growth rate of the wavemodes", NULL, alpha, &alpha, NULL));
   PetscCall(PetscOptionsReal("-stg_u0", "Advective velocity for the fluctuations", NULL, u0, &u0, NULL));
   PetscCall(PetscOptionsBool("-stg_mean_only", "Only apply mean profile", NULL, mean_only, &mean_only, NULL));
   PetscCall(PetscOptionsBool("-stg_strong", "Enforce STG inflow strongly", NULL, use_stgstrong, &use_stgstrong, NULL));
-  PetscOptionsEnd();
-
-  PetscCall(PetscCalloc1(1, &global_stg_ctx));
-  global_stg_ctx->alpha       = alpha;
-  global_stg_ctx->u0          = u0;
-  global_stg_ctx->is_implicit = user->phys->implicit;
-  global_stg_ctx->prescribe_T = prescribe_T;
-  global_stg_ctx->mean_only   = mean_only;
-  global_stg_ctx->theta0      = theta0;
-  global_stg_ctx->P0          = P0;
-  global_stg_ctx->nynodes     = nynodes;
-=======
-  PetscCall(PetscOptionsString("-stg_inflow_path", "Path to STGInflow.dat", NULL,
-                               stg_inflow_path, stg_inflow_path,
-                               sizeof(stg_inflow_path), NULL));
-  PetscCall(PetscOptionsString("-stg_rand_path", "Path to STGInflow.dat", NULL,
-                               stg_rand_path,stg_rand_path,
-                               sizeof(stg_rand_path), NULL));
-  PetscCall(PetscOptionsReal("-stg_alpha", "Growth rate of the wavemodes", NULL,
-                             alpha, &alpha, NULL));
-  PetscCall(PetscOptionsReal("-stg_u0", "Advective velocity for the fluctuations",
-                             NULL, u0, &u0, NULL));
-  PetscCall(PetscOptionsBool("-stg_mean_only", "Only apply mean profile",
-                             NULL, mean_only, &mean_only, NULL));
-  PetscCall(PetscOptionsBool("-stg_strong", "Enforce STG inflow strongly",
-                             NULL, use_stgstrong, &use_stgstrong, NULL));
-  PetscCall(PetscOptionsBool("-stg_fluctuating_IC",
-                             "\"Extrude\" the fluctuations through the domain as an initial condition",
-                             NULL, use_fluctuating_IC, &use_fluctuating_IC, NULL));
+  PetscCall(PetscOptionsBool("-stg_fluctuating_IC", "\"Extrude\" the fluctuations through the domain as an initial condition", NULL,
+                             use_fluctuating_IC, &use_fluctuating_IC, NULL));
   PetscOptionsEnd();
 
   PetscCall(PetscCalloc1(1, &global_stg_ctx));
@@ -499,40 +331,24 @@
   global_stg_ctx->theta0             = theta0;
   global_stg_ctx->P0                 = P0;
   global_stg_ctx->nynodes            = nynodes;
->>>>>>> fa8c78e2
 
   {
     // Calculate dx assuming constant spacing
     PetscReal domain_min[3], domain_max[3], domain_size[3];
     PetscCall(DMGetBoundingBox(dm, domain_min, domain_max));
-<<<<<<< HEAD
     for (PetscInt i = 0; i < 3; i++) domain_size[i] = domain_max[i] - domain_min[i];
 
     PetscInt nmax = 3, faces[3];
     PetscCall(PetscOptionsGetIntArray(NULL, NULL, "-dm_plex_box_faces", faces, &nmax, NULL));
     global_stg_ctx->dx = domain_size[0] / faces[0];
     global_stg_ctx->dz = domain_size[2] / faces[2];
-=======
-    for (PetscInt i=0; i<3; i++) domain_size[i] = domain_max[i] - domain_min[i];
-
-    PetscInt nmax = 3, faces[3];
-    PetscCall(PetscOptionsGetIntArray(NULL, NULL, "-dm_plex_box_faces", faces,
-                                      &nmax, NULL));
-    global_stg_ctx->dx = domain_size[0]/faces[0];
-    global_stg_ctx->dz = domain_size[2]/faces[2];
->>>>>>> fa8c78e2
   }
 
   CeedQFunctionContextGetData(problem->apply_vol_rhs.qfunction_context, CEED_MEM_HOST, &newtonian_ig_ctx);
   global_stg_ctx->newtonian_ctx = *newtonian_ig_ctx;
   CeedQFunctionContextRestoreData(problem->apply_vol_rhs.qfunction_context, &newtonian_ig_ctx);
 
-<<<<<<< HEAD
   PetscCall(GetSTGContextData(comm, dm, stg_inflow_path, stg_rand_path, &global_stg_ctx, ynodes));
-=======
-  PetscCall(GetSTGContextData(comm, dm, stg_inflow_path, stg_rand_path,
-                              &global_stg_ctx, ynodes));
->>>>>>> fa8c78e2
 
   CeedQFunctionContextCreate(user->ceed, &stg_context);
   CeedQFunctionContextSetData(stg_context, CEED_MEM_HOST, CEED_USE_POINTER, global_stg_ctx->total_bytes, global_stg_ctx);
@@ -561,12 +377,7 @@
   PetscFunctionReturn(0);
 }
 
-<<<<<<< HEAD
 static inline PetscScalar FindDy(const PetscScalar ynodes[], const PetscInt nynodes, const PetscScalar y) {
-=======
-static inline PetscScalar FindDy(const PetscScalar ynodes[],
-                                 const PetscInt nynodes, const PetscScalar y) {
->>>>>>> fa8c78e2
   const PetscScalar half_mindy = 0.5 * (ynodes[1] - ynodes[0]);
   // ^^assuming min(dy) is first element off the wall
   PetscInt idx                 = -1;  // Index
@@ -586,7 +397,6 @@
 // NOTE: Not used in favor of QFunction-based method
 PetscErrorCode StrongSTGbcFunc(PetscInt dim, PetscReal time, const PetscReal x[], PetscInt Nc, PetscScalar bcval[], void *ctx) {
   PetscFunctionBeginUser;
-<<<<<<< HEAD
 
   const STGShur14Context stg_ctx = (STGShur14Context)ctx;
   PetscScalar            qn[stg_ctx->nmodes], u[3], ubar[3], cij[6], eps, lt;
@@ -599,19 +409,6 @@
   const PetscScalar      cv        = stg_ctx->newtonian_ctx.cv;
   const PetscScalar      cp        = stg_ctx->newtonian_ctx.cp;
   const PetscScalar      Rd        = cp - cv;
-=======
-  const STGShur14Context stg_ctx = (STGShur14Context) ctx;
-  PetscScalar qn[stg_ctx->nmodes], u[3], ubar[3], cij[6], eps, lt;
-  const bool mean_only      = stg_ctx->mean_only;
-  const PetscScalar dx      = stg_ctx->dx;
-  const PetscScalar dz      = stg_ctx->dz;
-  const PetscScalar mu      = stg_ctx->newtonian_ctx.mu;
-  const PetscScalar theta0  = stg_ctx->theta0;
-  const PetscScalar P0      = stg_ctx->P0;
-  const PetscScalar cv      = stg_ctx->newtonian_ctx.cv;
-  const PetscScalar cp      = stg_ctx->newtonian_ctx.cp;
-  const PetscScalar Rd      = cp - cv;
->>>>>>> fa8c78e2
 
   const CeedScalar rho = P0 / (Rd * theta0);
   InterpolateProfile(x[1], ubar, cij, &eps, &lt, stg_ctx);
@@ -632,12 +429,7 @@
   PetscFunctionReturn(0);
 }
 
-<<<<<<< HEAD
 PetscErrorCode SetupStrongSTG(DM dm, SimpleBC bc, ProblemData *problem, Physics phys) {
-=======
-PetscErrorCode SetupStrongSTG(DM dm, SimpleBC bc, ProblemData *problem,
-                              Physics phys) {
->>>>>>> fa8c78e2
   DMLabel label;
   PetscFunctionBeginUser;
 
@@ -657,13 +449,7 @@
   PetscCall(DMGetLabel(dm, "Face Sets", &label));
   // Set wall BCs
   if (bc->num_inflow > 0) {
-<<<<<<< HEAD
     PetscCall(DMAddBoundary(dm, DM_BC_ESSENTIAL, "STG", label, bc->num_inflow, bc->inflows, 0, num_comps, comps, (void (*)(void))StrongSTGbcFunc,
-=======
-    PetscCall(DMAddBoundary(dm, DM_BC_ESSENTIAL, "STG", label,
-                            bc->num_inflow, bc->inflows, 0, num_comps,
-                            comps, (void(*)(void))StrongSTGbcFunc,
->>>>>>> fa8c78e2
                             NULL, global_stg_ctx, NULL));
   }
 
