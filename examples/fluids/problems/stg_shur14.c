--- conflicted
+++ resolved
@@ -128,49 +128,10 @@
 
   PetscFunctionBeginUser;
 
-<<<<<<< HEAD
   PetscCall(OpenPHASTADatFile(comm, path, char_array_len, dims, &fp));
-=======
-  ierr = OpenPHASTADatFile(comm, path, char_array_len, dims, &fp); CHKERRQ(ierr);
-
-  CeedScalar rij[6][stg_ctx->nprofs];
-  CeedScalar *wall_dist = &stg_ctx->data[stg_ctx->offsets.wall_dist];
-  CeedScalar *eps = &stg_ctx->data[stg_ctx->offsets.eps];
-  CeedScalar *lt = &stg_ctx->data[stg_ctx->offsets.lt];
-  CeedScalar (*ubar)[stg_ctx->nprofs] = (CeedScalar (*)[stg_ctx->nprofs])
-                                        &stg_ctx->data[stg_ctx->offsets.ubar];
-
-  for (PetscInt i=0; i<stg_ctx->nprofs; i++) {
-    ierr = PetscSynchronizedFGets(comm, fp, char_array_len, line); CHKERRQ(ierr);
-    ierr = PetscStrToArray(line, ' ', &ndims, &array); CHKERRQ(ierr);
-    if (ndims < dims[1]) SETERRQ(comm, -1,
-                                   "Line %" PetscInt_FMT" of %s does not contain enough columns (%"
-                                   PetscInt_FMT" instead of %" PetscInt_FMT")", i,
-                                   path, ndims, dims[1]);
-
-    wall_dist[i] = (CeedScalar) atof(array[0]);
-    ubar[0][i]   = (CeedScalar) atof(array[1]);
-    ubar[1][i]   = (CeedScalar) atof(array[2]);
-    ubar[2][i]   = (CeedScalar) atof(array[3]);
-    rij[0][i]    = (CeedScalar) atof(array[4]);
-    rij[1][i]    = (CeedScalar) atof(array[5]);
-    rij[2][i]    = (CeedScalar) atof(array[6]);
-    rij[3][i]    = (CeedScalar) atof(array[7]);
-    rij[4][i]    = (CeedScalar) atof(array[8]);
-    rij[5][i]    = (CeedScalar) atof(array[9]);
-    lt[i]        = (CeedScalar) atof(array[12]);
-    eps[i]       = (CeedScalar) atof(array[13]);
-
-    if (wall_dist[i] < 0) SETERRQ(comm, -1,
-                                    "Distance to wall in %s cannot be negative", path);
-    if (lt[i] < 0) SETERRQ(comm, -1,
-                             "Turbulent length scale in %s cannot be negative", path);
-    if (eps[i] < 0) SETERRQ(comm, -1,
-                              "Turbulent dissipation in %s cannot be negative", path);
->>>>>>> 3c60848e
 
   CeedScalar  rij[6][stg_ctx->nprofs];
-  CeedScalar *prof_dw                = &stg_ctx->data[stg_ctx->offsets.prof_dw];
+  CeedScalar *wall_dist              = &stg_ctx->data[stg_ctx->offsets.wall_dist];
   CeedScalar *eps                    = &stg_ctx->data[stg_ctx->offsets.eps];
   CeedScalar *lt                     = &stg_ctx->data[stg_ctx->offsets.lt];
   CeedScalar(*ubar)[stg_ctx->nprofs] = (CeedScalar(*)[stg_ctx->nprofs]) & stg_ctx->data[stg_ctx->offsets.ubar];
@@ -183,18 +144,22 @@
               ndims, dims[1]);
     }
 
-    prof_dw[i] = (CeedScalar)atof(array[0]);
-    ubar[0][i] = (CeedScalar)atof(array[1]);
-    ubar[1][i] = (CeedScalar)atof(array[2]);
-    ubar[2][i] = (CeedScalar)atof(array[3]);
-    rij[0][i]  = (CeedScalar)atof(array[4]);
-    rij[1][i]  = (CeedScalar)atof(array[5]);
-    rij[2][i]  = (CeedScalar)atof(array[6]);
-    rij[3][i]  = (CeedScalar)atof(array[7]);
-    rij[4][i]  = (CeedScalar)atof(array[8]);
-    rij[5][i]  = (CeedScalar)atof(array[9]);
-    lt[i]      = (CeedScalar)atof(array[12]);
-    eps[i]     = (CeedScalar)atof(array[13]);
+    wall_dist[i] = (CeedScalar)atof(array[0]);
+    ubar[0][i]   = (CeedScalar)atof(array[1]);
+    ubar[1][i]   = (CeedScalar)atof(array[2]);
+    ubar[2][i]   = (CeedScalar)atof(array[3]);
+    rij[0][i]    = (CeedScalar)atof(array[4]);
+    rij[1][i]    = (CeedScalar)atof(array[5]);
+    rij[2][i]    = (CeedScalar)atof(array[6]);
+    rij[3][i]    = (CeedScalar)atof(array[7]);
+    rij[4][i]    = (CeedScalar)atof(array[8]);
+    rij[5][i]    = (CeedScalar)atof(array[9]);
+    lt[i]        = (CeedScalar)atof(array[12]);
+    eps[i]       = (CeedScalar)atof(array[13]);
+
+    if (wall_dist[i] < 0) SETERRQ(comm, -1, "Distance to wall in %s cannot be negative", path);
+    if (lt[i] < 0) SETERRQ(comm, -1, "Turbulent length scale in %s cannot be negative", path);
+    if (eps[i] < 0) SETERRQ(comm, -1, "Turbulent dissipation in %s cannot be negative", path);
 
     if (prof_dw[i] < 0) SETERRQ(comm, -1, "Distance to wall in %s cannot be negative", path);
     if (lt[i] < 0) SETERRQ(comm, -1, "Turbulent length scale in %s cannot be negative", path);
@@ -282,7 +247,6 @@
 
   {
     STGShur14Context s;
-<<<<<<< HEAD
     PetscCall(PetscCalloc1(1, &s));
     *s                         = **pstg_ctx;
     s->nmodes                  = nmodes;
@@ -291,28 +255,12 @@
     s->offsets.d               = nmodes * 3;
     s->offsets.phi             = s->offsets.d + nmodes * 3;
     s->offsets.kappa           = s->offsets.phi + nmodes;
-    s->offsets.prof_dw         = s->offsets.kappa + nmodes;
-    s->offsets.ubar            = s->offsets.prof_dw + nprofs;
+    s->offsets.wall_dist       = s->offsets.kappa + nmodes;
+    s->offsets.ubar            = s->offsets.wall_dist + nprofs;
     s->offsets.cij             = s->offsets.ubar + nprofs * 3;
     s->offsets.eps             = s->offsets.cij + nprofs * 6;
     s->offsets.lt              = s->offsets.eps + nprofs;
     s->offsets.ynodes          = s->offsets.lt + nprofs;
-=======
-    ierr = PetscCalloc1(1, &s); CHKERRQ(ierr);
-    *s = **pstg_ctx;
-    s->nmodes = nmodes;
-    s->nprofs = nprofs;
-    s->offsets.sigma   = 0;
-    s->offsets.d       = nmodes*3;
-    s->offsets.phi       = s->offsets.d         + nmodes*3;
-    s->offsets.kappa     = s->offsets.phi       + nmodes;
-    s->offsets.wall_dist = s->offsets.kappa     + nmodes;
-    s->offsets.ubar      = s->offsets.wall_dist + nprofs;
-    s->offsets.cij       = s->offsets.ubar      + nprofs*3;
-    s->offsets.eps       = s->offsets.cij       + nprofs*6;
-    s->offsets.lt        = s->offsets.eps       + nprofs;
-    s->offsets.ynodes    = s->offsets.lt        + nprofs;
->>>>>>> 3c60848e
     PetscInt total_num_scalars = s->offsets.ynodes + s->nynodes;
     s->total_bytes             = sizeof(*stg_ctx) + total_num_scalars * sizeof(stg_ctx->data[0]);
     PetscCall(PetscMalloc(s->total_bytes, &stg_ctx));
@@ -330,24 +278,13 @@
 
   // -- Calculate kappa
   {
-<<<<<<< HEAD
-    CeedScalar *kappa   = &stg_ctx->data[stg_ctx->offsets.kappa];
-    CeedScalar *prof_dw = &stg_ctx->data[stg_ctx->offsets.prof_dw];
-    CeedScalar *lt      = &stg_ctx->data[stg_ctx->offsets.lt];
+    CeedScalar *kappa     = &stg_ctx->data[stg_ctx->offsets.kappa];
+    CeedScalar *wall_dist = &stg_ctx->data[stg_ctx->offsets.wall_dist];
+    CeedScalar *lt        = &stg_ctx->data[stg_ctx->offsets.lt];
     CeedScalar  le, le_max = 0;
 
     CeedPragmaSIMD for (PetscInt i = 0; i < stg_ctx->nprofs; i++) {
-      le = PetscMin(2 * prof_dw[i], 3 * lt[i]);
-=======
-    CeedScalar *kappa = &stg_ctx->data[stg_ctx->offsets.kappa];
-    CeedScalar *wall_dist = &stg_ctx->data[stg_ctx->offsets.wall_dist];
-    CeedScalar *lt = &stg_ctx->data[stg_ctx->offsets.lt];
-    CeedScalar le, le_max=0;
-
-    CeedPragmaSIMD
-    for (PetscInt i=0; i<stg_ctx->nprofs; i++) {
-      le = PetscMin(2*wall_dist[i], 3*lt[i]);
->>>>>>> 3c60848e
+      le = PetscMin(2 * wall_dist[i], 3 * lt[i]);
       if (le_max < le) le_max = le;
     }
     CeedScalar kmin = M_PI / le_max;
