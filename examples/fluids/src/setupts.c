--- conflicted
+++ resolved
@@ -9,11 +9,8 @@
 /// Time-stepping functions for Navier-Stokes example using PETSc
 
 #include "../navierstokes.h"
-<<<<<<< HEAD
 #include "../qfunctions/mass.h"
 #include "../qfunctions/newtonian_state.h"
-=======
->>>>>>> c184fad2
 
 // Compute mass matrix for explicit scheme
 PetscErrorCode ComputeLumpedMassMatrix(Ceed ceed, DM dm, CeedData ceed_data, Vec M) {
