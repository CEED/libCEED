// Copyright (c) 2017-2022, Lawrence Livermore National Security, LLC and other CEED contributors.
// All Rights Reserved. See the top-level LICENSE and NOTICE files for details.
//
// SPDX-License-Identifier: BSD-2-Clause
//
// This file is part of CEED:  http://github.com/ceed

/// @file
/// Time-stepping functions for Navier-Stokes example using PETSc

#include "../navierstokes.h"
#include "../qfunctions/mass.h"

// Compute mass matrix for explicit scheme
PetscErrorCode ComputeLumpedMassMatrix(Ceed ceed, DM dm, CeedData ceed_data, Vec M) {
  Vec           M_loc;
  CeedQFunction qf_mass;
  CeedOperator  op_mass;
  CeedVector    m_ceed, ones_vec;
  CeedInt       num_comp_q, q_data_size;
  PetscFunctionBeginUser;

  // CEED Restriction
  CeedElemRestrictionGetNumComponents(ceed_data->elem_restr_q, &num_comp_q);
  CeedElemRestrictionGetNumComponents(ceed_data->elem_restr_qd_i, &q_data_size);
  CeedElemRestrictionCreateVector(ceed_data->elem_restr_q, &m_ceed, NULL);
  CeedElemRestrictionCreateVector(ceed_data->elem_restr_q, &ones_vec, NULL);
  CeedVectorSetValue(ones_vec, 1.0);

  // CEED QFunction
  CeedQFunctionCreateInterior(ceed, 1, Mass, Mass_loc, &qf_mass);
  CeedQFunctionAddInput(qf_mass, "q", num_comp_q, CEED_EVAL_INTERP);
  CeedQFunctionAddInput(qf_mass, "qdata", q_data_size, CEED_EVAL_NONE);
  CeedQFunctionAddOutput(qf_mass, "v", num_comp_q, CEED_EVAL_INTERP);

  // CEED Operator
  CeedOperatorCreate(ceed, qf_mass, NULL, NULL, &op_mass);
  CeedOperatorSetField(op_mass, "q", ceed_data->elem_restr_q, ceed_data->basis_q, CEED_VECTOR_ACTIVE);
  CeedOperatorSetField(op_mass, "qdata", ceed_data->elem_restr_qd_i, CEED_BASIS_COLLOCATED, ceed_data->q_data);
  CeedOperatorSetField(op_mass, "v", ceed_data->elem_restr_q, ceed_data->basis_q, CEED_VECTOR_ACTIVE);

  // Place PETSc vector in CEED vector
  CeedScalar  *m;
  PetscMemType m_mem_type;
  PetscCall(DMGetLocalVector(dm, &M_loc));
  PetscCall(VecGetArrayAndMemType(M_loc, (PetscScalar **)&m, &m_mem_type));
  CeedVectorSetArray(m_ceed, MemTypeP2C(m_mem_type), CEED_USE_POINTER, m);

  // Apply CEED Operator
  CeedOperatorApply(op_mass, ones_vec, m_ceed, CEED_REQUEST_IMMEDIATE);

  // Restore vectors
  CeedVectorTakeArray(m_ceed, MemTypeP2C(m_mem_type), NULL);
  PetscCall(VecRestoreArrayReadAndMemType(M_loc, (const PetscScalar **)&m));

  // Local-to-Global
  PetscCall(VecZeroEntries(M));
  PetscCall(DMLocalToGlobal(dm, M_loc, ADD_VALUES, M));
  PetscCall(DMRestoreLocalVector(dm, &M_loc));

  // Invert diagonally lumped mass vector for RHS function
  PetscCall(VecReciprocal(M));

  // Cleanup
  CeedVectorDestroy(&ones_vec);
  CeedVectorDestroy(&m_ceed);
  CeedQFunctionDestroy(&qf_mass);
  CeedOperatorDestroy(&op_mass);

  PetscFunctionReturn(0);
}

// RHS (Explicit time-stepper) function setup
//   This is the RHS of the ODE, given as u_t = G(t,u)
//   This function takes in a state vector Q and writes into G
PetscErrorCode RHS_NS(TS ts, PetscReal t, Vec Q, Vec G, void *user_data) {
  User         user = *(User *)user_data;
  PetscScalar *q, *g;
  Vec          Q_loc = user->Q_loc, G_loc;
  PetscMemType q_mem_type, g_mem_type;
  PetscFunctionBeginUser;

  // Get local vector
  PetscCall(DMGetLocalVector(user->dm, &G_loc));

  // Update time dependent data
  if (user->time != t) {
    PetscCall(DMPlexInsertBoundaryValues(user->dm, PETSC_TRUE, Q_loc, t, NULL, NULL, NULL));
    if (user->phys->solution_time_label) {
      CeedOperatorContextSetDouble(user->op_rhs, user->phys->solution_time_label, &t);
    }
    user->time = t;
  }
  if (user->phys->timestep_size_label) {
    PetscScalar dt;
    PetscCall(TSGetTimeStep(ts, &dt));
    if (user->dt != dt) {
      CeedOperatorContextSetDouble(user->op_rhs, user->phys->timestep_size_label, &dt);
      user->dt = dt;
    }
  }

  // Global-to-local
  PetscCall(DMGlobalToLocal(user->dm, Q, INSERT_VALUES, Q_loc));

  // Place PETSc vectors in CEED vectors
  PetscCall(VecGetArrayReadAndMemType(Q_loc, (const PetscScalar **)&q, &q_mem_type));
  PetscCall(VecGetArrayAndMemType(G_loc, &g, &g_mem_type));
  CeedVectorSetArray(user->q_ceed, MemTypeP2C(q_mem_type), CEED_USE_POINTER, q);
  CeedVectorSetArray(user->g_ceed, MemTypeP2C(g_mem_type), CEED_USE_POINTER, g);

  // Apply CEED operator
  CeedOperatorApply(user->op_rhs, user->q_ceed, user->g_ceed, CEED_REQUEST_IMMEDIATE);

  // Restore vectors
  CeedVectorTakeArray(user->q_ceed, MemTypeP2C(q_mem_type), NULL);
  CeedVectorTakeArray(user->g_ceed, MemTypeP2C(g_mem_type), NULL);
  PetscCall(VecRestoreArrayReadAndMemType(Q_loc, (const PetscScalar **)&q));
  PetscCall(VecRestoreArrayAndMemType(G_loc, &g));

  // Local-to-Global
  PetscCall(VecZeroEntries(G));
  PetscCall(DMLocalToGlobal(user->dm, G_loc, ADD_VALUES, G));

  // Inverse of the lumped mass matrix (M is Minv)
  PetscCall(VecPointwiseMult(G, G, user->M));

  // Restore vectors
  PetscCall(DMRestoreLocalVector(user->dm, &G_loc));

  PetscFunctionReturn(0);
}

// Implicit time-stepper function setup
PetscErrorCode IFunction_NS(TS ts, PetscReal t, Vec Q, Vec Q_dot, Vec G, void *user_data) {
  User               user = *(User *)user_data;
  const PetscScalar *q, *q_dot;
  PetscScalar       *g;
  Vec                Q_loc = user->Q_loc, Q_dot_loc = user->Q_dot_loc, G_loc;
  PetscMemType       q_mem_type, q_dot_mem_type, g_mem_type;
  PetscFunctionBeginUser;

  // Get local vectors
  PetscCall(DMGetLocalVector(user->dm, &G_loc));

  // Update time dependent data
  if (user->time != t) {
    PetscCall(DMPlexInsertBoundaryValues(user->dm, PETSC_TRUE, Q_loc, t, NULL, NULL, NULL));
    if (user->phys->solution_time_label) {
      CeedOperatorContextSetDouble(user->op_ifunction, user->phys->solution_time_label, &t);
    }
    user->time = t;
  }
  if (user->phys->timestep_size_label) {
    PetscScalar dt;
    PetscCall(TSGetTimeStep(ts, &dt));
    if (user->dt != dt) {
      CeedOperatorContextSetDouble(user->op_ifunction, user->phys->timestep_size_label, &dt);
      user->dt = dt;
    }
  }

  // Global-to-local
  PetscCall(DMGlobalToLocal(user->dm, Q, INSERT_VALUES, Q_loc));
  PetscCall(DMGlobalToLocal(user->dm, Q_dot, INSERT_VALUES, Q_dot_loc));

  // Place PETSc vectors in CEED vectors
  PetscCall(VecGetArrayReadAndMemType(Q_loc, &q, &q_mem_type));
  PetscCall(VecGetArrayReadAndMemType(Q_dot_loc, &q_dot, &q_dot_mem_type));
  PetscCall(VecGetArrayAndMemType(G_loc, &g, &g_mem_type));
  CeedVectorSetArray(user->q_ceed, MemTypeP2C(q_mem_type), CEED_USE_POINTER, (PetscScalar *)q);
  CeedVectorSetArray(user->q_dot_ceed, MemTypeP2C(q_dot_mem_type), CEED_USE_POINTER, (PetscScalar *)q_dot);
  CeedVectorSetArray(user->g_ceed, MemTypeP2C(g_mem_type), CEED_USE_POINTER, g);

  // Apply CEED operator
  CeedOperatorApply(user->op_ifunction, user->q_ceed, user->g_ceed, CEED_REQUEST_IMMEDIATE);

  // Restore vectors
  CeedVectorTakeArray(user->q_ceed, MemTypeP2C(q_mem_type), NULL);
  CeedVectorTakeArray(user->q_dot_ceed, MemTypeP2C(q_dot_mem_type), NULL);
  CeedVectorTakeArray(user->g_ceed, MemTypeP2C(g_mem_type), NULL);
  PetscCall(VecRestoreArrayReadAndMemType(Q_loc, &q));
  PetscCall(VecRestoreArrayReadAndMemType(Q_dot_loc, &q_dot));
  PetscCall(VecRestoreArrayAndMemType(G_loc, &g));

  // Local-to-Global
  PetscCall(VecZeroEntries(G));
  PetscCall(DMLocalToGlobal(user->dm, G_loc, ADD_VALUES, G));

  // Restore vectors
  PetscCall(DMRestoreLocalVector(user->dm, &G_loc));

  PetscFunctionReturn(0);
}

static PetscErrorCode MatMult_NS_IJacobian(Mat J, Vec Q, Vec G) {
  User               user;
  const PetscScalar *q;
  PetscScalar       *g;
  PetscMemType       q_mem_type, g_mem_type;
  PetscFunctionBeginUser;
  PetscCall(MatShellGetContext(J, &user));
  Vec Q_loc = user->Q_dot_loc,  // Note - Q_dot_loc has zero BCs
      G_loc;

  // Get local vectors
  PetscCall(DMGetLocalVector(user->dm, &G_loc));

  // Global-to-local
  PetscCall(DMGlobalToLocal(user->dm, Q, INSERT_VALUES, Q_loc));

  // Place PETSc vectors in CEED vectors
  PetscCall(VecGetArrayReadAndMemType(Q_loc, &q, &q_mem_type));
  PetscCall(VecGetArrayAndMemType(G_loc, &g, &g_mem_type));
  CeedVectorSetArray(user->q_ceed, MemTypeP2C(q_mem_type), CEED_USE_POINTER, (PetscScalar *)q);
  CeedVectorSetArray(user->g_ceed, MemTypeP2C(g_mem_type), CEED_USE_POINTER, g);

  // Apply CEED operator
  CeedOperatorApply(user->op_ijacobian, user->q_ceed, user->g_ceed, CEED_REQUEST_IMMEDIATE);

  // Restore vectors
  CeedVectorTakeArray(user->q_ceed, MemTypeP2C(q_mem_type), NULL);
  CeedVectorTakeArray(user->g_ceed, MemTypeP2C(g_mem_type), NULL);
  PetscCall(VecRestoreArrayReadAndMemType(Q_loc, &q));
  PetscCall(VecRestoreArrayAndMemType(G_loc, &g));

  // Local-to-Global
  PetscCall(VecZeroEntries(G));
  PetscCall(DMLocalToGlobal(user->dm, G_loc, ADD_VALUES, G));

  // Restore vectors
  PetscCall(DMRestoreLocalVector(user->dm, &G_loc));
  PetscFunctionReturn(0);
}

PetscErrorCode MatGetDiagonal_NS_IJacobian(Mat A, Vec D) {
  User         user;
  Vec          D_loc;
  PetscScalar *d;
  PetscMemType mem_type;

  PetscFunctionBeginUser;
  MatShellGetContext(A, &user);
  PetscCall(DMGetLocalVector(user->dm, &D_loc));
  PetscCall(VecGetArrayAndMemType(D_loc, &d, &mem_type));
  CeedVectorSetArray(user->g_ceed, MemTypeP2C(mem_type), CEED_USE_POINTER, d);
  CeedOperatorLinearAssembleDiagonal(user->op_ijacobian, user->g_ceed, CEED_REQUEST_IMMEDIATE);
  CeedVectorTakeArray(user->g_ceed, MemTypeP2C(mem_type), NULL);
  PetscCall(VecRestoreArrayAndMemType(D_loc, &d));
  PetscCall(VecZeroEntries(D));
  PetscCall(DMLocalToGlobal(user->dm, D_loc, ADD_VALUES, D));
  PetscCall(DMRestoreLocalVector(user->dm, &D_loc));
  VecViewFromOptions(D, NULL, "-diag_vec_view");
  PetscFunctionReturn(0);
}

static PetscErrorCode FormPreallocation(User user, PetscBool pbdiagonal, Mat J, CeedVector *coo_values) {
  PetscCount ncoo;
  PetscInt  *rows, *cols;

  PetscFunctionBeginUser;
  if (pbdiagonal) {
    CeedSize l_size;
    CeedOperatorGetActiveVectorLengths(user->op_ijacobian, &l_size, NULL);
    ncoo = l_size * 5;
    rows = malloc(ncoo * sizeof(rows[0]));
    cols = malloc(ncoo * sizeof(cols[0]));
    for (PetscCount n = 0; n < l_size / 5; n++) {
      for (PetscInt i = 0; i < 5; i++) {
        for (PetscInt j = 0; j < 5; j++) {
          rows[(n * 5 + i) * 5 + j] = n * 5 + i;
          cols[(n * 5 + i) * 5 + j] = n * 5 + j;
        }
      }
    }
  } else {
    PetscCall(CeedOperatorLinearAssembleSymbolic(user->op_ijacobian, &ncoo, &rows, &cols));
  }
  PetscCall(MatSetPreallocationCOOLocal(J, ncoo, rows, cols));
  free(rows);
  free(cols);
  CeedVectorCreate(user->ceed, ncoo, coo_values);
  PetscFunctionReturn(0);
}

static PetscErrorCode FormSetValues(User user, PetscBool pbdiagonal, Mat J, CeedVector coo_values) {
  CeedMemType        mem_type = CEED_MEM_HOST;
  const PetscScalar *values;
  MatType            mat_type;

  PetscFunctionBeginUser;
  PetscCall(MatGetType(J, &mat_type));
  if (strstr(mat_type, "kokkos") || strstr(mat_type, "cusparse")) mem_type = CEED_MEM_DEVICE;
  if (user->app_ctx->pmat_pbdiagonal) {
    CeedOperatorLinearAssemblePointBlockDiagonal(user->op_ijacobian, coo_values, CEED_REQUEST_IMMEDIATE);
  } else {
    CeedOperatorLinearAssemble(user->op_ijacobian, coo_values);
  }
  CeedVectorGetArrayRead(coo_values, mem_type, &values);
  PetscCall(MatSetValuesCOO(J, values, INSERT_VALUES));
  CeedVectorRestoreArrayRead(coo_values, &values);
  PetscFunctionReturn(0);
}

PetscErrorCode FormIJacobian_NS(TS ts, PetscReal t, Vec Q, Vec Q_dot, PetscReal shift, Mat J, Mat J_pre, void *user_data) {
  User      user = *(User *)user_data;
  PetscBool J_is_shell, J_is_mffd, J_pre_is_shell;
  PetscFunctionBeginUser;
  if (user->phys->ijacobian_time_shift_label) CeedOperatorContextSetDouble(user->op_ijacobian, user->phys->ijacobian_time_shift_label, &shift);
  PetscCall(PetscObjectTypeCompare((PetscObject)J, MATMFFD, &J_is_mffd));
  PetscCall(PetscObjectTypeCompare((PetscObject)J, MATSHELL, &J_is_shell));
  PetscCall(PetscObjectTypeCompare((PetscObject)J_pre, MATSHELL, &J_pre_is_shell));
  if (!user->matrices_set_up) {
    if (J_is_shell) {
      PetscCall(MatShellSetContext(J, user));
      PetscCall(MatShellSetOperation(J, MATOP_MULT, (void (*)(void))MatMult_NS_IJacobian));
      PetscCall(MatShellSetOperation(J, MATOP_GET_DIAGONAL, (void (*)(void))MatGetDiagonal_NS_IJacobian));
      PetscCall(MatSetUp(J));
    }
    if (!J_pre_is_shell) {
      PetscCall(FormPreallocation(user, user->app_ctx->pmat_pbdiagonal, J_pre, &user->coo_values_pmat));
    }
    if (J != J_pre && !J_is_shell && !J_is_mffd) {
      PetscCall(FormPreallocation(user, PETSC_FALSE, J, &user->coo_values_amat));
    }
    user->matrices_set_up = true;
  }
  if (!J_pre_is_shell) {
    PetscCall(FormSetValues(user, user->app_ctx->pmat_pbdiagonal, J_pre, user->coo_values_pmat));
  }
  if (user->coo_values_amat) {
    PetscCall(FormSetValues(user, PETSC_FALSE, J, user->coo_values_amat));
  } else if (J_is_mffd) {
    PetscCall(MatAssemblyBegin(J, MAT_FINAL_ASSEMBLY));
    PetscCall(MatAssemblyEnd(J, MAT_FINAL_ASSEMBLY));
  }
  PetscFunctionReturn(0);
}

PetscErrorCode WriteOutput(User user, Vec Q, PetscInt step_no, PetscScalar time) {
  Vec         Q_loc;
  char        file_path[PETSC_MAX_PATH_LEN];
  PetscViewer viewer;
  PetscFunctionBeginUser;

  // Set up output
  PetscCall(DMGetLocalVector(user->dm, &Q_loc));
  PetscCall(PetscObjectSetName((PetscObject)Q_loc, "StateVec"));
  PetscCall(VecZeroEntries(Q_loc));
  PetscCall(DMGlobalToLocal(user->dm, Q, INSERT_VALUES, Q_loc));

  // Output
  PetscCall(
      PetscSNPrintf(file_path, sizeof file_path, "%s/ns-%03" PetscInt_FMT ".vtu", user->app_ctx->output_dir, step_no + user->app_ctx->cont_steps));

  PetscCall(PetscViewerVTKOpen(PetscObjectComm((PetscObject)Q), file_path, FILE_MODE_WRITE, &viewer));
  PetscCall(VecView(Q_loc, viewer));
  PetscCall(PetscViewerDestroy(&viewer));
  if (user->dm_viz) {
    Vec         Q_refined, Q_refined_loc;
    char        file_path_refined[PETSC_MAX_PATH_LEN];
    PetscViewer viewer_refined;

    PetscCall(DMGetGlobalVector(user->dm_viz, &Q_refined));
    PetscCall(DMGetLocalVector(user->dm_viz, &Q_refined_loc));
    PetscCall(PetscObjectSetName((PetscObject)Q_refined_loc, "Refined"));

    PetscCall(MatInterpolate(user->interp_viz, Q, Q_refined));
    PetscCall(VecZeroEntries(Q_refined_loc));
    PetscCall(DMGlobalToLocal(user->dm_viz, Q_refined, INSERT_VALUES, Q_refined_loc));

    PetscCall(PetscSNPrintf(file_path_refined, sizeof file_path_refined, "%s/nsrefined-%03" PetscInt_FMT ".vtu", user->app_ctx->output_dir,
                            step_no + user->app_ctx->cont_steps));

    PetscCall(PetscViewerVTKOpen(PetscObjectComm((PetscObject)Q_refined), file_path_refined, FILE_MODE_WRITE, &viewer_refined));
    PetscCall(VecView(Q_refined_loc, viewer_refined));
    PetscCall(DMRestoreLocalVector(user->dm_viz, &Q_refined_loc));
    PetscCall(DMRestoreGlobalVector(user->dm_viz, &Q_refined));
    PetscCall(PetscViewerDestroy(&viewer_refined));
  }
  PetscCall(DMRestoreLocalVector(user->dm, &Q_loc));

  // Save data in a binary file for continuation of simulations
<<<<<<< HEAD
  PetscCall(PetscSNPrintf(file_path, sizeof file_path, "%s/ns-solution.bin", user->app_ctx->output_dir));
  PetscCall(PetscViewerBinaryOpen(user->comm, file_path, FILE_MODE_WRITE, &viewer));
=======
  if (user->app_ctx->add_stepnum2bin) {
    PetscCall(PetscSNPrintf(file_path, sizeof file_path,
                            "%s/ns-solution-%" PetscInt_FMT ".bin",
                            user->app_ctx->output_dir, step_no + user->app_ctx->cont_steps));
  } else {
    PetscCall(PetscSNPrintf(file_path, sizeof file_path, "%s/ns-solution.bin",
                            user->app_ctx->output_dir));
  }
  PetscCall(PetscViewerBinaryOpen(user->comm, file_path, FILE_MODE_WRITE,
                                  &viewer));
>>>>>>> 69293791

  PetscCall(VecView(Q, viewer));
  PetscCall(PetscViewerDestroy(&viewer));

  // Save time stamp
  // Dimensionalize time back
  time /= user->units->second;
<<<<<<< HEAD
  PetscCall(PetscSNPrintf(file_path, sizeof file_path, "%s/ns-time.bin", user->app_ctx->output_dir));
  PetscCall(PetscViewerBinaryOpen(user->comm, file_path, FILE_MODE_WRITE, &viewer));
=======
  if (user->app_ctx->add_stepnum2bin) {
    PetscCall(PetscSNPrintf(file_path, sizeof file_path,
                            "%s/ns-time-%" PetscInt_FMT ".bin",
                            user->app_ctx->output_dir, step_no + user->app_ctx->cont_steps));
  } else {
    PetscCall(PetscSNPrintf(file_path, sizeof file_path, "%s/ns-time.bin",
                            user->app_ctx->output_dir));
  }
  PetscCall(PetscViewerBinaryOpen(user->comm, file_path, FILE_MODE_WRITE,
                                  &viewer));
>>>>>>> 69293791

#if PETSC_VERSION_GE(3, 13, 0)
  PetscCall(PetscViewerBinaryWrite(viewer, &time, 1, PETSC_REAL));
#else
  PetscCall(PetscViewerBinaryWrite(viewer, &time, 1, PETSC_REAL, true));
#endif
  PetscCall(PetscViewerDestroy(&viewer));

  PetscFunctionReturn(0);
}

// User provided TS Monitor
PetscErrorCode TSMonitor_NS(TS ts, PetscInt step_no, PetscReal time, Vec Q, void *ctx) {
  User user = ctx;
  PetscFunctionBeginUser;

  // Print every 'output_freq' steps
  if (user->app_ctx->output_freq <= 0 || step_no % user->app_ctx->output_freq != 0) PetscFunctionReturn(0);

  PetscCall(WriteOutput(user, Q, step_no, time));

  PetscFunctionReturn(0);
}

// TS: Create, setup, and solve
PetscErrorCode TSSolve_NS(DM dm, User user, AppCtx app_ctx, Physics phys, Vec *Q, PetscScalar *f_time, TS *ts) {
  MPI_Comm    comm = user->comm;
  TSAdapt     adapt;
  PetscScalar final_time;
  PetscFunctionBeginUser;

  PetscCall(TSCreate(comm, ts));
  PetscCall(TSSetDM(*ts, dm));
  if (phys->implicit) {
    PetscCall(TSSetType(*ts, TSBDF));
    if (user->op_ifunction) {
      PetscCall(TSSetIFunction(*ts, NULL, IFunction_NS, &user));
    } else {  // Implicit integrators can fall back to using an RHSFunction
      PetscCall(TSSetRHSFunction(*ts, NULL, RHS_NS, &user));
    }
    if (user->op_ijacobian) {
      PetscCall(DMTSSetIJacobian(dm, FormIJacobian_NS, &user));
      if (app_ctx->amat_type) {
        Mat Pmat, Amat;
        PetscCall(DMCreateMatrix(dm, &Pmat));
        PetscCall(DMSetMatType(dm, app_ctx->amat_type));
        PetscCall(DMCreateMatrix(dm, &Amat));
        PetscCall(TSSetIJacobian(*ts, Amat, Pmat, NULL, NULL));
        PetscCall(MatDestroy(&Amat));
        PetscCall(MatDestroy(&Pmat));
      }
    }
  } else {
    if (!user->op_rhs) SETERRQ(comm, PETSC_ERR_ARG_NULL, "Problem does not provide RHSFunction");
    PetscCall(TSSetType(*ts, TSRK));
    PetscCall(TSRKSetType(*ts, TSRK5F));
    PetscCall(TSSetRHSFunction(*ts, NULL, RHS_NS, &user));
  }
  PetscCall(TSSetMaxTime(*ts, 500. * user->units->second));
  PetscCall(TSSetExactFinalTime(*ts, TS_EXACTFINALTIME_STEPOVER));
  PetscCall(TSSetTimeStep(*ts, 1.e-2 * user->units->second));
  if (app_ctx->test_mode) {
    PetscCall(TSSetMaxSteps(*ts, 10));
  }
  PetscCall(TSGetAdapt(*ts, &adapt));
  PetscCall(TSAdaptSetStepLimits(adapt, 1.e-12 * user->units->second, 1.e2 * user->units->second));
  PetscCall(TSSetFromOptions(*ts));
  user->time = -1.0;  // require all BCs and ctx to be updated
  user->dt   = -1.0;
  if (!app_ctx->cont_steps) {  // print initial condition
    if (!app_ctx->test_mode) {
      PetscCall(TSMonitor_NS(*ts, 0, 0., *Q, user));
    }
  } else {  // continue from time of last output
    PetscReal   time;
    PetscInt    count;
    PetscViewer viewer;
<<<<<<< HEAD
    char        file_path[PETSC_MAX_PATH_LEN];
    PetscCall(PetscSNPrintf(file_path, sizeof file_path, "%s/ns-time.bin", app_ctx->output_dir));
    PetscCall(PetscViewerBinaryOpen(comm, file_path, FILE_MODE_READ, &viewer));
    PetscCall(PetscViewerBinaryRead(viewer, &time, 1, &count, PETSC_REAL));
    PetscCall(PetscViewerDestroy(&viewer));
    PetscCall(TSSetTime(*ts, time * user->units->second));
=======
    ierr = PetscViewerBinaryOpen(comm, app_ctx->cont_time_file, FILE_MODE_READ,
                                 &viewer);
    CHKERRQ(ierr);
    ierr = PetscViewerBinaryRead(viewer, &time, 1, &count, PETSC_REAL);
    CHKERRQ(ierr);
    ierr = PetscViewerDestroy(&viewer); CHKERRQ(ierr);
    ierr = TSSetTime(*ts, time * user->units->second); CHKERRQ(ierr);
>>>>>>> 69293791
  }
  if (!app_ctx->test_mode) {
    PetscCall(TSMonitorSet(*ts, TSMonitor_NS, user, NULL));
  }

  // Solve
  PetscScalar start_time;
  PetscCall(TSGetTime(*ts, &start_time));

  PetscPreLoadBegin(PETSC_FALSE, "Fluids Solve");
  PetscCall(TSSetTime(*ts, start_time));
  PetscCall(TSSetStepNumber(*ts, 0));
  if (PetscPreLoadingOn) {
    // LCOV_EXCL_START
    SNES      snes;
    Vec       Q_preload;
    PetscReal rtol;
    PetscCall(VecDuplicate(*Q, &Q_preload));
    PetscCall(VecCopy(*Q, Q_preload));
    PetscCall(TSGetSNES(*ts, &snes));
    PetscCall(SNESGetTolerances(snes, NULL, &rtol, NULL, NULL, NULL));
    PetscCall(SNESSetTolerances(snes, PETSC_DEFAULT, .99, PETSC_DEFAULT, PETSC_DEFAULT, PETSC_DEFAULT));
    PetscCall(TSSetSolution(*ts, *Q));
    PetscCall(TSStep(*ts));
    PetscCall(SNESSetTolerances(snes, PETSC_DEFAULT, rtol, PETSC_DEFAULT, PETSC_DEFAULT, PETSC_DEFAULT));
    PetscCall(VecDestroy(&Q_preload));
    // LCOV_EXCL_STOP
  } else {
    PetscCall(PetscBarrier((PetscObject)*ts));
    PetscCall(TSSolve(*ts, *Q));
  }
  PetscPreLoadEnd();

  PetscCall(TSGetSolveTime(*ts, &final_time));
  *f_time = final_time;

  if (!app_ctx->test_mode) {
    if (user->app_ctx->output_freq > 0 || user->app_ctx->output_freq == -1) {
      PetscInt step_no;
      PetscCall(TSGetStepNumber(*ts, &step_no));
      PetscCall(WriteOutput(user, *Q, step_no, final_time));
    }

    PetscLogEvent stage_id;
    PetscStageLog stage_log;

    PetscCall(PetscLogStageGetId("Fluids Solve", &stage_id));
    PetscCall(PetscLogGetStageLog(&stage_log));
    PetscCall(PetscPrintf(PETSC_COMM_WORLD, "Time taken for solution (sec): %g\n", stage_log->stageInfo[stage_id].perfInfo.time));
  }
  PetscFunctionReturn(0);
}<|MERGE_RESOLUTION|>--- conflicted
+++ resolved
@@ -381,21 +381,13 @@
   PetscCall(DMRestoreLocalVector(user->dm, &Q_loc));
 
   // Save data in a binary file for continuation of simulations
-<<<<<<< HEAD
-  PetscCall(PetscSNPrintf(file_path, sizeof file_path, "%s/ns-solution.bin", user->app_ctx->output_dir));
+  if (user->app_ctx->add_stepnum2bin) {
+    PetscCall(PetscSNPrintf(file_path, sizeof file_path, "%s/ns-solution-%" PetscInt_FMT ".bin", user->app_ctx->output_dir,
+                            step_no + user->app_ctx->cont_steps));
+  } else {
+    PetscCall(PetscSNPrintf(file_path, sizeof file_path, "%s/ns-solution.bin", user->app_ctx->output_dir));
+  }
   PetscCall(PetscViewerBinaryOpen(user->comm, file_path, FILE_MODE_WRITE, &viewer));
-=======
-  if (user->app_ctx->add_stepnum2bin) {
-    PetscCall(PetscSNPrintf(file_path, sizeof file_path,
-                            "%s/ns-solution-%" PetscInt_FMT ".bin",
-                            user->app_ctx->output_dir, step_no + user->app_ctx->cont_steps));
-  } else {
-    PetscCall(PetscSNPrintf(file_path, sizeof file_path, "%s/ns-solution.bin",
-                            user->app_ctx->output_dir));
-  }
-  PetscCall(PetscViewerBinaryOpen(user->comm, file_path, FILE_MODE_WRITE,
-                                  &viewer));
->>>>>>> 69293791
 
   PetscCall(VecView(Q, viewer));
   PetscCall(PetscViewerDestroy(&viewer));
@@ -403,21 +395,13 @@
   // Save time stamp
   // Dimensionalize time back
   time /= user->units->second;
-<<<<<<< HEAD
-  PetscCall(PetscSNPrintf(file_path, sizeof file_path, "%s/ns-time.bin", user->app_ctx->output_dir));
+  if (user->app_ctx->add_stepnum2bin) {
+    PetscCall(PetscSNPrintf(file_path, sizeof file_path, "%s/ns-time-%" PetscInt_FMT ".bin", user->app_ctx->output_dir,
+                            step_no + user->app_ctx->cont_steps));
+  } else {
+    PetscCall(PetscSNPrintf(file_path, sizeof file_path, "%s/ns-time.bin", user->app_ctx->output_dir));
+  }
   PetscCall(PetscViewerBinaryOpen(user->comm, file_path, FILE_MODE_WRITE, &viewer));
-=======
-  if (user->app_ctx->add_stepnum2bin) {
-    PetscCall(PetscSNPrintf(file_path, sizeof file_path,
-                            "%s/ns-time-%" PetscInt_FMT ".bin",
-                            user->app_ctx->output_dir, step_no + user->app_ctx->cont_steps));
-  } else {
-    PetscCall(PetscSNPrintf(file_path, sizeof file_path, "%s/ns-time.bin",
-                            user->app_ctx->output_dir));
-  }
-  PetscCall(PetscViewerBinaryOpen(user->comm, file_path, FILE_MODE_WRITE,
-                                  &viewer));
->>>>>>> 69293791
 
 #if PETSC_VERSION_GE(3, 13, 0)
   PetscCall(PetscViewerBinaryWrite(viewer, &time, 1, PETSC_REAL));
@@ -495,22 +479,11 @@
     PetscReal   time;
     PetscInt    count;
     PetscViewer viewer;
-<<<<<<< HEAD
-    char        file_path[PETSC_MAX_PATH_LEN];
-    PetscCall(PetscSNPrintf(file_path, sizeof file_path, "%s/ns-time.bin", app_ctx->output_dir));
-    PetscCall(PetscViewerBinaryOpen(comm, file_path, FILE_MODE_READ, &viewer));
+
+    PetscCall(PetscViewerBinaryOpen(comm, app_ctx->cont_time_file, FILE_MODE_READ, &viewer));
     PetscCall(PetscViewerBinaryRead(viewer, &time, 1, &count, PETSC_REAL));
     PetscCall(PetscViewerDestroy(&viewer));
     PetscCall(TSSetTime(*ts, time * user->units->second));
-=======
-    ierr = PetscViewerBinaryOpen(comm, app_ctx->cont_time_file, FILE_MODE_READ,
-                                 &viewer);
-    CHKERRQ(ierr);
-    ierr = PetscViewerBinaryRead(viewer, &time, 1, &count, PETSC_REAL);
-    CHKERRQ(ierr);
-    ierr = PetscViewerDestroy(&viewer); CHKERRQ(ierr);
-    ierr = TSSetTime(*ts, time * user->units->second); CHKERRQ(ierr);
->>>>>>> 69293791
   }
   if (!app_ctx->test_mode) {
     PetscCall(TSMonitorSet(*ts, TSMonitor_NS, user, NULL));
