// Copyright (c) 2017-2022, Lawrence Livermore National Security, LLC and other CEED contributors.
// All Rights Reserved. See the top-level LICENSE and NOTICE files for details.
//
// SPDX-License-Identifier: BSD-2-Clause
//
// This file is part of CEED:  http://github.com/ceed

/// @file
/// Setup DM for Navier-Stokes example using PETSc

#include <ceed.h>
#include <petscdmplex.h>
#include <petscds.h>

#include "../navierstokes.h"
#include "../problems/stg_shur14.h"

// Create mesh
PetscErrorCode CreateDM(MPI_Comm comm, ProblemData *problem, MatType mat_type, VecType vec_type, DM *dm) {
  PetscFunctionBeginUser;
  // Create DMPLEX
  PetscCall(DMCreate(comm, dm));
  PetscCall(DMSetType(*dm, DMPLEX));
  {
    PetscBool skip = PETSC_TRUE;
    PetscCall(PetscOptionsGetBool(NULL, NULL, "-dm_mat_preallocate_skip", &skip, NULL));
    PetscCall(DMSetMatrixPreallocateSkip(*dm, skip));
  }
  PetscCall(DMSetMatType(*dm, mat_type));
  PetscCall(DMSetVecType(*dm, vec_type));

  // Set Tensor elements
  PetscCall(PetscOptionsSetValue(NULL, "-dm_plex_simplex", "0"));
  PetscCall(PetscOptionsSetValue(NULL, "-dm_sparse_localize", "0"));
  // Set CL options
  PetscCall(DMSetFromOptions(*dm));
  PetscCall(DMViewFromOptions(*dm, NULL, "-dm_view"));
  PetscFunctionReturn(PETSC_SUCCESS);
}

// Setup DM
PetscErrorCode SetUpDM(DM dm, ProblemData *problem, PetscInt degree, PetscInt q_extra, SimpleBC bc, Physics phys) {
  PetscInt num_comp_q = 5;
  Vec       IC_loc;
  PetscBool has_IC_vector;
  PetscFunctionBeginUser;

<<<<<<< HEAD
if(0==1) {
  // Get CGNS_IC_pVelTg into a local vector that is independent of dm
  PetscCall(DMHasNamedGlobalVector(dm, "CGNS_IC_pVelTg", &has_IC_vector));
  if (has_IC_vector) {
    Vec IC_temp;
    PetscCall(DMGetNamedGlobalVector(dm, "CGNS_IC_pVelTg", &IC_temp));
    PetscCall(DMCreateLocalVector(dm, &IC_loc));
    PetscCall(DMGlobalToLocal(dm, IC_temp, INSERT_VALUES, IC_loc));
    PetscCall(DMRestoreNamedGlobalVector(dm, "CGNS_IC_pVelTg", &IC_temp));
  }
  // Clear out the sections and named vector so that the next steps (hopefully) occur similar to normal
  PetscCall(DMClearNamedGlobalVectors(dm));
  PetscCall(DMSetLocalSection(dm, NULL));
  PetscCall(DMSetGlobalSection(dm, NULL));
}

  PetscCall(DMClearFields(dm));
  PetscCall(DMSetupByOrderBegin_FEM(PETSC_TRUE, PETSC_TRUE, degree, 1, q_extra, 1, &num_comp_q, dm));


if(1==1) {
=======
>>>>>>> 3bc0b6b6
  PetscBool has_IC_vector;
  PetscCall(DMHasNamedGlobalVector(dm, "CGNS_IC_pVelTg", &has_IC_vector));
  if (has_IC_vector) {
    Vec IC_pVelTg, IC_pVelT;
    PetscCall(DMGetNamedGlobalVector(dm, "CGNS_IC_pVelTg", &IC_pVelTg));
    PetscCall(DMGetNamedLocalVector(dm, "CGNS_IC_pVelT", &IC_pVelT));
    PetscCall(DMGlobalToLocal(dm, IC_pVelTg, INSERT_VALUES, IC_pVelT));
    PetscCall(DMRestoreNamedGlobalVector(dm, "CGNS_IC_pVelTg", &IC_pVelTg));
    PetscCall(DMRestoreNamedLocalVector(dm, "CGNS_IC_pVelT", &IC_pVelT));
<<<<<<< HEAD
  } 
}

=======
    PetscCall(DMClearFields(dm));
    PetscCall(DMSetLocalSection(dm, NULL));
    PetscCall(DMSetSectionSF(dm, NULL));
  }

  PetscCall(DMSetupByOrderBegin_FEM(PETSC_TRUE, PETSC_TRUE, degree, 1, q_extra, 1, &num_comp_q, dm));
>>>>>>> 3bc0b6b6

  {  // Add strong boundary conditions to DM
    DMLabel label;
    PetscCall(DMGetLabel(dm, "Face Sets", &label));
    PetscCall(DMPlexLabelComplete(dm, label));
    // Set wall BCs
    if (bc->num_wall > 0) {
      PetscCall(DMAddBoundary(dm, DM_BC_ESSENTIAL, "wall", label, bc->num_wall, bc->walls, 0, bc->num_comps, bc->wall_comps, NULL, NULL, NULL, NULL));
    }
    // Set slip BCs in the x direction
    if (bc->num_slip[0] > 0) {
      PetscInt comps[1] = {1};
      PetscCall(DMAddBoundary(dm, DM_BC_ESSENTIAL, "slipx", label, bc->num_slip[0], bc->slips[0], 0, 1, comps, NULL, NULL, NULL, NULL));
    }
    // Set slip BCs in the y direction
    if (bc->num_slip[1] > 0) {
      PetscInt comps[1] = {2};
      PetscCall(DMAddBoundary(dm, DM_BC_ESSENTIAL, "slipy", label, bc->num_slip[1], bc->slips[1], 0, 1, comps, NULL, NULL, NULL, NULL));
    }
    // Set slip BCs in the z direction
    if (bc->num_slip[2] > 0) {
      PetscInt comps[1] = {3};
      PetscCall(DMAddBoundary(dm, DM_BC_ESSENTIAL, "slipz", label, bc->num_slip[2], bc->slips[2], 0, 1, comps, NULL, NULL, NULL, NULL));
    }
    {
      PetscBool use_strongstg = PETSC_FALSE;
      PetscCall(PetscOptionsGetBool(NULL, NULL, "-stg_strong", &use_strongstg, NULL));
      if (use_strongstg) PetscCall(SetupStrongStg(dm, bc, problem, phys));
    }
  }



  PetscCall(DMSetupByOrderEnd_FEM(PETSC_TRUE, dm));

  // Empty name for conserved field (because there is only one field)
  PetscSection section;
  PetscCall(DMGetLocalSection(dm, &section));
  PetscCall(PetscSectionSetFieldName(section, 0, ""));
  switch (phys->state_var) {
    case STATEVAR_CONSERVATIVE:
      PetscCall(PetscSectionSetComponentName(section, 0, 0, "Density"));
      PetscCall(PetscSectionSetComponentName(section, 0, 1, "MomentumX"));
      PetscCall(PetscSectionSetComponentName(section, 0, 2, "MomentumY"));
      PetscCall(PetscSectionSetComponentName(section, 0, 3, "MomentumZ"));
      PetscCall(PetscSectionSetComponentName(section, 0, 4, "TotalEnergy"));
      break;

    case STATEVAR_PRIMITIVE:
      PetscCall(PetscSectionSetComponentName(section, 0, 0, "Pressure"));
      PetscCall(PetscSectionSetComponentName(section, 0, 1, "VelocityX"));
      PetscCall(PetscSectionSetComponentName(section, 0, 2, "VelocityY"));
      PetscCall(PetscSectionSetComponentName(section, 0, 3, "VelocityZ"));
      PetscCall(PetscSectionSetComponentName(section, 0, 4, "Temperature"));
      break;
  }

if(0==1)
  {  // Put IC back into DM
    Vec IC;
    PetscCall(DMGetNamedGlobalVector(dm, "CGNS_IC_pVelTg", &IC));
    PetscCall(DMLocalToGlobal(dm, IC_loc, INSERT_VALUES, IC));
    PetscCall(DMRestoreNamedGlobalVector(dm, "CGNS_IC_pVelTg", &IC));
    PetscCall(VecDestroy(&IC_loc));
  }
  PetscFunctionReturn(PETSC_SUCCESS);
}

// Refine DM for high-order viz
PetscErrorCode VizRefineDM(DM dm, User user, ProblemData *problem, SimpleBC bc, Physics phys) {
  DM      dm_hierarchy[user->app_ctx->viz_refine + 1];
  VecType vec_type;

  PetscFunctionBeginUser;
  PetscCall(DMPlexSetRefinementUniform(dm, PETSC_TRUE));

  dm_hierarchy[0] = dm;
  for (PetscInt i = 0, d = user->app_ctx->degree; i < user->app_ctx->viz_refine; i++) {
    Mat interp_next;
    PetscCall(DMRefine(dm_hierarchy[i], MPI_COMM_NULL, &dm_hierarchy[i + 1]));
    PetscCall(DMClearDS(dm_hierarchy[i + 1]));
    PetscCall(DMClearFields(dm_hierarchy[i + 1]));
    PetscCall(DMSetCoarseDM(dm_hierarchy[i + 1], dm_hierarchy[i]));
    d                = (d + 1) / 2;
    PetscInt q_order = d + user->app_ctx->q_extra;
    if (i + 1 == user->app_ctx->viz_refine) d = 1;
    PetscCall(DMGetVecType(dm, &vec_type));
    PetscCall(DMSetVecType(dm_hierarchy[i + 1], vec_type));
    PetscCall(SetUpDM(dm_hierarchy[i + 1], problem, d, q_order, bc, phys));
    PetscCall(DMCreateInterpolation(dm_hierarchy[i], dm_hierarchy[i + 1], &interp_next, NULL));
    if (!i) user->interp_viz = interp_next;
    else {
      Mat C;
      PetscCall(MatMatMult(interp_next, user->interp_viz, MAT_INITIAL_MATRIX, PETSC_DECIDE, &C));
      PetscCall(MatDestroy(&interp_next));
      PetscCall(MatDestroy(&user->interp_viz));
      user->interp_viz = C;
    }
  }
  for (PetscInt i = 1; i < user->app_ctx->viz_refine; i++) {
    PetscCall(DMDestroy(&dm_hierarchy[i]));
  }
  user->dm_viz = dm_hierarchy[user->app_ctx->viz_refine];
  PetscFunctionReturn(PETSC_SUCCESS);
}<|MERGE_RESOLUTION|>--- conflicted
+++ resolved
@@ -45,30 +45,6 @@
   PetscBool has_IC_vector;
   PetscFunctionBeginUser;
 
-<<<<<<< HEAD
-if(0==1) {
-  // Get CGNS_IC_pVelTg into a local vector that is independent of dm
-  PetscCall(DMHasNamedGlobalVector(dm, "CGNS_IC_pVelTg", &has_IC_vector));
-  if (has_IC_vector) {
-    Vec IC_temp;
-    PetscCall(DMGetNamedGlobalVector(dm, "CGNS_IC_pVelTg", &IC_temp));
-    PetscCall(DMCreateLocalVector(dm, &IC_loc));
-    PetscCall(DMGlobalToLocal(dm, IC_temp, INSERT_VALUES, IC_loc));
-    PetscCall(DMRestoreNamedGlobalVector(dm, "CGNS_IC_pVelTg", &IC_temp));
-  }
-  // Clear out the sections and named vector so that the next steps (hopefully) occur similar to normal
-  PetscCall(DMClearNamedGlobalVectors(dm));
-  PetscCall(DMSetLocalSection(dm, NULL));
-  PetscCall(DMSetGlobalSection(dm, NULL));
-}
-
-  PetscCall(DMClearFields(dm));
-  PetscCall(DMSetupByOrderBegin_FEM(PETSC_TRUE, PETSC_TRUE, degree, 1, q_extra, 1, &num_comp_q, dm));
-
-
-if(1==1) {
-=======
->>>>>>> 3bc0b6b6
   PetscBool has_IC_vector;
   PetscCall(DMHasNamedGlobalVector(dm, "CGNS_IC_pVelTg", &has_IC_vector));
   if (has_IC_vector) {
@@ -78,18 +54,13 @@
     PetscCall(DMGlobalToLocal(dm, IC_pVelTg, INSERT_VALUES, IC_pVelT));
     PetscCall(DMRestoreNamedGlobalVector(dm, "CGNS_IC_pVelTg", &IC_pVelTg));
     PetscCall(DMRestoreNamedLocalVector(dm, "CGNS_IC_pVelT", &IC_pVelT));
-<<<<<<< HEAD
-  } 
-}
 
-=======
     PetscCall(DMClearFields(dm));
     PetscCall(DMSetLocalSection(dm, NULL));
     PetscCall(DMSetSectionSF(dm, NULL));
   }
 
   PetscCall(DMSetupByOrderBegin_FEM(PETSC_TRUE, PETSC_TRUE, degree, 1, q_extra, 1, &num_comp_q, dm));
->>>>>>> 3bc0b6b6
 
   {  // Add strong boundary conditions to DM
     DMLabel label;
@@ -147,14 +118,6 @@
       break;
   }
 
-if(0==1)
-  {  // Put IC back into DM
-    Vec IC;
-    PetscCall(DMGetNamedGlobalVector(dm, "CGNS_IC_pVelTg", &IC));
-    PetscCall(DMLocalToGlobal(dm, IC_loc, INSERT_VALUES, IC));
-    PetscCall(DMRestoreNamedGlobalVector(dm, "CGNS_IC_pVelTg", &IC));
-    PetscCall(VecDestroy(&IC_loc));
-  }
   PetscFunctionReturn(PETSC_SUCCESS);
 }
 
