--- conflicted
+++ resolved
@@ -85,30 +85,14 @@
 
   // Empty name for conserved field (because there is only one field)
   PetscSection section;
-<<<<<<< HEAD
   PetscCall(DMGetLocalSection(dm, &section));
   PetscCall(PetscSectionSetFieldName(section, 0, ""));
-  if (phys->primitive) {
+  if (phys->use_primitive) {
     PetscCall(PetscSectionSetComponentName(section, 0, 0, "Pressure"));
     PetscCall(PetscSectionSetComponentName(section, 0, 1, "Velocity X"));
     PetscCall(PetscSectionSetComponentName(section, 0, 2, "Velocity Y"));
     PetscCall(PetscSectionSetComponentName(section, 0, 3, "Velocity Z"));
     PetscCall(PetscSectionSetComponentName(section, 0, 4, "Temperature"));
-=======
-  ierr = DMGetLocalSection(dm, &section); CHKERRQ(ierr);
-  ierr = PetscSectionSetFieldName(section, 0, ""); CHKERRQ(ierr);
-  if (phys->use_primitive) {
-    ierr = PetscSectionSetComponentName(section, 0, 0, "Pressure");
-    CHKERRQ(ierr);
-    ierr = PetscSectionSetComponentName(section, 0, 1, "Velocity X");
-    CHKERRQ(ierr);
-    ierr = PetscSectionSetComponentName(section, 0, 2, "Velocity Y");
-    CHKERRQ(ierr);
-    ierr = PetscSectionSetComponentName(section, 0, 3, "Velocity Z");
-    CHKERRQ(ierr);
-    ierr = PetscSectionSetComponentName(section, 0, 4, "Temperature");
-    CHKERRQ(ierr);
->>>>>>> 12f40bf0
   } else {
     PetscCall(PetscSectionSetComponentName(section, 0, 0, "Density"));
     PetscCall(PetscSectionSetComponentName(section, 0, 1, "Momentum X"));
