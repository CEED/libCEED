--- conflicted
+++ resolved
@@ -191,24 +191,12 @@
 
 // Gather initial Q values in case of continuation of simulation
 PetscErrorCode SetupICsFromBinary(MPI_Comm comm, AppCtx app_ctx, Vec Q) {
-<<<<<<< HEAD
   PetscViewer viewer;
-  char        file_path[PETSC_MAX_PATH_LEN];
+
   PetscFunctionBegin;
 
   // Read input
-  PetscCall(PetscSNPrintf(file_path, sizeof file_path, "%s/ns-solution.bin", app_ctx->output_dir));
-  PetscCall(PetscViewerBinaryOpen(comm, file_path, FILE_MODE_READ, &viewer));
-=======
-
-  PetscViewer    viewer;
-  PetscErrorCode ierr;
-  PetscFunctionBegin;
-
-  // Read input
-  ierr = PetscViewerBinaryOpen(comm, app_ctx->cont_file, FILE_MODE_READ, &viewer);
-  CHKERRQ(ierr);
->>>>>>> 69293791
+  PetscCall(PetscViewerBinaryOpen(comm, app_ctx->cont_file, FILE_MODE_READ, &viewer));
 
   // Load Q from existent solution
   PetscCall(VecLoad(Q, viewer));
