--- conflicted
+++ resolved
@@ -28,19 +28,11 @@
 }
 
 // Process general command line options
-<<<<<<< HEAD
 PetscErrorCode ProcessCommandLineOptions(MPI_Comm comm, AppCtx app_ctx, SimpleBC bc) {
   PetscBool ceed_flag    = PETSC_FALSE;
   PetscBool problem_flag = PETSC_FALSE;
-=======
-PetscErrorCode ProcessCommandLineOptions(MPI_Comm comm, AppCtx app_ctx,
-    SimpleBC bc) {
+  PetscBool option_set   = PETSC_FALSE;
 
-  PetscBool ceed_flag    = PETSC_FALSE;
-  PetscBool problem_flag = PETSC_FALSE;
-  PetscBool option_set   = PETSC_FALSE;
-  PetscErrorCode ierr;
->>>>>>> 69293791
   PetscFunctionBeginUser;
 
   PetscOptionsBegin(comm, NULL, "Navier-Stokes in PETSc with libCEED", NULL);
@@ -66,35 +58,24 @@
   app_ctx->output_freq = 10;
   PetscCall(PetscOptionsInt("-output_freq", "Frequency of output, in number of steps", NULL, app_ctx->output_freq, &app_ctx->output_freq, NULL));
 
-  PetscCall(PetscOptionsBool("-output_add_stepnum2bin",
-                             "Add step number to the binary outputs",
-                             NULL, app_ctx->add_stepnum2bin, &app_ctx->add_stepnum2bin, NULL));
+  PetscCall(PetscOptionsBool("-output_add_stepnum2bin", "Add step number to the binary outputs", NULL, app_ctx->add_stepnum2bin,
+                             &app_ctx->add_stepnum2bin, NULL));
 
   PetscCall(PetscStrncpy(app_ctx->output_dir, ".", 2));
-  PetscCall(PetscOptionsString("-output_dir", "Output directory",
-                               NULL, app_ctx->output_dir, app_ctx->output_dir,
-                               sizeof(app_ctx->output_dir), NULL));
+  PetscCall(PetscOptionsString("-output_dir", "Output directory", NULL, app_ctx->output_dir, app_ctx->output_dir, sizeof(app_ctx->output_dir), NULL));
 
   app_ctx->cont_steps = 0;
   PetscCall(PetscOptionsInt("-continue", "Continue from previous solution", NULL, app_ctx->cont_steps, &app_ctx->cont_steps, NULL));
 
   PetscCall(PetscStrcpy(app_ctx->cont_file, "[output_dir]/ns-solution.bin"));
-  PetscCall(PetscOptionsString("-continue_filename",
-                               "Filename to get initial condition from",
-                               NULL, app_ctx->cont_file, app_ctx->cont_file,
+  PetscCall(PetscOptionsString("-continue_filename", "Filename to get initial condition from", NULL, app_ctx->cont_file, app_ctx->cont_file,
                                sizeof(app_ctx->cont_file), &option_set));
-  if(!option_set) PetscCall(PetscSNPrintf(app_ctx->cont_file,
-                                            sizeof app_ctx->cont_file, "%s/ns-solution.bin",
-                                            app_ctx->output_dir));
+  if (!option_set) PetscCall(PetscSNPrintf(app_ctx->cont_file, sizeof app_ctx->cont_file, "%s/ns-solution.bin", app_ctx->output_dir));
 
   PetscCall(PetscStrcpy(app_ctx->cont_time_file, "[output_dir]/ns-time.bin"));
-  PetscCall(PetscOptionsString("-continue_time_filename",
-                               "Filename to get initial condition time from",
-                               NULL, app_ctx->cont_time_file, app_ctx->cont_time_file,
-                               sizeof(app_ctx->cont_time_file), &option_set));
-  if(!option_set) PetscCall(PetscSNPrintf(app_ctx->cont_time_file,
-                                            sizeof app_ctx->cont_time_file, "%s/ns-time.bin",
-                                            app_ctx->output_dir));
+  PetscCall(PetscOptionsString("-continue_time_filename", "Filename to get initial condition time from", NULL, app_ctx->cont_time_file,
+                               app_ctx->cont_time_file, sizeof(app_ctx->cont_time_file), &option_set));
+  if (!option_set) PetscCall(PetscSNPrintf(app_ctx->cont_time_file, sizeof app_ctx->cont_time_file, "%s/ns-time.bin", app_ctx->output_dir));
 
   app_ctx->degree = 1;
   PetscCall(PetscOptionsInt("-degree", "Polynomial degree of finite elements", NULL, app_ctx->degree, &app_ctx->degree, NULL));
@@ -112,12 +93,6 @@
   PetscCall(PetscOptionsBool("-pmat_pbdiagonal", "Assemble only point-block diagonal for Pmat", NULL, app_ctx->pmat_pbdiagonal,
                              &app_ctx->pmat_pbdiagonal, NULL));
 
-<<<<<<< HEAD
-  PetscCall(PetscStrncpy(app_ctx->output_dir, ".", 2));
-  PetscCall(PetscOptionsString("-output_dir", "Output directory", NULL, app_ctx->output_dir, app_ctx->output_dir, sizeof(app_ctx->output_dir), NULL));
-
-=======
->>>>>>> 69293791
   // Provide default ceed resource if not specified
   if (!ceed_flag) {
     const char *ceed_resource = "/cpu/self";
