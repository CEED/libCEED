--- conflicted
+++ resolved
@@ -15,7 +15,6 @@
   app_ctx->problems = NULL;
   PetscFunctionBeginUser;
 
-<<<<<<< HEAD
   PetscCall(PetscFunctionListAdd(&app_ctx->problems, "density_current", NS_DENSITY_CURRENT));
   PetscCall(PetscFunctionListAdd(&app_ctx->problems, "euler_vortex", NS_EULER_VORTEX));
   PetscCall(PetscFunctionListAdd(&app_ctx->problems, "shocktube", NS_SHOCKTUBE));
@@ -23,31 +22,7 @@
   PetscCall(PetscFunctionListAdd(&app_ctx->problems, "advection2d", NS_ADVECTION2D));
   PetscCall(PetscFunctionListAdd(&app_ctx->problems, "blasius", NS_BLASIUS));
   PetscCall(PetscFunctionListAdd(&app_ctx->problems, "channel", NS_CHANNEL));
-=======
-  PetscCall(PetscFunctionListAdd(&app_ctx->problems, "density_current",
-                                 NS_DENSITY_CURRENT));
-
-  PetscCall(PetscFunctionListAdd(&app_ctx->problems, "euler_vortex",
-                                 NS_EULER_VORTEX));
-
-  PetscCall(PetscFunctionListAdd(&app_ctx->problems, "shocktube",
-                                 NS_SHOCKTUBE));
-
-  PetscCall(PetscFunctionListAdd(&app_ctx->problems, "advection",
-                                 NS_ADVECTION));
-
-  PetscCall(PetscFunctionListAdd(&app_ctx->problems, "advection2d",
-                                 NS_ADVECTION2D));
-
-  PetscCall(PetscFunctionListAdd(&app_ctx->problems, "blasius",
-                                 NS_BLASIUS));
-
-  PetscCall(PetscFunctionListAdd(&app_ctx->problems, "channel",
-                                 NS_CHANNEL));
-
-  PetscCall(PetscFunctionListAdd(&app_ctx->problems, "newtonian_wave",
-                                 NS_NEWTONIAN_WAVE));
->>>>>>> 98e66431
+  PetscCall(PetscFunctionListAdd(&app_ctx->problems, "newtonian_wave", NS_NEWTONIAN_WAVE));
 
   PetscFunctionReturn(0);
 }
@@ -143,18 +118,10 @@
   PetscCall(PetscOptionsIntArray("-bc_inflow", "Face IDs to apply inflow BC", NULL, bc->inflows, &bc->num_inflow, NULL));
   // Outflow BCs
   bc->num_outflow = 16;
-<<<<<<< HEAD
   PetscCall(PetscOptionsIntArray("-bc_outflow", "Face IDs to apply outflow BC", NULL, bc->outflows, &bc->num_outflow, NULL));
-=======
-  ierr = PetscOptionsIntArray("-bc_outflow",
-                              "Face IDs to apply outflow BC",
-                              NULL, bc->outflows, &bc->num_outflow, NULL); CHKERRQ(ierr);
   // Freestream BCs
   bc->num_freestream = 16;
-  ierr = PetscOptionsIntArray("-bc_freestream",
-                              "Face IDs to apply freestream BC",
-                              NULL, bc->freestreams, &bc->num_freestream, NULL); CHKERRQ(ierr);
->>>>>>> 98e66431
+  PetscCall(PetscOptionsIntArray("-bc_freestream", "Face IDs to apply freestream BC", NULL, bc->freestreams, &bc->num_freestream, NULL));
 
   PetscOptionsEnd();
 
