// Copyright (c) 2017-2022, Lawrence Livermore National Security, LLC and other CEED contributors.
// All Rights Reserved. See the top-level LICENSE and NOTICE files for details.
//
// SPDX-License-Identifier: BSD-2-Clause
//
// This file is part of CEED:  http://github.com/ceed

#include "../navierstokes.h"
#include "../problems/stg_shur14.h"
#include "../qfunctions/dirichlet_boundary.h"

<<<<<<< HEAD
PetscErrorCode SetupStrongSTG_Ceed(Ceed ceed, CeedData ceed_data, DM dm, AppCtx app_ctx, ProblemData *problem, SimpleBC bc, CeedInt Q_sur,
                                   CeedInt q_data_size_sur, CeedOperator op_dirichlet) {
  CeedInt             num_comp_x = problem->dim, num_comp_q = 5, num_elem, elem_size, stg_data_size = 1;
  CeedVector          multiplicity, x_stored, scale_stored, q_data_sur, stg_data;
  CeedBasis           basis_x_to_q_sur;
  CeedElemRestriction elem_restr_x_sur, elem_restr_q_sur, elem_restr_x_stored, elem_restr_scale, elem_restr_qd_sur, elem_restr_stgdata;
  CeedQFunction       qf_setup, qf_strongbc, qf_stgdata;
  CeedOperator        op_setup, op_dirichlet_sub, op_setup_sur, op_stgdata;
=======
PetscErrorCode SetupStrongSTG_Ceed(Ceed ceed, CeedData ceed_data, DM dm,
                                   AppCtx app_ctx, ProblemData *problem, SimpleBC bc, Physics phys,
                                   CeedInt Q_sur, CeedInt q_data_size_sur, CeedOperator op_dirichlet) {
  CeedInt              num_comp_x=problem->dim, num_comp_q = 5, num_elem,
                       elem_size, stg_data_size=1;
  CeedVector           multiplicity, x_stored, scale_stored, q_data_sur, stg_data;
  CeedBasis            basis_x_to_q_sur;
  CeedElemRestriction  elem_restr_x_sur, elem_restr_q_sur, elem_restr_x_stored,
                       elem_restr_scale, elem_restr_qd_sur, elem_restr_stgdata;
  CeedQFunction        qf_setup, qf_strongbc, qf_stgdata;
  CeedOperator         op_setup, op_dirichlet_sub, op_setup_sur, op_stgdata;
>>>>>>> 01005eab
  PetscFunctionBeginUser;

  DMLabel domain_label;
  PetscCall(DMGetLabel(dm, "Face Sets", &domain_label));

  // Basis
  CeedInt height = 1;
  PetscCall(CeedBasisCreateProjection(ceed_data->basis_x_sur, ceed_data->basis_q_sur, &basis_x_to_q_sur));

  // Setup QFunction
  CeedQFunctionCreateInterior(ceed, 1, SetupDirichletBC, SetupDirichletBC_loc, &qf_setup);
  CeedQFunctionAddInput(qf_setup, "x", num_comp_x, CEED_EVAL_INTERP);
  CeedQFunctionAddInput(qf_setup, "multiplicity", num_comp_q, CEED_EVAL_NONE);
  CeedQFunctionAddOutput(qf_setup, "x stored", num_comp_x, CEED_EVAL_NONE);
  CeedQFunctionAddOutput(qf_setup, "scale", 1, CEED_EVAL_NONE);

  // Setup STG Setup QFunction
  PetscCall(SetupStrongSTG_PreProcessing(ceed, problem, num_comp_x, stg_data_size, q_data_size_sur, &qf_stgdata));

  // Compute contribution on each boundary face
  for (CeedInt i = 0; i < bc->num_inflow; i++) {
    // -- Restrictions
    PetscCall(GetRestrictionForDomain(ceed, dm, height, domain_label, bc->inflows[i], Q_sur, q_data_size_sur, &elem_restr_q_sur, &elem_restr_x_sur,
                                      &elem_restr_qd_sur));
    CeedElemRestrictionCreateVector(elem_restr_q_sur, &multiplicity, NULL);
    CeedElemRestrictionGetMultiplicity(elem_restr_q_sur, multiplicity);
    CeedElemRestrictionGetNumElements(elem_restr_q_sur, &num_elem);
    CeedElemRestrictionGetElementSize(elem_restr_q_sur, &elem_size);
    CeedElemRestrictionCreateStrided(ceed, num_elem, elem_size, num_comp_x, num_elem * elem_size * num_comp_x, CEED_STRIDES_BACKEND,
                                     &elem_restr_x_stored);
    CeedElemRestrictionCreateVector(elem_restr_x_stored, &x_stored, NULL);

    CeedElemRestrictionCreateStrided(ceed, num_elem, elem_size, 1, num_elem * elem_size, CEED_STRIDES_BACKEND, &elem_restr_scale);
    CeedElemRestrictionCreateVector(elem_restr_scale, &scale_stored, NULL);

    CeedElemRestrictionCreateStrided(ceed, num_elem, elem_size, stg_data_size, num_elem * elem_size, CEED_STRIDES_BACKEND, &elem_restr_stgdata);
    CeedElemRestrictionCreateVector(elem_restr_stgdata, &stg_data, NULL);

    CeedVectorCreate(ceed, q_data_size_sur * num_elem * elem_size, &q_data_sur);

    // -- Setup Operator
    CeedOperatorCreate(ceed, qf_setup, NULL, NULL, &op_setup);
    CeedOperatorSetName(op_setup, "surface geometric data");
    CeedOperatorSetField(op_setup, "x", elem_restr_x_sur, basis_x_to_q_sur, CEED_VECTOR_ACTIVE);
    CeedOperatorSetField(op_setup, "multiplicity", elem_restr_q_sur, CEED_BASIS_COLLOCATED, multiplicity);
    CeedOperatorSetField(op_setup, "x stored", elem_restr_x_stored, CEED_BASIS_COLLOCATED, x_stored);
    CeedOperatorSetField(op_setup, "scale", elem_restr_scale, CEED_BASIS_COLLOCATED, scale_stored);

    // -- Compute geometric factors
    CeedOperatorApply(op_setup, ceed_data->x_coord, CEED_VECTOR_NONE, CEED_REQUEST_IMMEDIATE);

    // -- Compute QData for the surface
    CeedOperatorCreate(ceed, ceed_data->qf_setup_sur, NULL, NULL, &op_setup_sur);
    CeedOperatorSetField(op_setup_sur, "dx", elem_restr_x_sur, ceed_data->basis_xc_sur, CEED_VECTOR_ACTIVE);
    CeedOperatorSetField(op_setup_sur, "weight", CEED_ELEMRESTRICTION_NONE, ceed_data->basis_xc_sur, CEED_VECTOR_NONE);
    CeedOperatorSetField(op_setup_sur, "surface qdata", elem_restr_qd_sur, CEED_BASIS_COLLOCATED, CEED_VECTOR_ACTIVE);

    CeedOperatorApply(op_setup_sur, ceed_data->x_coord, q_data_sur, CEED_REQUEST_IMMEDIATE);

    // -- Compute STGData
    CeedOperatorCreate(ceed, qf_stgdata, NULL, NULL, &op_stgdata);
    CeedOperatorSetField(op_stgdata, "surface qdata", elem_restr_qd_sur, CEED_BASIS_COLLOCATED, q_data_sur);
    CeedOperatorSetField(op_stgdata, "x", elem_restr_x_stored, CEED_BASIS_COLLOCATED, x_stored);
    CeedOperatorSetField(op_stgdata, "stg data", elem_restr_stgdata, CEED_BASIS_COLLOCATED, CEED_VECTOR_ACTIVE);
    CeedOperatorSetNumQuadraturePoints(op_stgdata, elem_size);

    CeedOperatorApply(op_stgdata, NULL, stg_data, CEED_REQUEST_IMMEDIATE);

    // -- Setup BC QFunctions
    SetupStrongSTG_QF(ceed, problem, num_comp_x, num_comp_q, stg_data_size, q_data_size_sur, &qf_strongbc);
    CeedOperatorCreate(ceed, qf_strongbc, NULL, NULL, &op_dirichlet_sub);
    CeedOperatorSetName(op_dirichlet_sub, "Strong STG");

    CeedOperatorSetField(op_dirichlet_sub, "surface qdata", elem_restr_qd_sur, CEED_BASIS_COLLOCATED, q_data_sur);
    CeedOperatorSetField(op_dirichlet_sub, "x", elem_restr_x_stored, CEED_BASIS_COLLOCATED, x_stored);
    CeedOperatorSetField(op_dirichlet_sub, "scale", elem_restr_scale, CEED_BASIS_COLLOCATED, scale_stored);
    CeedOperatorSetField(op_dirichlet_sub, "stg data", elem_restr_stgdata, CEED_BASIS_COLLOCATED, stg_data);
    CeedOperatorSetField(op_dirichlet_sub, "q", elem_restr_q_sur, CEED_BASIS_COLLOCATED, CEED_VECTOR_ACTIVE);
    CeedOperatorSetNumQuadraturePoints(op_dirichlet_sub, elem_size);

    // -- Add to composite operator
    CeedCompositeOperatorAddSub(op_dirichlet, op_dirichlet_sub);

    CeedVectorDestroy(&q_data_sur);
    CeedVectorDestroy(&multiplicity);
    CeedVectorDestroy(&x_stored);
    CeedVectorDestroy(&scale_stored);
    CeedVectorDestroy(&stg_data);
    CeedElemRestrictionDestroy(&elem_restr_x_sur);
    CeedElemRestrictionDestroy(&elem_restr_q_sur);
    CeedElemRestrictionDestroy(&elem_restr_qd_sur);
    CeedElemRestrictionDestroy(&elem_restr_x_stored);
    CeedElemRestrictionDestroy(&elem_restr_scale);
    CeedElemRestrictionDestroy(&elem_restr_stgdata);
    CeedQFunctionDestroy(&qf_strongbc);
    CeedQFunctionDestroy(&qf_stgdata);
    CeedOperatorDestroy(&op_setup_sur);
    CeedOperatorDestroy(&op_dirichlet_sub);
    CeedOperatorDestroy(&op_setup);
    CeedOperatorDestroy(&op_stgdata);
  }

  CeedOperatorContextGetFieldLabel(op_dirichlet, "solution time",
                                   &phys->stg_solution_time_label);

  CeedBasisDestroy(&basis_x_to_q_sur);
  CeedQFunctionDestroy(&qf_setup);

  PetscFunctionReturn(0);
}

PetscErrorCode DMPlexInsertBoundaryValues_StrongBCCeed(DM dm, PetscBool insert_essential, Vec Q_loc, PetscReal time, Vec face_geom_FVM,
                                                       Vec cell_geom_FVM, Vec grad_FVM) {
  Vec          boundary_mask;
  User         user;
  PetscScalar *q;
  PetscMemType q_mem_type;
  PetscFunctionBeginUser;

  PetscCall(DMGetApplicationContext(dm, &user));

  if (user->phys->stg_solution_time_label) {
    CeedOperatorContextSetDouble(user->op_dirichlet,
                                 user->phys->stg_solution_time_label, &time);
  }

  // Mask Dirichlet entries
  PetscCall(DMGetNamedLocalVector(dm, "boundary mask", &boundary_mask));
  PetscCall(VecPointwiseMult(Q_loc, Q_loc, boundary_mask));
  PetscCall(DMRestoreNamedLocalVector(dm, "boundary mask", &boundary_mask));

  // Setup libCEED vector
  PetscCall(VecGetArrayAndMemType(Q_loc, &q, &q_mem_type));
  CeedVectorSetArray(user->q_ceed, MemTypeP2C(q_mem_type), CEED_USE_POINTER, q);

  // Apply libCEED operator
  CeedOperatorApplyAdd(user->op_dirichlet, CEED_VECTOR_NONE, user->q_ceed, CEED_REQUEST_IMMEDIATE);

  // Restore PETSc vectors
  CeedVectorTakeArray(user->q_ceed, MemTypeP2C(q_mem_type), NULL);
  PetscCall(VecRestoreArrayAndMemType(Q_loc, &q));

  PetscFunctionReturn(0);
}

PetscErrorCode SetupStrongBC_Ceed(Ceed ceed, CeedData ceed_data, DM dm, User user, AppCtx app_ctx, ProblemData *problem, SimpleBC bc, CeedInt Q_sur,
                                  CeedInt q_data_size_sur) {
  PetscFunctionBeginUser;

  {
    Vec boundary_mask, global_vec;

    PetscCall(DMGetNamedLocalVector(dm, "boundary mask", &boundary_mask));
    PetscCall(DMGetGlobalVector(dm, &global_vec));
    PetscCall(VecZeroEntries(boundary_mask));
    PetscCall(VecSet(global_vec, 1.0));
    PetscCall(DMGlobalToLocal(dm, global_vec, INSERT_VALUES, boundary_mask));
    PetscCall(DMRestoreNamedLocalVector(dm, "boundary mask", &boundary_mask));
    PetscCall(DMRestoreGlobalVector(dm, &global_vec));
  }

  CeedCompositeOperatorCreate(ceed, &user->op_dirichlet);
  {
    PetscBool use_strongstg = PETSC_FALSE;
    PetscCall(PetscOptionsGetBool(NULL, NULL, "-stg_strong", &use_strongstg, NULL));

<<<<<<< HEAD
    if (use_strongstg) PetscCall(SetupStrongSTG_Ceed(ceed, ceed_data, dm, app_ctx, problem, bc, Q_sur, q_data_size_sur, user->op_dirichlet));
=======
    if (use_strongstg)
      PetscCall(SetupStrongSTG_Ceed(ceed, ceed_data, dm, app_ctx, problem, bc,
                                    user->phys, Q_sur, q_data_size_sur, user->op_dirichlet));
>>>>>>> 01005eab
  }

  PetscCall(PetscObjectComposeFunction((PetscObject)dm, "DMPlexInsertBoundaryValues_C", DMPlexInsertBoundaryValues_StrongBCCeed));
  PetscFunctionReturn(0);
}<|MERGE_RESOLUTION|>--- conflicted
+++ resolved
@@ -9,28 +9,14 @@
 #include "../problems/stg_shur14.h"
 #include "../qfunctions/dirichlet_boundary.h"
 
-<<<<<<< HEAD
-PetscErrorCode SetupStrongSTG_Ceed(Ceed ceed, CeedData ceed_data, DM dm, AppCtx app_ctx, ProblemData *problem, SimpleBC bc, CeedInt Q_sur,
-                                   CeedInt q_data_size_sur, CeedOperator op_dirichlet) {
+PetscErrorCode SetupStrongSTG_Ceed(Ceed ceed, CeedData ceed_data, DM dm, AppCtx app_ctx, ProblemData *problem, SimpleBC bc, Physics phys,
+                                   CeedInt Q_sur, CeedInt q_data_size_sur, CeedOperator op_dirichlet) {
   CeedInt             num_comp_x = problem->dim, num_comp_q = 5, num_elem, elem_size, stg_data_size = 1;
   CeedVector          multiplicity, x_stored, scale_stored, q_data_sur, stg_data;
   CeedBasis           basis_x_to_q_sur;
   CeedElemRestriction elem_restr_x_sur, elem_restr_q_sur, elem_restr_x_stored, elem_restr_scale, elem_restr_qd_sur, elem_restr_stgdata;
   CeedQFunction       qf_setup, qf_strongbc, qf_stgdata;
   CeedOperator        op_setup, op_dirichlet_sub, op_setup_sur, op_stgdata;
-=======
-PetscErrorCode SetupStrongSTG_Ceed(Ceed ceed, CeedData ceed_data, DM dm,
-                                   AppCtx app_ctx, ProblemData *problem, SimpleBC bc, Physics phys,
-                                   CeedInt Q_sur, CeedInt q_data_size_sur, CeedOperator op_dirichlet) {
-  CeedInt              num_comp_x=problem->dim, num_comp_q = 5, num_elem,
-                       elem_size, stg_data_size=1;
-  CeedVector           multiplicity, x_stored, scale_stored, q_data_sur, stg_data;
-  CeedBasis            basis_x_to_q_sur;
-  CeedElemRestriction  elem_restr_x_sur, elem_restr_q_sur, elem_restr_x_stored,
-                       elem_restr_scale, elem_restr_qd_sur, elem_restr_stgdata;
-  CeedQFunction        qf_setup, qf_strongbc, qf_stgdata;
-  CeedOperator         op_setup, op_dirichlet_sub, op_setup_sur, op_stgdata;
->>>>>>> 01005eab
   PetscFunctionBeginUser;
 
   DMLabel domain_label;
@@ -133,8 +119,7 @@
     CeedOperatorDestroy(&op_stgdata);
   }
 
-  CeedOperatorContextGetFieldLabel(op_dirichlet, "solution time",
-                                   &phys->stg_solution_time_label);
+  CeedOperatorContextGetFieldLabel(op_dirichlet, "solution time", &phys->stg_solution_time_label);
 
   CeedBasisDestroy(&basis_x_to_q_sur);
   CeedQFunctionDestroy(&qf_setup);
@@ -153,8 +138,7 @@
   PetscCall(DMGetApplicationContext(dm, &user));
 
   if (user->phys->stg_solution_time_label) {
-    CeedOperatorContextSetDouble(user->op_dirichlet,
-                                 user->phys->stg_solution_time_label, &time);
+    CeedOperatorContextSetDouble(user->op_dirichlet, user->phys->stg_solution_time_label, &time);
   }
 
   // Mask Dirichlet entries
@@ -197,13 +181,9 @@
     PetscBool use_strongstg = PETSC_FALSE;
     PetscCall(PetscOptionsGetBool(NULL, NULL, "-stg_strong", &use_strongstg, NULL));
 
-<<<<<<< HEAD
-    if (use_strongstg) PetscCall(SetupStrongSTG_Ceed(ceed, ceed_data, dm, app_ctx, problem, bc, Q_sur, q_data_size_sur, user->op_dirichlet));
-=======
-    if (use_strongstg)
-      PetscCall(SetupStrongSTG_Ceed(ceed, ceed_data, dm, app_ctx, problem, bc,
-                                    user->phys, Q_sur, q_data_size_sur, user->op_dirichlet));
->>>>>>> 01005eab
+    if (use_strongstg) {
+      PetscCall(SetupStrongSTG_Ceed(ceed, ceed_data, dm, app_ctx, problem, bc, user->phys, Q_sur, q_data_size_sur, user->op_dirichlet));
+    }
   }
 
   PetscCall(PetscObjectComposeFunction((PetscObject)dm, "DMPlexInsertBoundaryValues_C", DMPlexInsertBoundaryValues_StrongBCCeed));
