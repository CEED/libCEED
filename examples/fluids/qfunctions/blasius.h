// Copyright (c) 2017-2022, Lawrence Livermore National Security, LLC and other CEED contributors.
// All Rights Reserved. See the top-level LICENSE and NOTICE files for details.
//
// SPDX-License-Identifier: BSD-2-Clause
//
// This file is part of CEED:  http://github.com/ceed

/// @file
/// Operator for Navier-Stokes example using PETSc

#ifndef blasius_h
#define blasius_h

#include <ceed.h>
#include <math.h>

#include "newtonian_state.h"
#include "newtonian_types.h"
#include "utils.h"

typedef struct BlasiusContext_ *BlasiusContext;
struct BlasiusContext_ {
<<<<<<< HEAD
  bool                             implicit;  // !< Using implicit timesteping or not
  bool                             weakT;     // !< flag to set Temperature weakly at inflow
  CeedScalar                       delta0;    // !< Boundary layer height at inflow
  CeedScalar                       Uinf;      // !< Velocity at boundary layer edge
  CeedScalar                       Tinf;      // !< Temperature at boundary layer edge
  CeedScalar                       T_wall;    // !< Temperature at the wall
  CeedScalar                       P0;        // !< Pressure at outflow
  CeedScalar                       theta0;    // !< Temperature at inflow
  CeedScalar                       x_inflow;  // !< Location of inflow in x
  CeedScalar                       n_cheb;    // !< Number of Chebyshev terms
  CeedScalar                      *X;         // !< Chebyshev polynomial coordinate vector
  CeedScalar                       eta_max;   // !< Maximum eta in the domain
  CeedScalar                      *Tf_cheb;   // !< Chebyshev coefficient for f
  CeedScalar                      *Th_cheb;   // !< Chebyshev coefficient for h
=======
  bool       implicit; // !< Using implicit timesteping or not
  bool       weakT;    // !< flag to set Temperature weakly at inflow
  CeedScalar delta0;   // !< Boundary layer height at inflow
  CeedScalar U_inf;    // !< Velocity at boundary layer edge
  CeedScalar T_inf;    // !< Temperature at boundary layer edge
  CeedScalar T_wall;   // !< Temperature at the wall
  CeedScalar P0;       // !< Pressure at outflow
  CeedScalar x_inflow; // !< Location of inflow in x
  CeedScalar n_cheb;   // !< Number of Chebyshev terms
  CeedScalar *X;       // !< Chebyshev polynomial coordinate vector
  CeedScalar eta_max;  // !< Maximum eta in the domain
  CeedScalar *Tf_cheb; // !< Chebyshev coefficient for f
  CeedScalar *Th_cheb; // !< Chebyshev coefficient for h
>>>>>>> fb455ff0
  struct NewtonianIdealGasContext_ newtonian_ctx;
};

// *****************************************************************************
// This helper function evaluates Chebyshev polynomials with a set of
//  coefficients with all their derivatives represented as a recurrence table.
// *****************************************************************************
CEED_QFUNCTION_HELPER void ChebyshevEval(int N, const double *Tf, double x, double eta_max, double *f) {
  double dX_deta     = 2 / eta_max;
  double table[4][3] = {
  // Chebyshev polynomials T_0, T_1, T_2 of the first kind in (-1,1)
      {1, x, 2 * x * x - 1},
      {0, 1, 4 * x        },
      {0, 0, 4            },
      {0, 0, 0            }
  };
  for (int i = 0; i < 4; i++) {
    // i-th derivative of f
    f[i] = table[i][0] * Tf[0] + table[i][1] * Tf[1] + table[i][2] * Tf[2];
  }
  for (int i = 3; i < N; i++) {
    // T_n(x) = 2xT_{n-1}(x) - T_{n-2}(x)
    table[0][i % 3] = 2 * x * table[0][(i - 1) % 3] - table[0][(i - 2) % 3];
    // Differentiate Chebyshev polynomials with the recurrence relation
    for (int j = 1; j < 4; j++) {
      // T'_{n}(x)/n = 2T_{n-1}(x) + T'_{n-2}(x)/n-2
      table[j][i % 3] = i * (2 * table[j - 1][(i - 1) % 3] + table[j][(i - 2) % 3] / (i - 2));
    }
    for (int j = 0; j < 4; j++) {
      f[j] += table[j][i % 3] * Tf[i];
    }
  }
  for (int i = 1; i < 4; i++) {
    // Transform derivatives from Chebyshev [-1, 1] to [0, eta_max].
    for (int j = 0; j < i; j++) f[i] *= dX_deta;
  }
}

// *****************************************************************************
// This helper function computes the Blasius boundary layer solution.
// *****************************************************************************
<<<<<<< HEAD
State CEED_QFUNCTION_HELPER(BlasiusSolution)(const BlasiusContext blasius, const CeedScalar x[3], const CeedScalar x0, const CeedScalar x_inflow,
                                             const CeedScalar rho, CeedScalar *t12) {
  CeedInt    N    = blasius->n_cheb;
  CeedScalar nu   = blasius->newtonian_ctx.mu / rho;
  CeedScalar eta  = x[1] * sqrt(blasius->Uinf / (nu * (x0 + x[0] - x_inflow)));
  CeedScalar X    = 2 * (eta / blasius->eta_max) - 1.;
  CeedScalar Uinf = blasius->Uinf;
  CeedScalar Rd   = GasConstant(&blasius->newtonian_ctx);
=======
State CEED_QFUNCTION_HELPER(BlasiusSolution)(const BlasiusContext blasius,
    const CeedScalar x[3], const CeedScalar x0, const CeedScalar x_inflow,
    const CeedScalar rho, CeedScalar *t12) {
  CeedInt    N     = blasius->n_cheb;
  CeedScalar nu    = blasius->newtonian_ctx.mu / rho;
  CeedScalar eta   = x[1]*sqrt(blasius->U_inf/(nu*(x0+x[0]-x_inflow)));
  CeedScalar X     = 2 * (eta / blasius->eta_max) - 1.;
  CeedScalar U_inf = blasius->U_inf;
  CeedScalar Rd    = GasConstant(&blasius->newtonian_ctx);
>>>>>>> fb455ff0

  CeedScalar f[4], h[4];
  ChebyshevEval(N, blasius->Tf_cheb, X, blasius->eta_max, f);
  ChebyshevEval(N - 1, blasius->Th_cheb, X, blasius->eta_max, h);

<<<<<<< HEAD
  *t12 = rho * nu * Uinf * f[2] * sqrt(Uinf / (nu * (x0 + x[0] - x_inflow)));

  CeedScalar Y[5];
  Y[1] = Uinf * f[1];
  Y[2] = 0.5 * sqrt(nu * Uinf / (x0 + x[0] - x_inflow)) * (eta * f[1] - f[0]);
=======
  *t12 = rho*nu*U_inf*f[2]*sqrt(U_inf/(nu*(x0+x[0]-x_inflow)));

  CeedScalar Y[5];
  Y[1] = U_inf * f[1];
  Y[2] = 0.5*sqrt(nu*U_inf/(x0+x[0]-x_inflow))*(eta*f[1] - f[0]);
>>>>>>> fb455ff0
  Y[3] = 0.;
  Y[4] = blasius->T_inf * h[0];
  Y[0] = rho * Rd * Y[4];
  return StateFromY(&blasius->newtonian_ctx, Y, x);
}

// *****************************************************************************
// This QFunction sets a Blasius boundary layer for the initial condition
// *****************************************************************************
CEED_QFUNCTION(ICsBlasius)(void *ctx, CeedInt Q, const CeedScalar *const *in, CeedScalar *const *out) {
  // Inputs
  const CeedScalar(*X)[CEED_Q_VLA] = (const CeedScalar(*)[CEED_Q_VLA])in[0];

  // Outputs
<<<<<<< HEAD
  CeedScalar(*q0)[CEED_Q_VLA] = (CeedScalar(*)[CEED_Q_VLA])out[0];

  const BlasiusContext context    = (BlasiusContext)ctx;
  const CeedScalar     cv         = context->newtonian_ctx.cv;
  const CeedScalar     mu         = context->newtonian_ctx.mu;
  const CeedScalar     theta0     = context->theta0;
  const CeedScalar     P0         = context->P0;
  const CeedScalar     delta0     = context->delta0;
  const CeedScalar     Uinf       = context->Uinf;
  const CeedScalar     x_inflow   = context->x_inflow;
  const CeedScalar     gamma      = HeatCapacityRatio(&context->newtonian_ctx);
  const CeedScalar     e_internal = cv * theta0;
  const CeedScalar     rho        = P0 / ((gamma - 1) * e_internal);
  const CeedScalar     x0         = Uinf * rho / (mu * 25 / (delta0 * delta0));
  CeedScalar           t12;
=======
  CeedScalar (*q0)[CEED_Q_VLA] = (CeedScalar(*)[CEED_Q_VLA])out[0];

  const BlasiusContext context = (BlasiusContext)ctx;
  const CeedScalar cv         = context->newtonian_ctx.cv;
  const CeedScalar mu         = context->newtonian_ctx.mu;
  const CeedScalar T_inf      = context->T_inf;
  const CeedScalar P0         = context->P0;
  const CeedScalar delta0     = context->delta0;
  const CeedScalar U_inf      = context->U_inf;
  const CeedScalar x_inflow   = context->x_inflow;
  const CeedScalar gamma      = HeatCapacityRatio(&context->newtonian_ctx);
  const CeedScalar e_internal = cv * T_inf;
  const CeedScalar rho        = P0 / ((gamma - 1) * e_internal);
  const CeedScalar x0         = U_inf*rho / (mu*25/(delta0*delta0));
  CeedScalar t12;
>>>>>>> fb455ff0

  // Quadrature Point Loop
  CeedPragmaSIMD for (CeedInt i = 0; i < Q; i++) {
    const CeedScalar x[3] = {X[0][i], X[1][i], 0.};
    State            s    = BlasiusSolution(context, x, x0, x_inflow, rho, &t12);
    CeedScalar       q[5] = {0};
    UnpackState_U(s.U, q);
    for (CeedInt j = 0; j < 5; j++) q0[j][i] = q[j];
  }  // End of Quadrature Point Loop
  return 0;
}

// *****************************************************************************
CEED_QFUNCTION(Blasius_Inflow)(void *ctx, CeedInt Q, const CeedScalar *const *in, CeedScalar *const *out) {
  // *INDENT-OFF*
  // Inputs
  const CeedScalar(*q)[CEED_Q_VLA] = (const CeedScalar(*)[CEED_Q_VLA])in[0], (*q_data_sur)[CEED_Q_VLA] = (const CeedScalar(*)[CEED_Q_VLA])in[2],
        (*X)[CEED_Q_VLA] = (const CeedScalar(*)[CEED_Q_VLA])in[3];

  // Outputs
  CeedScalar(*v)[CEED_Q_VLA]    = (CeedScalar(*)[CEED_Q_VLA])out[0];
  // *INDENT-ON*
<<<<<<< HEAD
  const BlasiusContext context  = (BlasiusContext)ctx;
  const bool           implicit = context->implicit;
  const CeedScalar     mu       = context->newtonian_ctx.mu;
  const CeedScalar     cv       = context->newtonian_ctx.cv;
  const CeedScalar     Rd       = GasConstant(&context->newtonian_ctx);
  const CeedScalar     gamma    = HeatCapacityRatio(&context->newtonian_ctx);
  const CeedScalar     theta0   = context->theta0;
  const CeedScalar     P0       = context->P0;
  const CeedScalar     delta0   = context->delta0;
  const CeedScalar     Uinf     = context->Uinf;
  const CeedScalar     x_inflow = context->x_inflow;
  const bool           weakT    = context->weakT;
  const CeedScalar     rho_0    = P0 / (Rd * theta0);
  const CeedScalar     x0       = Uinf * rho_0 / (mu * 25 / Square(delta0));
=======
  const BlasiusContext context = (BlasiusContext)ctx;
  const bool implicit       = context->implicit;
  const CeedScalar mu       = context->newtonian_ctx.mu;
  const CeedScalar cv       = context->newtonian_ctx.cv;
  const CeedScalar Rd       = GasConstant(&context->newtonian_ctx);
  const CeedScalar gamma    = HeatCapacityRatio(&context->newtonian_ctx);
  const CeedScalar T_inf    = context->T_inf;
  const CeedScalar P0       = context->P0;
  const CeedScalar delta0   = context->delta0;
  const CeedScalar U_inf    = context->U_inf;
  const CeedScalar x_inflow = context->x_inflow;
  const bool       weakT    = context->weakT;
  const CeedScalar rho_0    = P0 / (Rd * T_inf);
  const CeedScalar x0       = U_inf*rho_0 / (mu*25/ Square(delta0));
>>>>>>> fb455ff0

  CeedPragmaSIMD
      // Quadrature Point Loop
      for (CeedInt i = 0; i < Q; i++) {
    // Setup
    // -- Interp-to-Interp q_data
    // For explicit mode, the surface integral is on the RHS of ODE q_dot = f(q).
    // For implicit mode, it gets pulled to the LHS of implicit ODE/DAE g(q_dot, q).
    // We can effect this by swapping the sign on this weight
    const CeedScalar wdetJb = (implicit ? -1. : 1.) * q_data_sur[0][i];

    // Calculate inflow values
    const CeedScalar x[3] = {X[0][i], X[1][i], 0.};
    CeedScalar       t12;
    State            s = BlasiusSolution(context, x, x0, x_inflow, rho_0, &t12);

    // enabling user to choose between weak T and weak rho inflow
    CeedScalar rho, E_internal, P, E_kinetic;
    if (weakT) {
      // rho should be from the current solution
<<<<<<< HEAD
      rho        = q[0][i];
      // Temperature is being set weakly (theta0) and for constant cv this sets E_internal
      E_internal = rho * cv * theta0;
      // Find pressure using
      P          = rho * Rd * theta0;  // interior rho with exterior T
      E_kinetic  = .5 * rho * Dot3(s.Y.velocity, s.Y.velocity);
    } else {
      //  Fixing rho weakly on the inflow to a value consistent with theta0 and P0
      rho        = rho_0;
      E_kinetic  = .5 * rho * Dot3(s.Y.velocity, s.Y.velocity);
      E_internal = q[4][i] - E_kinetic;  // uses set rho and u but E from solution
      P          = E_internal * (gamma - 1.);
=======
      rho = q[0][i];
      // Temperature is being set weakly (T_inf) and for constant cv this sets E_internal
      E_internal = rho * cv * T_inf;
      // Find pressure using
      P = rho*Rd*T_inf; // interior rho with exterior T
      E_kinetic = .5 * rho * Dot3(s.Y.velocity, s.Y.velocity);
    } else {
      //  Fixing rho weakly on the inflow to a value consistent with T_inf and P0
      rho =  rho_0;
      E_kinetic = .5 * rho * Dot3(s.Y.velocity, s.Y.velocity);
      E_internal = q[4][i] - E_kinetic; // uses set rho and u but E from solution
      P = E_internal * (gamma - 1.);
>>>>>>> fb455ff0
    }
    const CeedScalar E       = E_internal + E_kinetic;
    // ---- Normal vect
    const CeedScalar norm[3] = {q_data_sur[1][i], q_data_sur[2][i], q_data_sur[3][i]};

    // The Physics
    // Zero v so all future terms can safely sum into it
    for (CeedInt j = 0; j < 5; j++) v[j][i] = 0.;

    const CeedScalar u_normal        = Dot3(norm, s.Y.velocity);
    const CeedScalar viscous_flux[3] = {-t12 * norm[1], -t12 * norm[0], 0};

    // The Physics
    // -- Density
    v[0][i] -= wdetJb * rho * u_normal;  // interior rho

    // -- Momentum
    for (CeedInt j = 0; j < 3; j++) {
      v[j + 1][i] -= wdetJb * (rho * u_normal * s.Y.velocity[j]  // interior rho
                               + norm[j] * P                     // mixed P
                               + viscous_flux[j]);
    }

    // -- Total Energy Density
    v[4][i] -= wdetJb * (u_normal * (E + P) + Dot3(viscous_flux, s.Y.velocity));

  }  // End Quadrature Point Loop
  return 0;
}

// *****************************************************************************
CEED_QFUNCTION(Blasius_Inflow_Jacobian)(void *ctx, CeedInt Q, const CeedScalar *const *in, CeedScalar *const *out) {
  // *INDENT-OFF*
  // Inputs
  const CeedScalar(*dq)[CEED_Q_VLA] = (const CeedScalar(*)[CEED_Q_VLA])in[0], (*q_data_sur)[CEED_Q_VLA] = (const CeedScalar(*)[CEED_Q_VLA])in[2],
        (*X)[CEED_Q_VLA] = (const CeedScalar(*)[CEED_Q_VLA])in[3];

  // Outputs
  CeedScalar(*v)[CEED_Q_VLA]    = (CeedScalar(*)[CEED_Q_VLA])out[0];
  // *INDENT-ON*
<<<<<<< HEAD
  const BlasiusContext context  = (BlasiusContext)ctx;
  const bool           implicit = context->implicit;
  const CeedScalar     mu       = context->newtonian_ctx.mu;
  const CeedScalar     cv       = context->newtonian_ctx.cv;
  const CeedScalar     Rd       = GasConstant(&context->newtonian_ctx);
  const CeedScalar     gamma    = HeatCapacityRatio(&context->newtonian_ctx);
  const CeedScalar     theta0   = context->theta0;
  const CeedScalar     P0       = context->P0;
  const CeedScalar     delta0   = context->delta0;
  const CeedScalar     Uinf     = context->Uinf;
  const bool           weakT    = context->weakT;
  const CeedScalar     rho_0    = P0 / (Rd * theta0);
  const CeedScalar     x0       = Uinf * rho_0 / (mu * 25 / (delta0 * delta0));
=======
  const BlasiusContext context = (BlasiusContext)ctx;
  const bool implicit     = context->implicit;
  const CeedScalar mu     = context->newtonian_ctx.mu;
  const CeedScalar cv     = context->newtonian_ctx.cv;
  const CeedScalar Rd     = GasConstant(&context->newtonian_ctx);
  const CeedScalar gamma  = HeatCapacityRatio(&context->newtonian_ctx);
  const CeedScalar T_inf  = context->T_inf;
  const CeedScalar P0     = context->P0;
  const CeedScalar delta0 = context->delta0;
  const CeedScalar U_inf  = context->U_inf;
  const bool       weakT  = context->weakT;
  const CeedScalar rho_0  = P0 / (Rd * T_inf);
  const CeedScalar x0     = U_inf*rho_0 / (mu*25/ (delta0*delta0));
>>>>>>> fb455ff0

  CeedPragmaSIMD
      // Quadrature Point Loop
      for (CeedInt i = 0; i < Q; i++) {
    // Setup
    // -- Interp-to-Interp q_data
    // For explicit mode, the surface integral is on the RHS of ODE q_dot = f(q).
    // For implicit mode, it gets pulled to the LHS of implicit ODE/DAE g(q_dot, q).
    // We can effect this by swapping the sign on this weight
    const CeedScalar wdetJb = (implicit ? -1. : 1.) * q_data_sur[0][i];

    // Calculate inflow values
    const CeedScalar x[3] = {X[0][i], X[1][i], 0.};
    CeedScalar       t12;
    State            s = BlasiusSolution(context, x, x0, 0, rho_0, &t12);

    // enabling user to choose between weak T and weak rho inflow
    CeedScalar drho, dE, dP;
    if (weakT) {
      // rho should be from the current solution
<<<<<<< HEAD
      drho                   = dq[0][i];
      CeedScalar dE_internal = drho * cv * theta0;
      CeedScalar dE_kinetic  = .5 * drho * Dot3(s.Y.velocity, s.Y.velocity);
      dE                     = dE_internal + dE_kinetic;
      dP                     = drho * Rd * theta0;  // interior rho with exterior T
    } else {                                        // rho specified, E_internal from solution
=======
      drho = dq[0][i];
      CeedScalar dE_internal = drho * cv * T_inf;
      CeedScalar dE_kinetic = .5 * drho * Dot3(s.Y.velocity, s.Y.velocity);
      dE = dE_internal + dE_kinetic;
      dP = drho * Rd * T_inf; // interior rho with exterior T
    } else { // rho specified, E_internal from solution
>>>>>>> fb455ff0
      drho = 0;
      dE   = dq[4][i];
      dP   = dE * (gamma - 1.);
    }
    const CeedScalar norm[3] = {q_data_sur[1][i], q_data_sur[2][i], q_data_sur[3][i]};

    const CeedScalar u_normal = Dot3(norm, s.Y.velocity);

    v[0][i] = -wdetJb * drho * u_normal;
    for (int j = 0; j < 3; j++) {
      v[j + 1][i] = -wdetJb * (drho * u_normal * s.Y.velocity[j] + norm[j] * dP);
    }
    v[4][i] = -wdetJb * u_normal * (dE + dP);
  }  // End Quadrature Point Loop
  return 0;
}

#endif  // blasius_h<|MERGE_RESOLUTION|>--- conflicted
+++ resolved
@@ -12,7 +12,6 @@
 #define blasius_h
 
 #include <ceed.h>
-#include <math.h>
 
 #include "newtonian_state.h"
 #include "newtonian_types.h"
@@ -20,36 +19,19 @@
 
 typedef struct BlasiusContext_ *BlasiusContext;
 struct BlasiusContext_ {
-<<<<<<< HEAD
   bool                             implicit;  // !< Using implicit timesteping or not
   bool                             weakT;     // !< flag to set Temperature weakly at inflow
   CeedScalar                       delta0;    // !< Boundary layer height at inflow
-  CeedScalar                       Uinf;      // !< Velocity at boundary layer edge
-  CeedScalar                       Tinf;      // !< Temperature at boundary layer edge
+  CeedScalar                       U_inf;     // !< Velocity at boundary layer edge
+  CeedScalar                       T_inf;     // !< Temperature at boundary layer edge
   CeedScalar                       T_wall;    // !< Temperature at the wall
   CeedScalar                       P0;        // !< Pressure at outflow
-  CeedScalar                       theta0;    // !< Temperature at inflow
   CeedScalar                       x_inflow;  // !< Location of inflow in x
   CeedScalar                       n_cheb;    // !< Number of Chebyshev terms
   CeedScalar                      *X;         // !< Chebyshev polynomial coordinate vector
   CeedScalar                       eta_max;   // !< Maximum eta in the domain
   CeedScalar                      *Tf_cheb;   // !< Chebyshev coefficient for f
   CeedScalar                      *Th_cheb;   // !< Chebyshev coefficient for h
-=======
-  bool       implicit; // !< Using implicit timesteping or not
-  bool       weakT;    // !< flag to set Temperature weakly at inflow
-  CeedScalar delta0;   // !< Boundary layer height at inflow
-  CeedScalar U_inf;    // !< Velocity at boundary layer edge
-  CeedScalar T_inf;    // !< Temperature at boundary layer edge
-  CeedScalar T_wall;   // !< Temperature at the wall
-  CeedScalar P0;       // !< Pressure at outflow
-  CeedScalar x_inflow; // !< Location of inflow in x
-  CeedScalar n_cheb;   // !< Number of Chebyshev terms
-  CeedScalar *X;       // !< Chebyshev polynomial coordinate vector
-  CeedScalar eta_max;  // !< Maximum eta in the domain
-  CeedScalar *Tf_cheb; // !< Chebyshev coefficient for f
-  CeedScalar *Th_cheb; // !< Chebyshev coefficient for h
->>>>>>> fb455ff0
   struct NewtonianIdealGasContext_ newtonian_ctx;
 };
 
@@ -91,44 +73,24 @@
 // *****************************************************************************
 // This helper function computes the Blasius boundary layer solution.
 // *****************************************************************************
-<<<<<<< HEAD
 State CEED_QFUNCTION_HELPER(BlasiusSolution)(const BlasiusContext blasius, const CeedScalar x[3], const CeedScalar x0, const CeedScalar x_inflow,
                                              const CeedScalar rho, CeedScalar *t12) {
-  CeedInt    N    = blasius->n_cheb;
-  CeedScalar nu   = blasius->newtonian_ctx.mu / rho;
-  CeedScalar eta  = x[1] * sqrt(blasius->Uinf / (nu * (x0 + x[0] - x_inflow)));
-  CeedScalar X    = 2 * (eta / blasius->eta_max) - 1.;
-  CeedScalar Uinf = blasius->Uinf;
-  CeedScalar Rd   = GasConstant(&blasius->newtonian_ctx);
-=======
-State CEED_QFUNCTION_HELPER(BlasiusSolution)(const BlasiusContext blasius,
-    const CeedScalar x[3], const CeedScalar x0, const CeedScalar x_inflow,
-    const CeedScalar rho, CeedScalar *t12) {
   CeedInt    N     = blasius->n_cheb;
   CeedScalar nu    = blasius->newtonian_ctx.mu / rho;
-  CeedScalar eta   = x[1]*sqrt(blasius->U_inf/(nu*(x0+x[0]-x_inflow)));
+  CeedScalar eta   = x[1] * sqrt(blasius->U_inf / (nu * (x0 + x[0] - x_inflow)));
   CeedScalar X     = 2 * (eta / blasius->eta_max) - 1.;
   CeedScalar U_inf = blasius->U_inf;
   CeedScalar Rd    = GasConstant(&blasius->newtonian_ctx);
->>>>>>> fb455ff0
 
   CeedScalar f[4], h[4];
   ChebyshevEval(N, blasius->Tf_cheb, X, blasius->eta_max, f);
   ChebyshevEval(N - 1, blasius->Th_cheb, X, blasius->eta_max, h);
 
-<<<<<<< HEAD
-  *t12 = rho * nu * Uinf * f[2] * sqrt(Uinf / (nu * (x0 + x[0] - x_inflow)));
-
-  CeedScalar Y[5];
-  Y[1] = Uinf * f[1];
-  Y[2] = 0.5 * sqrt(nu * Uinf / (x0 + x[0] - x_inflow)) * (eta * f[1] - f[0]);
-=======
-  *t12 = rho*nu*U_inf*f[2]*sqrt(U_inf/(nu*(x0+x[0]-x_inflow)));
+  *t12 = rho * nu * U_inf * f[2] * sqrt(U_inf / (nu * (x0 + x[0] - x_inflow)));
 
   CeedScalar Y[5];
   Y[1] = U_inf * f[1];
-  Y[2] = 0.5*sqrt(nu*U_inf/(x0+x[0]-x_inflow))*(eta*f[1] - f[0]);
->>>>>>> fb455ff0
+  Y[2] = 0.5 * sqrt(nu * U_inf / (x0 + x[0] - x_inflow)) * (eta * f[1] - f[0]);
   Y[3] = 0.;
   Y[4] = blasius->T_inf * h[0];
   Y[0] = rho * Rd * Y[4];
@@ -143,39 +105,21 @@
   const CeedScalar(*X)[CEED_Q_VLA] = (const CeedScalar(*)[CEED_Q_VLA])in[0];
 
   // Outputs
-<<<<<<< HEAD
   CeedScalar(*q0)[CEED_Q_VLA] = (CeedScalar(*)[CEED_Q_VLA])out[0];
 
   const BlasiusContext context    = (BlasiusContext)ctx;
   const CeedScalar     cv         = context->newtonian_ctx.cv;
   const CeedScalar     mu         = context->newtonian_ctx.mu;
-  const CeedScalar     theta0     = context->theta0;
+  const CeedScalar     T_inf      = context->T_inf;
   const CeedScalar     P0         = context->P0;
   const CeedScalar     delta0     = context->delta0;
-  const CeedScalar     Uinf       = context->Uinf;
+  const CeedScalar     U_inf      = context->U_inf;
   const CeedScalar     x_inflow   = context->x_inflow;
   const CeedScalar     gamma      = HeatCapacityRatio(&context->newtonian_ctx);
-  const CeedScalar     e_internal = cv * theta0;
+  const CeedScalar     e_internal = cv * T_inf;
   const CeedScalar     rho        = P0 / ((gamma - 1) * e_internal);
-  const CeedScalar     x0         = Uinf * rho / (mu * 25 / (delta0 * delta0));
+  const CeedScalar     x0         = U_inf * rho / (mu * 25 / (delta0 * delta0));
   CeedScalar           t12;
-=======
-  CeedScalar (*q0)[CEED_Q_VLA] = (CeedScalar(*)[CEED_Q_VLA])out[0];
-
-  const BlasiusContext context = (BlasiusContext)ctx;
-  const CeedScalar cv         = context->newtonian_ctx.cv;
-  const CeedScalar mu         = context->newtonian_ctx.mu;
-  const CeedScalar T_inf      = context->T_inf;
-  const CeedScalar P0         = context->P0;
-  const CeedScalar delta0     = context->delta0;
-  const CeedScalar U_inf      = context->U_inf;
-  const CeedScalar x_inflow   = context->x_inflow;
-  const CeedScalar gamma      = HeatCapacityRatio(&context->newtonian_ctx);
-  const CeedScalar e_internal = cv * T_inf;
-  const CeedScalar rho        = P0 / ((gamma - 1) * e_internal);
-  const CeedScalar x0         = U_inf*rho / (mu*25/(delta0*delta0));
-  CeedScalar t12;
->>>>>>> fb455ff0
 
   // Quadrature Point Loop
   CeedPragmaSIMD for (CeedInt i = 0; i < Q; i++) {
@@ -184,6 +128,7 @@
     CeedScalar       q[5] = {0};
     UnpackState_U(s.U, q);
     for (CeedInt j = 0; j < 5; j++) q0[j][i] = q[j];
+
   }  // End of Quadrature Point Loop
   return 0;
 }
@@ -198,37 +143,20 @@
   // Outputs
   CeedScalar(*v)[CEED_Q_VLA]    = (CeedScalar(*)[CEED_Q_VLA])out[0];
   // *INDENT-ON*
-<<<<<<< HEAD
   const BlasiusContext context  = (BlasiusContext)ctx;
   const bool           implicit = context->implicit;
   const CeedScalar     mu       = context->newtonian_ctx.mu;
   const CeedScalar     cv       = context->newtonian_ctx.cv;
   const CeedScalar     Rd       = GasConstant(&context->newtonian_ctx);
   const CeedScalar     gamma    = HeatCapacityRatio(&context->newtonian_ctx);
-  const CeedScalar     theta0   = context->theta0;
+  const CeedScalar     T_inf    = context->T_inf;
   const CeedScalar     P0       = context->P0;
   const CeedScalar     delta0   = context->delta0;
-  const CeedScalar     Uinf     = context->Uinf;
+  const CeedScalar     U_inf    = context->U_inf;
   const CeedScalar     x_inflow = context->x_inflow;
   const bool           weakT    = context->weakT;
-  const CeedScalar     rho_0    = P0 / (Rd * theta0);
-  const CeedScalar     x0       = Uinf * rho_0 / (mu * 25 / Square(delta0));
-=======
-  const BlasiusContext context = (BlasiusContext)ctx;
-  const bool implicit       = context->implicit;
-  const CeedScalar mu       = context->newtonian_ctx.mu;
-  const CeedScalar cv       = context->newtonian_ctx.cv;
-  const CeedScalar Rd       = GasConstant(&context->newtonian_ctx);
-  const CeedScalar gamma    = HeatCapacityRatio(&context->newtonian_ctx);
-  const CeedScalar T_inf    = context->T_inf;
-  const CeedScalar P0       = context->P0;
-  const CeedScalar delta0   = context->delta0;
-  const CeedScalar U_inf    = context->U_inf;
-  const CeedScalar x_inflow = context->x_inflow;
-  const bool       weakT    = context->weakT;
-  const CeedScalar rho_0    = P0 / (Rd * T_inf);
-  const CeedScalar x0       = U_inf*rho_0 / (mu*25/ Square(delta0));
->>>>>>> fb455ff0
+  const CeedScalar     rho_0    = P0 / (Rd * T_inf);
+  const CeedScalar     x0       = U_inf * rho_0 / (mu * 25 / Square(delta0));
 
   CeedPragmaSIMD
       // Quadrature Point Loop
@@ -249,33 +177,18 @@
     CeedScalar rho, E_internal, P, E_kinetic;
     if (weakT) {
       // rho should be from the current solution
-<<<<<<< HEAD
       rho        = q[0][i];
-      // Temperature is being set weakly (theta0) and for constant cv this sets E_internal
-      E_internal = rho * cv * theta0;
+      // Temperature is being set weakly (T_inf) and for constant cv this sets E_internal
+      E_internal = rho * cv * T_inf;
       // Find pressure using
-      P          = rho * Rd * theta0;  // interior rho with exterior T
+      P          = rho * Rd * T_inf;  // interior rho with exterior T
       E_kinetic  = .5 * rho * Dot3(s.Y.velocity, s.Y.velocity);
     } else {
-      //  Fixing rho weakly on the inflow to a value consistent with theta0 and P0
+      //  Fixing rho weakly on the inflow to a value consistent with T_inf and P0
       rho        = rho_0;
       E_kinetic  = .5 * rho * Dot3(s.Y.velocity, s.Y.velocity);
       E_internal = q[4][i] - E_kinetic;  // uses set rho and u but E from solution
       P          = E_internal * (gamma - 1.);
-=======
-      rho = q[0][i];
-      // Temperature is being set weakly (T_inf) and for constant cv this sets E_internal
-      E_internal = rho * cv * T_inf;
-      // Find pressure using
-      P = rho*Rd*T_inf; // interior rho with exterior T
-      E_kinetic = .5 * rho * Dot3(s.Y.velocity, s.Y.velocity);
-    } else {
-      //  Fixing rho weakly on the inflow to a value consistent with T_inf and P0
-      rho =  rho_0;
-      E_kinetic = .5 * rho * Dot3(s.Y.velocity, s.Y.velocity);
-      E_internal = q[4][i] - E_kinetic; // uses set rho and u but E from solution
-      P = E_internal * (gamma - 1.);
->>>>>>> fb455ff0
     }
     const CeedScalar E       = E_internal + E_kinetic;
     // ---- Normal vect
@@ -316,35 +229,19 @@
   // Outputs
   CeedScalar(*v)[CEED_Q_VLA]    = (CeedScalar(*)[CEED_Q_VLA])out[0];
   // *INDENT-ON*
-<<<<<<< HEAD
   const BlasiusContext context  = (BlasiusContext)ctx;
   const bool           implicit = context->implicit;
   const CeedScalar     mu       = context->newtonian_ctx.mu;
   const CeedScalar     cv       = context->newtonian_ctx.cv;
   const CeedScalar     Rd       = GasConstant(&context->newtonian_ctx);
   const CeedScalar     gamma    = HeatCapacityRatio(&context->newtonian_ctx);
-  const CeedScalar     theta0   = context->theta0;
+  const CeedScalar     T_inf    = context->T_inf;
   const CeedScalar     P0       = context->P0;
   const CeedScalar     delta0   = context->delta0;
-  const CeedScalar     Uinf     = context->Uinf;
+  const CeedScalar     U_inf    = context->U_inf;
   const bool           weakT    = context->weakT;
-  const CeedScalar     rho_0    = P0 / (Rd * theta0);
-  const CeedScalar     x0       = Uinf * rho_0 / (mu * 25 / (delta0 * delta0));
-=======
-  const BlasiusContext context = (BlasiusContext)ctx;
-  const bool implicit     = context->implicit;
-  const CeedScalar mu     = context->newtonian_ctx.mu;
-  const CeedScalar cv     = context->newtonian_ctx.cv;
-  const CeedScalar Rd     = GasConstant(&context->newtonian_ctx);
-  const CeedScalar gamma  = HeatCapacityRatio(&context->newtonian_ctx);
-  const CeedScalar T_inf  = context->T_inf;
-  const CeedScalar P0     = context->P0;
-  const CeedScalar delta0 = context->delta0;
-  const CeedScalar U_inf  = context->U_inf;
-  const bool       weakT  = context->weakT;
-  const CeedScalar rho_0  = P0 / (Rd * T_inf);
-  const CeedScalar x0     = U_inf*rho_0 / (mu*25/ (delta0*delta0));
->>>>>>> fb455ff0
+  const CeedScalar     rho_0    = P0 / (Rd * T_inf);
+  const CeedScalar     x0       = U_inf * rho_0 / (mu * 25 / (delta0 * delta0));
 
   CeedPragmaSIMD
       // Quadrature Point Loop
@@ -365,21 +262,12 @@
     CeedScalar drho, dE, dP;
     if (weakT) {
       // rho should be from the current solution
-<<<<<<< HEAD
       drho                   = dq[0][i];
-      CeedScalar dE_internal = drho * cv * theta0;
+      CeedScalar dE_internal = drho * cv * T_inf;
       CeedScalar dE_kinetic  = .5 * drho * Dot3(s.Y.velocity, s.Y.velocity);
       dE                     = dE_internal + dE_kinetic;
-      dP                     = drho * Rd * theta0;  // interior rho with exterior T
-    } else {                                        // rho specified, E_internal from solution
-=======
-      drho = dq[0][i];
-      CeedScalar dE_internal = drho * cv * T_inf;
-      CeedScalar dE_kinetic = .5 * drho * Dot3(s.Y.velocity, s.Y.velocity);
-      dE = dE_internal + dE_kinetic;
-      dP = drho * Rd * T_inf; // interior rho with exterior T
-    } else { // rho specified, E_internal from solution
->>>>>>> fb455ff0
+      dP                     = drho * Rd * T_inf;  // interior rho with exterior T
+    } else {                                       // rho specified, E_internal from solution
       drho = 0;
       dE   = dq[4][i];
       dP   = dE * (gamma - 1.);
