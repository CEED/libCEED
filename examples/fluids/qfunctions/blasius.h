--- conflicted
+++ resolved
@@ -12,188 +12,91 @@
 #define blasius_h
 
 #include <ceed.h>
-<<<<<<< HEAD
 #include <math.h>
 
-=======
 #include "newtonian_state.h"
->>>>>>> 2518f336
 #include "newtonian_types.h"
 #include "utils.h"
 
 typedef struct BlasiusContext_ *BlasiusContext;
 struct BlasiusContext_ {
-<<<<<<< HEAD
   bool                             implicit;  // !< Using implicit timesteping or not
   bool                             weakT;     // !< flag to set Temperature weakly at inflow
   CeedScalar                       delta0;    // !< Boundary layer height at inflow
   CeedScalar                       Uinf;      // !< Velocity at boundary layer edge
+  CeedScalar                       Tinf;      // !< Temperature at boundary layer edge
+  CeedScalar                       T_wall;    // !< Temperature at the wall
   CeedScalar                       P0;        // !< Pressure at outflow
   CeedScalar                       theta0;    // !< Temperature at inflow
   CeedScalar                       x_inflow;  // !< Location of inflow in x
+  CeedScalar                       n_cheb;    // !< Number of Chebyshev terms
+  CeedScalar                      *X;         // !< Chebyshev polynomial coordinate vector
+  CeedScalar                       eta_max;   // !< Maximum eta in the domain
+  CeedScalar                      *Tf_cheb;   // !< Chebyshev coefficient for f
+  CeedScalar                      *Th_cheb;   // !< Chebyshev coefficient for h
   struct NewtonianIdealGasContext_ newtonian_ctx;
 };
 
-void CEED_QFUNCTION_HELPER(BlasiusSolution)(const CeedScalar y, const CeedScalar Uinf, const CeedScalar x0, const CeedScalar x, const CeedScalar rho,
-                                            CeedScalar *u, CeedScalar *v, CeedScalar *t12, const NewtonianIdealGasContext newt_ctx) {
-  CeedInt nprofs         = 50;
-  // *INDENT-OFF*
-  CeedScalar eta_table[] = {
-      0.000000000000000000e+00, 1.282051282051281937e-01, 2.564102564102563875e-01, 3.846153846153845812e-01, 5.128205128205127750e-01,
-      6.410256410256409687e-01, 7.692307692307691624e-01, 8.974358974358973562e-01, 1.025641025641025550e+00, 1.153846153846153744e+00,
-      1.282051282051281937e+00, 1.410256410256410131e+00, 1.538461538461538325e+00, 1.666666666666666519e+00, 1.794871794871794712e+00,
-      1.923076923076922906e+00, 2.051282051282051100e+00, 2.179487179487179294e+00, 2.307692307692307487e+00, 2.435897435897435681e+00,
-      2.564102564102563875e+00, 2.692307692307692069e+00, 2.820512820512820262e+00, 2.948717948717948456e+00, 3.076923076923076650e+00,
-      3.205128205128204844e+00, 3.333333333333333037e+00, 3.461538461538461231e+00, 3.589743589743589425e+00, 3.717948717948717618e+00,
-      3.846153846153845812e+00, 3.974358974358974006e+00, 4.102564102564102200e+00, 4.230769230769229949e+00, 4.358974358974358587e+00,
-      4.487179487179487225e+00, 4.615384615384614975e+00, 4.743589743589742724e+00, 4.871794871794871362e+00, 5.000000000000000000e+00,
-      5.500000000000000000e+00, 6.000000000000000000e+00, 6.500000000000000000e+00, 7.000000000000000000e+00, 7.500000000000000000e+00,
-      8.000000000000000000e+00, 8.500000000000000000e+00, 9.000000000000000000e+00, 9.500000000000000000e+00, 1.000000000000000000e+01};
-
-  CeedScalar f_table[] = {
-      0.000000000000000000e+00, 2.728923405566200267e-03, 1.091524811461423369e-02, 2.455658828897525764e-02, 4.364674649279581820e-02,
-      6.817382707725749835e-02, 9.811838418932711248e-02, 1.334516294237205192e-01, 1.741337304561980659e-01, 2.201122374410622862e-01,
-      2.713206781625860375e-01, 3.276773654929600599e-01, 3.890844612583744255e-01, 4.554273387986328414e-01, 5.265742820946719416e-01,
-      6.023765522220410062e-01, 6.826688421431770237e-01, 7.672701287583111318e-01, 8.559849171804534418e-01, 9.486048570979430661e-01,
-      1.044910695686512625e+00, 1.144674516826549082e+00, 1.247662203367335465e+00, 1.353636048811749593e+00, 1.462357437868362364e+00,
-      1.573589512396551759e+00, 1.687099740622293842e+00, 1.802662313062363353e+00, 1.920060297987626230e+00, 2.039087501786055245e+00,
-      2.159549994377929050e+00, 2.281267275838891884e+00, 2.404073076539093190e+00, 2.527815798402052838e+00, 2.652358618452637540e+00,
-      2.777579287003750341e+00, 2.903369661199559637e+00, 3.029635020019957992e+00, 3.156293209307130088e+00, 3.283273665161465349e+00,
-      3.780571892998292771e+00, 4.279620922520262383e+00, 4.779322325882148448e+00, 5.279238811036782053e+00, 5.779218028455369804e+00,
-      6.279213431354994768e+00, 6.779212528163703233e+00, 7.279212370655419484e+00, 7.779212346288013613e+00, 8.279212342945751146e+00};
-
-  CeedScalar fp_table[] = {
-      0.000000000000000000e+00, 4.257083277988830267e-02, 8.513297869782740501e-02, 1.276641169537044151e-01, 1.701271279078802878e-01,
-      2.124702831905590783e-01, 2.546276046951935212e-01, 2.965194442747576264e-01, 3.380533304776729975e-01, 3.791251204629754179e-01,
-      4.196204840172004791e-01, 4.594167322894788796e-01, 4.983849866855867838e-01, 5.363926638765821320e-01, 5.733062319885513514e-01,
-      6.089941719927144392e-01, 6.433300586189647507e-01, 6.761956584341198839e-01, 7.074839307288774970e-01, 7.371018110314454530e-01,
-      7.649726585225528064e-01, 7.910382579383948842e-01, 8.152602836158657773e-01, 8.376211573266827415e-01, 8.581242609418713307e-01,
-      8.767934976651666767e-01, 8.936722290953328374e-01, 9.088216471306606037e-01, 9.223186672607004422e-01, 9.342534510898168332e-01,
-      9.447266795705382414e-01, 9.538467037387058367e-01, 9.617266968332524035e-01, 9.684819213624265011e-01, 9.742272083384174719e-01,
-      9.790747253056680810e-01, 9.831320868743089747e-01, 9.865008381344084754e-01, 9.892753192614093249e-01, 9.915419001656551323e-01,
-      9.968788209317821503e-01, 9.989728724371175206e-01, 9.996990677381791812e-01, 9.999216041491896245e-01, 9.999818594083667023e-01,
-      9.999962745365539307e-01, 9.999993214550036980e-01, 9.999998904550418954e-01, 9.999999843329338001e-01, 9.999999980166356384e-01};
-
-  CeedScalar fpp_table[] = {
-      3.320573362157903663e-01, 3.320379743512646420e-01, 3.319024760665882368e-01, 3.315350015070190337e-01, 3.308206767975666041e-01,
-      3.296466995822193158e-01, 3.279038639411161471e-01, 3.254884713737624113e-01, 3.223045750196085746e-01, 3.182664816607024272e-01,
-      3.133014118810801829e-01, 3.073521951089355775e-01, 3.003798556086043625e-01, 2.923659305537876785e-01, 2.833143548208253981e-01,
-      2.732527514995234941e-01, 2.622329840371728227e-01, 2.503308560706500874e-01, 2.376448876931176457e-01, 2.242941499773744018e-01,
-      2.104151994284793603e-01, 1.961582158440171031e-01, 1.816825052623964043e-01, 1.671515786102889534e-01, 1.527280512426029968e-01,
-      1.385686249977987894e-01, 1.248194106805364800e-01, 1.116118251613979206e-01, 9.905925581301598670e-02, 8.725462988794610575e-02,
-      7.626896310981794158e-02, 6.615089622448211415e-02, 5.692716644118058639e-02, 4.860390768479891377e-02, 4.116863313890323922e-02,
-      3.459272784597366285e-02, 2.883426862493499582e-02, 2.384099224121952881e-02, 1.955324839409207718e-02, 1.590679868531958210e-02,
-      6.578593141419011685e-03, 2.402039843751689954e-03, 7.741093231657678389e-04, 2.201689553063347941e-04, 5.526217815680267893e-05,
-      1.224092624232004387e-05, 2.392841910090350858e-06, 4.127879363882133676e-07, 6.284244603762621373e-08, 8.442944409712819646e-09};
-  // *INDENT-ON*
-
-  CeedScalar nu  = newt_ctx->mu / rho;
-  CeedScalar eta = y * sqrt(Uinf / (nu * (x0 + x)));
-  CeedInt    idx = -1;
-
-  for (CeedInt i = 0; i < nprofs; i++) {
-    if (eta < eta_table[i]) {
-      idx = i;
-      break;
-    }
-  }
-  CeedScalar f, fp, fpp;
-
-  if (idx > 0) {  // eta within the bounds of eta_table
-    CeedScalar coeff = (eta - eta_table[idx - 1]) / (eta_table[idx] - eta_table[idx - 1]);
-
-    f   = f_table[idx - 1] + coeff * (f_table[idx] - f_table[idx - 1]);
-    fp  = fp_table[idx - 1] + coeff * (fp_table[idx] - fp_table[idx - 1]);
-    fpp = fpp_table[idx - 1] + coeff * (fpp_table[idx] - fpp_table[idx - 1]);
-  } else {  // eta outside bounds of eta_table
-    f   = f_table[nprofs - 1];
-    fp  = fp_table[nprofs - 1];
-    fpp = fpp_table[nprofs - 1];
-    eta = eta_table[nprofs - 1];
-=======
-  bool       implicit; // !< Using implicit timesteping or not
-  bool       weakT;    // !< flag to set Temperature weakly at inflow
-  CeedScalar delta0;   // !< Boundary layer height at inflow
-  CeedScalar Uinf;     // !< Velocity at boundary layer edge
-  CeedScalar Tinf;     // !< Temperature at boundary layer edge
-  CeedScalar T_wall;   // !< Temperature at the wall
-  CeedScalar P0;       // !< Pressure at outflow
-  CeedScalar theta0;   // !< Temperature at inflow
-  CeedScalar x_inflow; // !< Location of inflow in x
-  CeedScalar n_cheb;   // !< Number of Chebyshev terms
-  CeedScalar *X;       // !< Chebyshev polynomial coordinate vector
-  CeedScalar eta_max;  // !< Maximum eta in the domain
-  CeedScalar *Tf_cheb; // !< Chebyshev coefficient for f
-  CeedScalar *Th_cheb; // !< Chebyshev coefficient for h
-  struct NewtonianIdealGasContext_ newtonian_ctx;
-};
-
 // *****************************************************************************
 // This helper function evaluates Chebyshev polynomials with a set of
 //  coefficients with all their derivatives represented as a recurrence table.
 // *****************************************************************************
-CEED_QFUNCTION_HELPER void ChebyshevEval(int N, const double *Tf, double x,
-    double eta_max, double *f) {
-  double dX_deta   = 2 / eta_max;
+CEED_QFUNCTION_HELPER void ChebyshevEval(int N, const double *Tf, double x, double eta_max, double *f) {
+  double dX_deta     = 2 / eta_max;
   double table[4][3] = {
-    // Chebyshev polynomials T_0, T_1, T_2 of the first kind in (-1,1)
-    {1, x, 2*x *x - 1}, {0, 1, 4*x}, {0, 0, 4}, {0, 0, 0}
+  // Chebyshev polynomials T_0, T_1, T_2 of the first kind in (-1,1)
+      {1, x, 2 * x * x - 1},
+      {0, 1, 4 * x        },
+      {0, 0, 4            },
+      {0, 0, 0            }
   };
-  for (int i=0; i<4; i++) {
+  for (int i = 0; i < 4; i++) {
     // i-th derivative of f
     f[i] = table[i][0] * Tf[0] + table[i][1] * Tf[1] + table[i][2] * Tf[2];
   }
-  for (int i=3; i<N; i++) {
+  for (int i = 3; i < N; i++) {
     // T_n(x) = 2xT_{n-1}(x) - T_{n-2}(x)
-    table[0][i%3] = 2 * x * table[0][(i-1) % 3] - table[0][(i-2)%3];
+    table[0][i % 3] = 2 * x * table[0][(i - 1) % 3] - table[0][(i - 2) % 3];
     // Differentiate Chebyshev polynomials with the recurrence relation
-    for (int j=1; j<4; j++) {
+    for (int j = 1; j < 4; j++) {
       // T'_{n}(x)/n = 2T_{n-1}(x) + T'_{n-2}(x)/n-2
-      table[j][i%3] = i * (2 * table[j-1][(i-1) % 3] + table[j][(i-2)%3] / (i-2));
-    }
-    for (int j=0; j<4; j++) {
-      f[j] += table[j][i%3] * Tf[i];
+      table[j][i % 3] = i * (2 * table[j - 1][(i - 1) % 3] + table[j][(i - 2) % 3] / (i - 2));
+    }
+    for (int j = 0; j < 4; j++) {
+      f[j] += table[j][i % 3] * Tf[i];
     }
   }
-  for (int i=1; i<4; i++) {
+  for (int i = 1; i < 4; i++) {
     // Transform derivatives from Chebyshev [-1, 1] to [0, eta_max].
-    for (int j=0; j<i; j++) f[i] *= dX_deta;
->>>>>>> 2518f336
+    for (int j = 0; j < i; j++) f[i] *= dX_deta;
   }
 }
 
-<<<<<<< HEAD
-  *u   = Uinf * fp;
-  *t12 = rho * nu * Uinf * fpp * sqrt(Uinf / (nu * (x0 + x)));
-  *v   = 0.5 * sqrt(nu * Uinf / (x0 + x)) * (eta * fp - f);
-=======
 // *****************************************************************************
 // This helper function computes the Blasius boundary layer solution.
 // *****************************************************************************
-State CEED_QFUNCTION_HELPER(BlasiusSolution)(const BlasiusContext blasius,
-    const CeedScalar x[3], const CeedScalar x0, const CeedScalar x_inflow,
-    const CeedScalar rho, CeedScalar *t12) {
+State CEED_QFUNCTION_HELPER(BlasiusSolution)(const BlasiusContext blasius, const CeedScalar x[3], const CeedScalar x0, const CeedScalar x_inflow,
+                                             const CeedScalar rho, CeedScalar *t12) {
   CeedInt    N    = blasius->n_cheb;
   CeedScalar nu   = blasius->newtonian_ctx.mu / rho;
-  CeedScalar eta  = x[1]*sqrt(blasius->Uinf/(nu*(x0+x[0]-x_inflow)));
+  CeedScalar eta  = x[1] * sqrt(blasius->Uinf / (nu * (x0 + x[0] - x_inflow)));
   CeedScalar X    = 2 * (eta / blasius->eta_max) - 1.;
   CeedScalar Uinf = blasius->Uinf;
   CeedScalar Rd   = GasConstant(&blasius->newtonian_ctx);
 
   CeedScalar f[4], h[4];
   ChebyshevEval(N, blasius->Tf_cheb, X, blasius->eta_max, f);
-  ChebyshevEval(N-1, blasius->Th_cheb, X, blasius->eta_max, h);
-
-  *t12 = rho*nu*Uinf*f[2]*sqrt(Uinf/(nu*(x0+x[0]-x_inflow)));
+  ChebyshevEval(N - 1, blasius->Th_cheb, X, blasius->eta_max, h);
+
+  *t12 = rho * nu * Uinf * f[2] * sqrt(Uinf / (nu * (x0 + x[0] - x_inflow)));
 
   CeedScalar Y[5];
   Y[1] = Uinf * f[1];
-  Y[2] = 0.5*sqrt(nu*Uinf/(x0+x[0]-x_inflow))*(eta*f[1] - f[0]);
+  Y[2] = 0.5 * sqrt(nu * Uinf / (x0 + x[0] - x_inflow)) * (eta * f[1] - f[0]);
   Y[3] = 0.;
   Y[4] = blasius->Tinf * h[0];
   Y[0] = rho * Rd * Y[4];
   return StateFromY(&blasius->newtonian_ctx, Y, x);
->>>>>>> 2518f336
 }
 
 // *****************************************************************************
@@ -206,61 +109,28 @@
   // Outputs
   CeedScalar(*q0)[CEED_Q_VLA] = (CeedScalar(*)[CEED_Q_VLA])out[0];
 
-  const BlasiusContext context = (BlasiusContext)ctx;
-<<<<<<< HEAD
-  const CeedScalar     cv      = context->newtonian_ctx.cv;
-  const CeedScalar     cp      = context->newtonian_ctx.cp;
-  const CeedScalar     gamma   = cp / cv;
-  const CeedScalar     mu      = context->newtonian_ctx.mu;
-
-  const CeedScalar     theta0   = context->theta0;
-  const CeedScalar     P0       = context->P0;
-  const CeedScalar     delta0   = context->delta0;
-  const CeedScalar     Uinf     = context->Uinf;
-  const CeedScalar     x_inflow = context->x_inflow;
-
+  const BlasiusContext context    = (BlasiusContext)ctx;
+  const CeedScalar     cv         = context->newtonian_ctx.cv;
+  const CeedScalar     mu         = context->newtonian_ctx.mu;
+  const CeedScalar     theta0     = context->theta0;
+  const CeedScalar     P0         = context->P0;
+  const CeedScalar     delta0     = context->delta0;
+  const CeedScalar     Uinf       = context->Uinf;
+  const CeedScalar     x_inflow   = context->x_inflow;
+  const CeedScalar     gamma      = HeatCapacityRatio(&context->newtonian_ctx);
   const CeedScalar     e_internal = cv * theta0;
   const CeedScalar     rho        = P0 / ((gamma - 1) * e_internal);
   const CeedScalar     x0         = Uinf * rho / (mu * 25 / (delta0 * delta0));
-  CeedScalar           u, v, t12;
+  CeedScalar           t12;
 
   // Quadrature Point Loop
   CeedPragmaSIMD for (CeedInt i = 0; i < Q; i++) {
-    const CeedScalar x[] = {X[0][i], X[1][i], X[2][i]};
-
-    BlasiusSolution(x[1], Uinf, x0, x[0] - x_inflow, rho, &u, &v, &t12, &context->newtonian_ctx);
-
-    q0[0][i] = rho;
-    q0[1][i] = u * rho;
-    q0[2][i] = v * rho;
-    q0[3][i] = 0.;
-    q0[4][i] = rho * e_internal + 0.5 * (u * u + v * v) * rho;
+    const CeedScalar x[3] = {X[0][i], X[1][i], 0.};
+    State            s    = BlasiusSolution(context, x, x0, x_inflow, rho, &t12);
+    CeedScalar       q[5] = {0};
+    UnpackState_U(s.U, q);
+    for (CeedInt j = 0; j < 5; j++) q0[j][i] = q[j];
   }  // End of Quadrature Point Loop
-=======
-  const CeedScalar cv         = context->newtonian_ctx.cv;
-  const CeedScalar mu         = context->newtonian_ctx.mu;
-  const CeedScalar theta0     = context->theta0;
-  const CeedScalar P0         = context->P0;
-  const CeedScalar delta0     = context->delta0;
-  const CeedScalar Uinf       = context->Uinf;
-  const CeedScalar x_inflow   = context->x_inflow;
-  const CeedScalar gamma      = HeatCapacityRatio(&context->newtonian_ctx);
-  const CeedScalar e_internal = cv * theta0;
-  const CeedScalar rho        = P0 / ((gamma - 1) * e_internal);
-  const CeedScalar x0         = Uinf*rho / (mu*25/(delta0*delta0));
-  CeedScalar t12;
-
-  // Quadrature Point Loop
-  CeedPragmaSIMD
-  for (CeedInt i=0; i<Q; i++) {
-    const CeedScalar x[3] = {X[0][i], X[1][i], 0.};
-    State s = BlasiusSolution(context, x, x0, x_inflow, rho, &t12);
-    CeedScalar q[5] = {0};
-    UnpackState_U(s.U, q);
-    for (CeedInt j=0; j<5; j++) q0[j][i] = q[j];
-
-  } // End of Quadrature Point Loop
->>>>>>> 2518f336
   return 0;
 }
 
@@ -274,15 +144,12 @@
   // Outputs
   CeedScalar(*v)[CEED_Q_VLA]    = (CeedScalar(*)[CEED_Q_VLA])out[0];
   // *INDENT-ON*
-<<<<<<< HEAD
   const BlasiusContext context  = (BlasiusContext)ctx;
   const bool           implicit = context->implicit;
   const CeedScalar     mu       = context->newtonian_ctx.mu;
   const CeedScalar     cv       = context->newtonian_ctx.cv;
-  const CeedScalar     cp       = context->newtonian_ctx.cp;
-  const CeedScalar     Rd       = cp - cv;
-  const CeedScalar     gamma    = cp / cv;
-
+  const CeedScalar     Rd       = GasConstant(&context->newtonian_ctx);
+  const CeedScalar     gamma    = HeatCapacityRatio(&context->newtonian_ctx);
   const CeedScalar     theta0   = context->theta0;
   const CeedScalar     P0       = context->P0;
   const CeedScalar     delta0   = context->delta0;
@@ -291,22 +158,6 @@
   const bool           weakT    = context->weakT;
   const CeedScalar     rho_0    = P0 / (Rd * theta0);
   const CeedScalar     x0       = Uinf * rho_0 / (mu * 25 / Square(delta0));
-=======
-  const BlasiusContext context = (BlasiusContext)ctx;
-  const bool implicit       = context->implicit;
-  const CeedScalar mu       = context->newtonian_ctx.mu;
-  const CeedScalar cv       = context->newtonian_ctx.cv;
-  const CeedScalar Rd       = GasConstant(&context->newtonian_ctx);
-  const CeedScalar gamma    = HeatCapacityRatio(&context->newtonian_ctx);
-  const CeedScalar theta0   = context->theta0;
-  const CeedScalar P0       = context->P0;
-  const CeedScalar delta0   = context->delta0;
-  const CeedScalar Uinf     = context->Uinf;
-  const CeedScalar x_inflow = context->x_inflow;
-  const bool       weakT    = context->weakT;
-  const CeedScalar rho_0    = P0 / (Rd * theta0);
-  const CeedScalar x0       = Uinf*rho_0 / (mu*25/ Square(delta0));
->>>>>>> 2518f336
 
   CeedPragmaSIMD
       // Quadrature Point Loop
@@ -319,16 +170,9 @@
     const CeedScalar wdetJb = (implicit ? -1. : 1.) * q_data_sur[0][i];
 
     // Calculate inflow values
-<<<<<<< HEAD
-    const CeedScalar x[3]        = {X[0][i], X[1][i], X[2][i]};
-    CeedScalar       velocity[3] = {0.};
+    const CeedScalar x[3] = {X[0][i], X[1][i], 0.};
     CeedScalar       t12;
-    BlasiusSolution(x[1], Uinf, x0, x[0] - x_inflow, rho_0, &velocity[0], &velocity[1], &t12, &context->newtonian_ctx);
-=======
-    const CeedScalar x[3] = {X[0][i], X[1][i], 0.};
-    CeedScalar t12;
-    State s = BlasiusSolution(context, x, x0, x_inflow, rho_0, &t12);
->>>>>>> 2518f336
+    State            s = BlasiusSolution(context, x, x0, x_inflow, rho_0, &t12);
 
     // enabling user to choose between weak T and weak rho inflow
     CeedScalar rho, E_internal, P, E_kinetic;
@@ -338,25 +182,14 @@
       // Temperature is being set weakly (theta0) and for constant cv this sets E_internal
       E_internal = rho * cv * theta0;
       // Find pressure using
-<<<<<<< HEAD
       P          = rho * Rd * theta0;  // interior rho with exterior T
-      E_kinetic  = .5 * rho * Dot3(velocity, velocity);
+      E_kinetic  = .5 * rho * Dot3(s.Y.velocity, s.Y.velocity);
     } else {
-      //  Fixing rho weakly on the inflow to a value  consistent with theta0 and P0
+      //  Fixing rho weakly on the inflow to a value consistent with theta0 and P0
       rho        = rho_0;
-      E_kinetic  = .5 * rho * Dot3(velocity, velocity);
+      E_kinetic  = .5 * rho * Dot3(s.Y.velocity, s.Y.velocity);
       E_internal = q[4][i] - E_kinetic;  // uses set rho and u but E from solution
       P          = E_internal * (gamma - 1.);
-=======
-      P = rho*Rd*theta0; // interior rho with exterior T
-      E_kinetic = .5 * rho * Dot3(s.Y.velocity, s.Y.velocity);
-    } else {
-      //  Fixing rho weakly on the inflow to a value consistent with theta0 and P0
-      rho =  rho_0;
-      E_kinetic = .5 * rho * Dot3(s.Y.velocity, s.Y.velocity);
-      E_internal = q[4][i] - E_kinetic; // uses set rho and u but E from solution
-      P = E_internal * (gamma - 1.);
->>>>>>> 2518f336
     }
     const CeedScalar E       = E_internal + E_kinetic;
     // ---- Normal vect
@@ -366,31 +199,19 @@
     // Zero v so all future terms can safely sum into it
     for (CeedInt j = 0; j < 5; j++) v[j][i] = 0.;
 
-<<<<<<< HEAD
-    const CeedScalar u_normal        = Dot3(norm, velocity);
+    const CeedScalar u_normal        = Dot3(norm, s.Y.velocity);
     const CeedScalar viscous_flux[3] = {-t12 * norm[1], -t12 * norm[0], 0};
-=======
-    const CeedScalar u_normal = Dot3(norm, s.Y.velocity);
-    const CeedScalar viscous_flux[3] = {-t12 *norm[1], -t12 *norm[0], 0};
->>>>>>> 2518f336
 
     // The Physics
     // -- Density
     v[0][i] -= wdetJb * rho * u_normal;  // interior rho
 
     // -- Momentum
-<<<<<<< HEAD
     for (CeedInt j = 0; j < 3; j++) {
-      v[j + 1][i] -= wdetJb * (rho * u_normal * velocity[j]  // interior rho
-                               + norm[j] * P                 // mixed P
+      v[j + 1][i] -= wdetJb * (rho * u_normal * s.Y.velocity[j]  // interior rho
+                               + norm[j] * P                     // mixed P
                                + viscous_flux[j]);
     }
-=======
-    for (CeedInt j=0; j<3; j++)
-      v[j+1][i] -= wdetJb * (rho * u_normal * s.Y.velocity[j] // interior rho
-                             + norm[j] * P // mixed P
-                             + viscous_flux[j]);
->>>>>>> 2518f336
 
     // -- Total Energy Density
     v[4][i] -= wdetJb * (u_normal * (E + P) + Dot3(viscous_flux, s.Y.velocity));
@@ -399,14 +220,8 @@
   return 0;
 }
 
-<<<<<<< HEAD
+// *****************************************************************************
 CEED_QFUNCTION(Blasius_Inflow_Jacobian)(void *ctx, CeedInt Q, const CeedScalar *const *in, CeedScalar *const *out) {
-=======
-// *****************************************************************************
-CEED_QFUNCTION(Blasius_Inflow_Jacobian)(void *ctx, CeedInt Q,
-                                        const CeedScalar *const *in,
-                                        CeedScalar *const *out) {
->>>>>>> 2518f336
   // *INDENT-OFF*
   // Inputs
   const CeedScalar(*dq)[CEED_Q_VLA] = (const CeedScalar(*)[CEED_Q_VLA])in[0], (*q_data_sur)[CEED_Q_VLA] = (const CeedScalar(*)[CEED_Q_VLA])in[2],
@@ -415,37 +230,19 @@
   // Outputs
   CeedScalar(*v)[CEED_Q_VLA]    = (CeedScalar(*)[CEED_Q_VLA])out[0];
   // *INDENT-ON*
-<<<<<<< HEAD
   const BlasiusContext context  = (BlasiusContext)ctx;
   const bool           implicit = context->implicit;
   const CeedScalar     mu       = context->newtonian_ctx.mu;
   const CeedScalar     cv       = context->newtonian_ctx.cv;
-  const CeedScalar     cp       = context->newtonian_ctx.cp;
-  const CeedScalar     Rd       = cp - cv;
-  const CeedScalar     gamma    = cp / cv;
-
-  const CeedScalar     theta0 = context->theta0;
-  const CeedScalar     P0     = context->P0;
-  const CeedScalar     delta0 = context->delta0;
-  const CeedScalar     Uinf   = context->Uinf;
-  const bool           weakT  = context->weakT;
-  const CeedScalar     rho_0  = P0 / (Rd * theta0);
-  const CeedScalar     x0     = Uinf * rho_0 / (mu * 25 / (delta0 * delta0));
-=======
-  const BlasiusContext context = (BlasiusContext)ctx;
-  const bool implicit     = context->implicit;
-  const CeedScalar mu     = context->newtonian_ctx.mu;
-  const CeedScalar cv     = context->newtonian_ctx.cv;
-  const CeedScalar Rd     = GasConstant(&context->newtonian_ctx);
-  const CeedScalar gamma  = HeatCapacityRatio(&context->newtonian_ctx);
-  const CeedScalar theta0 = context->theta0;
-  const CeedScalar P0     = context->P0;
-  const CeedScalar delta0 = context->delta0;
-  const CeedScalar Uinf   = context->Uinf;
-  const bool       weakT  = context->weakT;
-  const CeedScalar rho_0  = P0 / (Rd * theta0);
-  const CeedScalar x0     = Uinf*rho_0 / (mu*25/ (delta0*delta0));
->>>>>>> 2518f336
+  const CeedScalar     Rd       = GasConstant(&context->newtonian_ctx);
+  const CeedScalar     gamma    = HeatCapacityRatio(&context->newtonian_ctx);
+  const CeedScalar     theta0   = context->theta0;
+  const CeedScalar     P0       = context->P0;
+  const CeedScalar     delta0   = context->delta0;
+  const CeedScalar     Uinf     = context->Uinf;
+  const bool           weakT    = context->weakT;
+  const CeedScalar     rho_0    = P0 / (Rd * theta0);
+  const CeedScalar     x0       = Uinf * rho_0 / (mu * 25 / (delta0 * delta0));
 
   CeedPragmaSIMD
       // Quadrature Point Loop
@@ -458,16 +255,9 @@
     const CeedScalar wdetJb = (implicit ? -1. : 1.) * q_data_sur[0][i];
 
     // Calculate inflow values
-<<<<<<< HEAD
-    const CeedScalar x[3]        = {X[0][i], X[1][i], X[2][i]};
-    CeedScalar       velocity[3] = {0};
+    const CeedScalar x[3] = {X[0][i], X[1][i], 0.};
     CeedScalar       t12;
-    BlasiusSolution(x[1], Uinf, x0, x[0], rho_0, &velocity[0], &velocity[1], &t12, &context->newtonian_ctx);
-=======
-    const CeedScalar x[3] = {X[0][i], X[1][i], 0.};
-    CeedScalar t12;
-    State s = BlasiusSolution(context, x, x0, 0, rho_0, &t12);
->>>>>>> 2518f336
+    State            s = BlasiusSolution(context, x, x0, 0, rho_0, &t12);
 
     // enabling user to choose between weak T and weak rho inflow
     CeedScalar drho, dE, dP;
@@ -475,17 +265,10 @@
       // rho should be from the current solution
       drho                   = dq[0][i];
       CeedScalar dE_internal = drho * cv * theta0;
-<<<<<<< HEAD
-      CeedScalar dE_kinetic  = .5 * drho * Dot3(velocity, velocity);
+      CeedScalar dE_kinetic  = .5 * drho * Dot3(s.Y.velocity, s.Y.velocity);
       dE                     = dE_internal + dE_kinetic;
       dP                     = drho * Rd * theta0;  // interior rho with exterior T
     } else {                                        // rho specified, E_internal from solution
-=======
-      CeedScalar dE_kinetic = .5 * drho * Dot3(s.Y.velocity, s.Y.velocity);
-      dE = dE_internal + dE_kinetic;
-      dP = drho * Rd * theta0; // interior rho with exterior T
-    } else { // rho specified, E_internal from solution
->>>>>>> 2518f336
       drho = 0;
       dE   = dq[4][i];
       dP   = dE * (gamma - 1.);
@@ -494,18 +277,12 @@
 
     const CeedScalar u_normal = Dot3(norm, s.Y.velocity);
 
-<<<<<<< HEAD
     v[0][i] = -wdetJb * drho * u_normal;
-    for (int j = 0; j < 3; j++) v[j + 1][i] = -wdetJb * (drho * u_normal * velocity[j] + norm[j] * dP);
+    for (int j = 0; j < 3; j++) {
+      v[j + 1][i] = -wdetJb * (drho * u_normal * s.Y.velocity[j] + norm[j] * dP);
+    }
     v[4][i] = -wdetJb * u_normal * (dE + dP);
   }  // End Quadrature Point Loop
-=======
-    v[0][i] = - wdetJb * drho * u_normal;
-    for (int j=0; j<3; j++)
-      v[j+1][i] = -wdetJb * (drho * u_normal * s.Y.velocity[j] + norm[j] * dP);
-    v[4][i] = - wdetJb * u_normal * (dE + dP);
-  } // End Quadrature Point Loop
->>>>>>> 2518f336
   return 0;
 }
 
