// Copyright (c) 2017-2022, Lawrence Livermore National Security, LLC and other CEED contributors.
// All Rights Reserved. See the top-level LICENSE and NOTICE files for details.
//
// SPDX-License-Identifier: BSD-2-Clause
//
// This file is part of CEED:  http://github.com/ceed

/// @file
/// Advection initial condition and operator for Navier-Stokes example using PETSc

#ifndef advection_h
#define advection_h

#include <ceed.h>
#include <math.h>

typedef struct SetupContextAdv_ *SetupContextAdv;
struct SetupContextAdv_ {
  CeedScalar rc;
  CeedScalar lx;
  CeedScalar ly;
  CeedScalar lz;
  CeedScalar wind[3];
  CeedScalar time;
  int        wind_type;               // See WindType: 0=ROTATION, 1=TRANSLATION
  int        bubble_type;             // See BubbleType: 0=SPHERE, 1=CYLINDER
  int        bubble_continuity_type;  // See BubbleContinuityType: 0=SMOOTH, 1=BACK_SHARP 2=THICK
};

typedef struct AdvectionContext_ *AdvectionContext;
struct AdvectionContext_ {
  CeedScalar CtauS;
  CeedScalar strong_form;
  CeedScalar E_wind;
  bool       implicit;
  int        stabilization;  // See StabilizationType: 0=none, 1=SU, 2=SUPG
};

CEED_QFUNCTION_HELPER CeedScalar Square(CeedScalar x) { return x * x; }

// *****************************************************************************
// This QFunction sets the initial conditions and the boundary conditions
//   for two test cases: ROTATION and TRANSLATION
//
// -- ROTATION (default)
//      Initial Conditions:
//        Mass Density:
//          Constant mass density of 1.0
//        Momentum Density:
//          Rotational field in x,y
//        Energy Density:
//          Maximum of 1. x0 decreasing linearly to 0. as radial distance
//            increases to (1.-r/rc), then 0. everywhere else
//
//      Boundary Conditions:
//        Mass Density:
//          0.0 flux
//        Momentum Density:
//          0.0
//        Energy Density:
//          0.0 flux
//
// -- TRANSLATION
//      Initial Conditions:
//        Mass Density:
//          Constant mass density of 1.0
//        Momentum Density:
//           Constant rectilinear field in x,y
//        Energy Density:
//          Maximum of 1. x0 decreasing linearly to 0. as radial distance
//            increases to (1.-r/rc), then 0. everywhere else
//
//      Boundary Conditions:
//        Mass Density:
//          0.0 flux
//        Momentum Density:
//          0.0
//        Energy Density:
//          Inflow BCs:
//            E = E_wind
//          Outflow BCs:
//            E = E(boundary)
//          Both In/Outflow BCs for E are applied weakly in the
//            QFunction "Advection_Sur"
//
// *****************************************************************************

// *****************************************************************************
// This helper function provides support for the exact, time-dependent solution
//   (currently not implemented) and IC formulation for 3D advection
// *****************************************************************************
<<<<<<< HEAD
CEED_QFUNCTION_HELPER CeedInt Exact_Advection(CeedInt dim, CeedScalar time, const CeedScalar X[], CeedInt Nf, CeedScalar q[], void *ctx) {
  const SetupContext context = (SetupContext)ctx;
  const CeedScalar   rc      = context->rc;
  const CeedScalar   lx      = context->lx;
  const CeedScalar   ly      = context->ly;
  const CeedScalar   lz      = context->lz;
  const CeedScalar  *wind    = context->wind;
=======
CEED_QFUNCTION_HELPER CeedInt Exact_Advection(CeedInt dim, CeedScalar time,
    const CeedScalar X[], CeedInt Nf, CeedScalar q[], void *ctx) {
  const SetupContextAdv context = (SetupContextAdv)ctx;
  const CeedScalar rc    = context->rc;
  const CeedScalar lx    = context->lx;
  const CeedScalar ly    = context->ly;
  const CeedScalar lz    = context->lz;
  const CeedScalar *wind = context->wind;
>>>>>>> 2518f336

  // Setup
  const CeedScalar x0[3]     = {0.25 * lx, 0.5 * ly, 0.5 * lz};
  const CeedScalar center[3] = {0.5 * lx, 0.5 * ly, 0.5 * lz};

  // -- Coordinates
  const CeedScalar x = X[0];
  const CeedScalar y = X[1];
  const CeedScalar z = X[2];

  // -- Energy
  CeedScalar r = 0.;
  switch (context->bubble_type) {
    //  original sphere
    case 0: {  // (dim=3)
      r = sqrt(Square(x - x0[0]) + Square(y - x0[1]) + Square(z - x0[2]));
    } break;
    // cylinder (needs periodicity to work properly)
    case 1: {  // (dim=2)
      r = sqrt(Square(x - x0[0]) + Square(y - x0[1]));
    } break;
  }

  // Initial Conditions
  switch (context->wind_type) {
    case 0:  // Rotation
      q[0] = 1.;
      q[1] = -(y - center[1]);
      q[2] = (x - center[0]);
      q[3] = 0;
      break;
    case 1:  // Translation
      q[0] = 1.;
      q[1] = wind[0];
      q[2] = wind[1];
      q[3] = wind[2];
      break;
  }

  switch (context->bubble_continuity_type) {
    // original continuous, smooth shape
    case 0: {
      q[4] = r <= rc ? (1. - r / rc) : 0.;
    } break;
    // discontinuous, sharp back half shape
    case 1: {
      q[4] = ((r <= rc) && (y < center[1])) ? (1. - r / rc) : 0.;
    } break;
    // attempt to define a finite thickness that will get resolved under grid refinement
    case 2: {
      q[4] = ((r <= rc) && (y < center[1])) ? (1. - r / rc) * fmin(1.0, (center[1] - y) / 1.25) : 0.;
    } break;
  }
  return 0;
}

// *****************************************************************************
// This QFunction sets the initial conditions for 3D advection
// *****************************************************************************
CEED_QFUNCTION(ICsAdvection)(void *ctx, CeedInt Q, const CeedScalar *const *in, CeedScalar *const *out) {
  // Inputs
  const CeedScalar(*X)[CEED_Q_VLA] = (const CeedScalar(*)[CEED_Q_VLA])in[0];
  // Outputs
  CeedScalar(*q0)[CEED_Q_VLA]      = (CeedScalar(*)[CEED_Q_VLA])out[0];

  CeedPragmaSIMD
      // Quadrature Point Loop
      for (CeedInt i = 0; i < Q; i++) {
    const CeedScalar x[]  = {X[0][i], X[1][i], X[2][i]};
    CeedScalar       q[5] = {0.};

    Exact_Advection(3, 0., x, 5, q, ctx);
    for (CeedInt j = 0; j < 5; j++) q0[j][i] = q[j];
  }  // End of Quadrature Point Loop

  // Return
  return 0;
}

// *****************************************************************************
// This QFunction implements the following formulation of the advection equation
//
// This is 3D advection given in two formulations based upon the weak form.
//
// State Variables: q = ( rho, U1, U2, U3, E )
//   rho - Mass Density
//   Ui  - Momentum Density    ,  Ui = rho ui
//   E   - Total Energy Density
//
// Advection Equation:
//   dE/dt + div( E u ) = 0
//
// *****************************************************************************
CEED_QFUNCTION(Advection)(void *ctx, CeedInt Q, const CeedScalar *const *in, CeedScalar *const *out) {
  // Inputs
  // *INDENT-OFF*
  const CeedScalar(*q)[CEED_Q_VLA] = (const CeedScalar(*)[CEED_Q_VLA])in[0], (*dq)[5][CEED_Q_VLA] = (const CeedScalar(*)[5][CEED_Q_VLA])in[1],
        (*q_data)[CEED_Q_VLA] = (const CeedScalar(*)[CEED_Q_VLA])in[2];

  // Outputs
  CeedScalar(*v)[CEED_Q_VLA] = (CeedScalar(*)[CEED_Q_VLA])out[0], (*dv)[5][CEED_Q_VLA] = (CeedScalar(*)[5][CEED_Q_VLA])out[1];
  // *INDENT-ON*

  // Context
  AdvectionContext context     = (AdvectionContext)ctx;
  const CeedScalar CtauS       = context->CtauS;
  const CeedScalar strong_form = context->strong_form;

  CeedPragmaSIMD
      // Quadrature Point Loop
      for (CeedInt i = 0; i < Q; i++) {
    // Setup
    // -- Interp in
    const CeedScalar rho      = q[0][i];
    const CeedScalar u[3]     = {q[1][i] / rho, q[2][i] / rho, q[3][i] / rho};
    const CeedScalar E        = q[4][i];
    // -- Grad in
    const CeedScalar drho[3]  = {dq[0][0][i], dq[1][0][i], dq[2][0][i]};
    // *INDENT-OFF*
    const CeedScalar du[3][3] = {
        {(dq[0][1][i] - drho[0] * u[0]) / rho, (dq[1][1][i] - drho[1] * u[0]) / rho, (dq[2][1][i] - drho[2] * u[0]) / rho},
        {(dq[0][2][i] - drho[0] * u[1]) / rho, (dq[1][2][i] - drho[1] * u[1]) / rho, (dq[2][2][i] - drho[2] * u[1]) / rho},
        {(dq[0][3][i] - drho[0] * u[2]) / rho, (dq[1][3][i] - drho[1] * u[2]) / rho, (dq[2][3][i] - drho[2] * u[2]) / rho}
    };
    // *INDENT-ON*
    const CeedScalar dE[3]      = {dq[0][4][i], dq[1][4][i], dq[2][4][i]};
    // -- Interp-to-Interp q_data
    const CeedScalar wdetJ      = q_data[0][i];
    // -- Interp-to-Grad q_data
    // ---- Inverse of change of coordinate matrix: X_i,j
    // *INDENT-OFF*
    const CeedScalar dXdx[3][3] = {
        {q_data[1][i], q_data[2][i], q_data[3][i]},
        {q_data[4][i], q_data[5][i], q_data[6][i]},
        {q_data[7][i], q_data[8][i], q_data[9][i]}
    };
    // *INDENT-ON*
    // The Physics
    // Note with the order that du was filled and the order that dXdx was filled
    //   du[j][k]= du_j / dX_K    (note cap K to be clear this is u_{j,xi_k})
    //   dXdx[k][j] = dX_K / dx_j
    //   X_K=Kth reference element coordinate (note cap X and K instead of xi_k}
    //   x_j and u_j are jth  physical position and velocity components

    // No Change in density or momentum
    for (CeedInt f = 0; f < 4; f++) {
      for (CeedInt j = 0; j < 3; j++) dv[j][f][i] = 0;
      v[f][i] = 0;
    }

    // -- Total Energy
    // Evaluate the strong form using div(E u) = u . grad(E) + E div(u)
    // or in index notation: (u_j E)_{,j} = u_j E_j + E u_{j,j}
    CeedScalar div_u = 0, u_dot_grad_E = 0;
    for (CeedInt j = 0; j < 3; j++) {
      CeedScalar dEdx_j = 0;
      for (CeedInt k = 0; k < 3; k++) {
        div_u += du[j][k] * dXdx[k][j];  // u_{j,j} = u_{j,K} X_{K,j}
        dEdx_j += dE[k] * dXdx[k][j];
      }
      u_dot_grad_E += u[j] * dEdx_j;
    }
    CeedScalar strong_conv = E * div_u + u_dot_grad_E;

    // Weak Galerkin convection term: dv \cdot (E u)
    for (CeedInt j = 0; j < 3; j++) dv[j][4][i] = (1 - strong_form) * wdetJ * E * (u[0] * dXdx[j][0] + u[1] * dXdx[j][1] + u[2] * dXdx[j][2]);
    v[4][i] = 0;

    // Strong Galerkin convection term: - v div(E u)
    v[4][i] = -strong_form * wdetJ * strong_conv;

    // Stabilization requires a measure of element transit time in the velocity
    //   field u.
    CeedScalar uX[3];
    for (CeedInt j = 0; j < 3; j++) uX[j] = dXdx[j][0] * u[0] + dXdx[j][1] * u[1] + dXdx[j][2] * u[2];
    const CeedScalar TauS = CtauS / sqrt(uX[0] * uX[0] + uX[1] * uX[1] + uX[2] * uX[2]);
    for (CeedInt j = 0; j < 3; j++) dv[j][4][i] -= wdetJ * TauS * strong_conv * uX[j];
  }  // End Quadrature Point Loop

  return 0;
}

// *****************************************************************************
// This QFunction implements 3D (mentioned above) with
//   implicit time stepping method
//
// *****************************************************************************
CEED_QFUNCTION(IFunction_Advection)(void *ctx, CeedInt Q, const CeedScalar *const *in, CeedScalar *const *out) {
  // *INDENT-OFF*
  // Inputs
  const CeedScalar(*q)[CEED_Q_VLA] = (const CeedScalar(*)[CEED_Q_VLA])in[0], (*dq)[5][CEED_Q_VLA] = (const CeedScalar(*)[5][CEED_Q_VLA])in[1],
        (*q_dot)[CEED_Q_VLA] = (const CeedScalar(*)[CEED_Q_VLA])in[2], (*q_data)[CEED_Q_VLA] = (const CeedScalar(*)[CEED_Q_VLA])in[3];
  // Outputs
  CeedScalar(*v)[CEED_Q_VLA] = (CeedScalar(*)[CEED_Q_VLA])out[0], (*dv)[5][CEED_Q_VLA] = (CeedScalar(*)[5][CEED_Q_VLA])out[1];
  // *INDENT-ON*
  AdvectionContext context     = (AdvectionContext)ctx;
  const CeedScalar CtauS       = context->CtauS;
  const CeedScalar strong_form = context->strong_form;

  CeedPragmaSIMD
      // Quadrature Point Loop
      for (CeedInt i = 0; i < Q; i++) {
    // Setup
    // -- Interp in
    const CeedScalar rho      = q[0][i];
    const CeedScalar u[3]     = {q[1][i] / rho, q[2][i] / rho, q[3][i] / rho};
    const CeedScalar E        = q[4][i];
    // -- Grad in
    const CeedScalar drho[3]  = {dq[0][0][i], dq[1][0][i], dq[2][0][i]};
    // *INDENT-OFF*
    const CeedScalar du[3][3] = {
        {(dq[0][1][i] - drho[0] * u[0]) / rho, (dq[1][1][i] - drho[1] * u[0]) / rho, (dq[2][1][i] - drho[2] * u[0]) / rho},
        {(dq[0][2][i] - drho[0] * u[1]) / rho, (dq[1][2][i] - drho[1] * u[1]) / rho, (dq[2][2][i] - drho[2] * u[1]) / rho},
        {(dq[0][3][i] - drho[0] * u[2]) / rho, (dq[1][3][i] - drho[1] * u[2]) / rho, (dq[2][3][i] - drho[2] * u[2]) / rho}
    };
    // *INDENT-ON*
    const CeedScalar dE[3]      = {dq[0][4][i], dq[1][4][i], dq[2][4][i]};
    // -- Interp-to-Interp q_data
    const CeedScalar wdetJ      = q_data[0][i];
    // -- Interp-to-Grad q_data
    // ---- Inverse of change of coordinate matrix: X_i,j
    // *INDENT-OFF*
    const CeedScalar dXdx[3][3] = {
        {q_data[1][i], q_data[2][i], q_data[3][i]},
        {q_data[4][i], q_data[5][i], q_data[6][i]},
        {q_data[7][i], q_data[8][i], q_data[9][i]}
    };
    // *INDENT-ON*
    // The Physics
    // Note with the order that du was filled and the order that dXdx was filled
    //   du[j][k]= du_j / dX_K    (note cap K to be clear this is u_{j,xi_k} )
    //   dXdx[k][j] = dX_K / dx_j
    //   X_K=Kth reference element coordinate (note cap X and K instead of xi_k}
    //   x_j and u_j are jth  physical position and velocity components

    // No Change in density or momentum
    for (CeedInt f = 0; f < 4; f++) {
      for (CeedInt j = 0; j < 3; j++) dv[j][f][i] = 0;
      v[f][i] = wdetJ * q_dot[f][i];  // K Mass/transient term
    }

    // -- Total Energy
    // Evaluate the strong form using div(E u) = u . grad(E) + E div(u)
    //   or in index notation: (u_j E)_{,j} = u_j E_j + E u_{j,j}
    CeedScalar div_u = 0, u_dot_grad_E = 0;
    for (CeedInt j = 0; j < 3; j++) {
      CeedScalar dEdx_j = 0;
      for (CeedInt k = 0; k < 3; k++) {
        div_u += du[j][k] * dXdx[k][j];  // u_{j,j} = u_{j,K} X_{K,j}
        dEdx_j += dE[k] * dXdx[k][j];
      }
      u_dot_grad_E += u[j] * dEdx_j;
    }
    CeedScalar strong_conv = E * div_u + u_dot_grad_E;
    CeedScalar strong_res  = q_dot[4][i] + strong_conv;

    v[4][i] = wdetJ * q_dot[4][i];  // transient part (ALWAYS)

    // Weak Galerkin convection term: -dv \cdot (E u)
    for (CeedInt j = 0; j < 3; j++) dv[j][4][i] = -wdetJ * (1 - strong_form) * E * (u[0] * dXdx[j][0] + u[1] * dXdx[j][1] + u[2] * dXdx[j][2]);

    // Strong Galerkin convection term: v div(E u)
    v[4][i] += wdetJ * strong_form * strong_conv;

    // Stabilization requires a measure of element transit time in the velocity
    //   field u.
    CeedScalar uX[3];
    for (CeedInt j = 0; j < 3; j++) uX[j] = dXdx[j][0] * u[0] + dXdx[j][1] * u[1] + dXdx[j][2] * u[2];
    const CeedScalar TauS = CtauS / sqrt(uX[0] * uX[0] + uX[1] * uX[1] + uX[2] * uX[2]);

    for (CeedInt j = 0; j < 3; j++) switch (context->stabilization) {
        case 0:
          break;
        case 1:
          dv[j][4][i] += wdetJ * TauS * strong_conv * uX[j];  // SU
          break;
        case 2:
          dv[j][4][i] += wdetJ * TauS * strong_res * uX[j];  // SUPG
          break;
      }
  }  // End Quadrature Point Loop

  return 0;
}

// *****************************************************************************
// This QFunction implements consistent outflow and inflow BCs
//      for 3D advection
//
//  Inflow and outflow faces are determined based on sign(dot(wind, normal)):
//    sign(dot(wind, normal)) > 0 : outflow BCs
//    sign(dot(wind, normal)) < 0 : inflow BCs
//
//  Outflow BCs:
//    The validity of the weak form of the governing equations is extended
//    to the outflow and the current values of E are applied.
//
//  Inflow BCs:
//    A prescribed Total Energy (E_wind) is applied weakly.
//
// *****************************************************************************
CEED_QFUNCTION(Advection_InOutFlow)(void *ctx, CeedInt Q, const CeedScalar *const *in, CeedScalar *const *out) {
  // *INDENT-OFF*
  // Inputs
  const CeedScalar(*q)[CEED_Q_VLA] = (const CeedScalar(*)[CEED_Q_VLA])in[0], (*q_data_sur)[CEED_Q_VLA] = (const CeedScalar(*)[CEED_Q_VLA])in[2];
  // Outputs
  CeedScalar(*v)[CEED_Q_VLA]   = (CeedScalar(*)[CEED_Q_VLA])out[0];
  // *INDENT-ON*
  AdvectionContext context     = (AdvectionContext)ctx;
  const CeedScalar E_wind      = context->E_wind;
  const CeedScalar strong_form = context->strong_form;
  const bool       implicit    = context->implicit;

  CeedPragmaSIMD
      // Quadrature Point Loop
      for (CeedInt i = 0; i < Q; i++) {
    // Setup
    // -- Interp in
    const CeedScalar rho  = q[0][i];
    const CeedScalar u[3] = {q[1][i] / rho, q[2][i] / rho, q[3][i] / rho};
    const CeedScalar E    = q[4][i];

    // -- Interp-to-Interp q_data
    // For explicit mode, the surface integral is on the RHS of ODE q_dot = f(q).
    // For implicit mode, it gets pulled to the LHS of implicit ODE/DAE g(q_dot, q).
    // We can effect this by swapping the sign on this weight
    const CeedScalar wdetJb = (implicit ? -1. : 1.) * q_data_sur[0][i];

    // ---- Normal vectors
    const CeedScalar norm[3]  = {q_data_sur[1][i], q_data_sur[2][i], q_data_sur[3][i]};
    // Normal velocity
    const CeedScalar u_normal = norm[0] * u[0] + norm[1] * u[1] + norm[2] * u[2];

    // No Change in density or momentum
    for (CeedInt j = 0; j < 4; j++) {
      v[j][i] = 0;
    }
    // Implementing in/outflow BCs
    if (u_normal > 0) {  // outflow
      v[4][i] = -(1 - strong_form) * wdetJb * E * u_normal;
    } else {  // inflow
      v[4][i] = -(1 - strong_form) * wdetJb * E_wind * u_normal;
    }
  }  // End Quadrature Point Loop
  return 0;
}
// *****************************************************************************

#endif  // advection_h<|MERGE_RESOLUTION|>--- conflicted
+++ resolved
@@ -89,24 +89,13 @@
 // This helper function provides support for the exact, time-dependent solution
 //   (currently not implemented) and IC formulation for 3D advection
 // *****************************************************************************
-<<<<<<< HEAD
 CEED_QFUNCTION_HELPER CeedInt Exact_Advection(CeedInt dim, CeedScalar time, const CeedScalar X[], CeedInt Nf, CeedScalar q[], void *ctx) {
-  const SetupContext context = (SetupContext)ctx;
-  const CeedScalar   rc      = context->rc;
-  const CeedScalar   lx      = context->lx;
-  const CeedScalar   ly      = context->ly;
-  const CeedScalar   lz      = context->lz;
-  const CeedScalar  *wind    = context->wind;
-=======
-CEED_QFUNCTION_HELPER CeedInt Exact_Advection(CeedInt dim, CeedScalar time,
-    const CeedScalar X[], CeedInt Nf, CeedScalar q[], void *ctx) {
   const SetupContextAdv context = (SetupContextAdv)ctx;
-  const CeedScalar rc    = context->rc;
-  const CeedScalar lx    = context->lx;
-  const CeedScalar ly    = context->ly;
-  const CeedScalar lz    = context->lz;
-  const CeedScalar *wind = context->wind;
->>>>>>> 2518f336
+  const CeedScalar      rc      = context->rc;
+  const CeedScalar      lx      = context->lx;
+  const CeedScalar      ly      = context->ly;
+  const CeedScalar      lz      = context->lz;
+  const CeedScalar     *wind    = context->wind;
 
   // Setup
   const CeedScalar x0[3]     = {0.25 * lx, 0.5 * ly, 0.5 * lz};
