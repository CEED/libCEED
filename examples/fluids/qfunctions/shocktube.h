// Copyright (c) 2017, Lawrence Livermore National Security, LLC. Produced at
// the Lawrence Livermore National Laboratory. LLNL-CODE-734707. All Rights
// reserved. See files LICENSE and NOTICE for details.
//
// This file is part of CEED, a collection of benchmarks, miniapps, software
// libraries and APIs for efficient high-order finite element and spectral
// element discretizations for exascale applications. For more information and
// source code availability see http://github.com/ceed.
//
// The CEED research is supported by the Exascale Computing Project 17-SC-20-SC,
// a collaborative effort of two U.S. Department of Energy organizations (Office
// of Science and the National Nuclear Security Administration) responsible for
// the planning and preparation of a capable exascale ecosystem, including
// software, applications, hardware, advanced system engineering and early
// testbed platforms, in support of the nation's exascale computing imperative.

/// @file
/// Shock tube initial condition and Euler equation operator for Navier-Stokes
/// example using PETSc - modified from eulervortex.h

// Model from:
//   On the Order of Accuracy and Numerical Performance of Two Classes of
//   Finite Volume WENO Schemes, Zhang, Zhang, and Shu (2011).

#ifndef shocktube_h
#define shocktube_h

#include <ceed.h>
#include <math.h>

#include "utils.h"

typedef struct SetupContextShock_ *SetupContextShock;
struct SetupContextShock_ {
  CeedScalar theta0;
  CeedScalar thetaC;
  CeedScalar P0;
  CeedScalar N;
  CeedScalar cv;
  CeedScalar cp;
  CeedScalar time;
  CeedScalar mid_point;
  CeedScalar P_high;
  CeedScalar rho_high;
  CeedScalar P_low;
  CeedScalar rho_low;
  int        wind_type;               // See WindType: 0=ROTATION, 1=TRANSLATION
  int        bubble_type;             // See BubbleType: 0=SPHERE, 1=CYLINDER
  int        bubble_continuity_type;  // See BubbleContinuityType: 0=SMOOTH, 1=BACK_SHARP 2=THICK
};

typedef struct ShockTubeContext_ *ShockTubeContext;
struct ShockTubeContext_ {
  CeedScalar Cyzb;
  CeedScalar Byzb;
  CeedScalar c_tau;
  bool       implicit;
  bool       yzb;
  int        stabilization;
};

// *****************************************************************************
// This function sets the initial conditions
//
//   Temperature:
//     T   = P / (rho * R)
//   Density:
//     rho = 1.0        if x <= mid_point
//         = 0.125      if x >  mid_point
//   Pressure:
//     P   = 1.0        if x <= mid_point
//         = 0.1        if x >  mid_point
//   Velocity:
//     u   = 0
//   Velocity/Momentum Density:
//     Ui  = rho ui
//   Total Energy:
//     E   = P / (gamma - 1) + rho (u u)/2
//
// Constants:
//   cv              ,  Specific heat, constant volume
//   cp              ,  Specific heat, constant pressure
//   mid_point       ,  Location of initial domain mid_point
//   gamma  = cp / cv,  Specific heat ratio
//
// *****************************************************************************

// *****************************************************************************
// This helper function provides support for the exact, time-dependent solution
//   (currently not implemented) and IC formulation for Euler traveling vortex
// *****************************************************************************
<<<<<<< HEAD
CEED_QFUNCTION_HELPER CeedInt Exact_ShockTube(CeedInt dim, CeedScalar time, const CeedScalar X[], CeedInt Nf, CeedScalar q[], void *ctx) {
  // Context
  const SetupContext context   = (SetupContext)ctx;
  const CeedScalar   mid_point = context->mid_point;  // Midpoint of the domain
  const CeedScalar   P_high    = context->P_high;     // Driver section pressure
  const CeedScalar   rho_high  = context->rho_high;   // Driver section density
  const CeedScalar   P_low     = context->P_low;      // Driven section pressure
  const CeedScalar   rho_low   = context->rho_low;    // Driven section density
=======
CEED_QFUNCTION_HELPER CeedInt Exact_ShockTube(CeedInt dim, CeedScalar time,
    const CeedScalar X[], CeedInt Nf, CeedScalar q[], void *ctx) {

  // Context
  const SetupContextShock context = (SetupContextShock)ctx;
  const CeedScalar mid_point = context->mid_point;      // Midpoint of the domain
  const CeedScalar P_high = context->P_high;            // Driver section pressure
  const CeedScalar rho_high = context->rho_high;        // Driver section density
  const CeedScalar P_low = context->P_low;              // Driven section pressure
  const CeedScalar rho_low = context->rho_low;          // Driven section density
>>>>>>> 2518f336

  // Setup
  const CeedScalar gamma = 1.4;   // ratio of specific heats
  const CeedScalar x     = X[0];  // Coordinates

  CeedScalar       rho, P, u[3] = {0.};

  // Initial Conditions
  if (x <= mid_point) {
    rho = rho_high;
    P   = P_high;
  } else {
    rho = rho_low;
    P   = P_low;
  }

  // Assign exact solution
  q[0] = rho;
  q[1] = rho * u[0];
  q[2] = rho * u[1];
  q[3] = rho * u[2];
  q[4] = P / (gamma - 1.0) + rho * (u[0] * u[0]) / 2.;

  // Return
  return 0;
}

// *****************************************************************************
// Helper function for computing flux Jacobian
// *****************************************************************************
CEED_QFUNCTION_HELPER void ConvectiveFluxJacobian_Euler(CeedScalar dF[3][5][5], const CeedScalar rho, const CeedScalar u[3], const CeedScalar E,
                                                        const CeedScalar gamma) {
  CeedScalar u_sq = u[0] * u[0] + u[1] * u[1] + u[2] * u[2];  // Velocity square
  for (CeedInt i = 0; i < 3; i++) {                           // Jacobian matrices for 3 directions
    for (CeedInt j = 0; j < 3; j++) {                         // Rows of each Jacobian matrix
      dF[i][j + 1][0] = ((i == j) ? ((gamma - 1.) * (u_sq / 2.)) : 0.) - u[i] * u[j];
      for (CeedInt k = 0; k < 3; k++) {  // Columns of each Jacobian matrix
        dF[i][0][k + 1]     = ((i == k) ? 1. : 0.);
        dF[i][j + 1][k + 1] = ((j == k) ? u[i] : 0.) + ((i == k) ? u[j] : 0.) - ((i == j) ? u[k] : 0.) * (gamma - 1.);
        dF[i][4][k + 1]     = ((i == k) ? (E * gamma / rho - (gamma - 1.) * u_sq / 2.) : 0.) - (gamma - 1.) * u[i] * u[k];
      }
      dF[i][j + 1][4] = ((i == j) ? (gamma - 1.) : 0.);
    }
    dF[i][4][0] = u[i] * ((gamma - 1.) * u_sq - E * gamma / rho);
    dF[i][4][4] = u[i] * gamma;
  }
}

// *****************************************************************************
// Helper function for calculating the covariant length scale in the direction
// of some 3 element input vector
//
// Where
//  vec         = vector that length is measured in the direction of
//  h           = covariant element length along vec
// *****************************************************************************
CEED_QFUNCTION_HELPER CeedScalar Covariant_length_along_vector(CeedScalar vec[3], const CeedScalar dXdx[3][3]) {
  CeedScalar vec_norm            = sqrt(vec[0] * vec[0] + vec[1] * vec[1] + vec[2] * vec[2]);
  CeedScalar vec_dot_jacobian[3] = {0.0};
  for (CeedInt i = 0; i < 3; i++) {
    for (CeedInt j = 0; j < 3; j++) {
      vec_dot_jacobian[i] += dXdx[j][i] * vec[i];
    }
  }
  CeedScalar norm_vec_dot_jacobian =
      sqrt(vec_dot_jacobian[0] * vec_dot_jacobian[0] + vec_dot_jacobian[1] * vec_dot_jacobian[1] + vec_dot_jacobian[2] * vec_dot_jacobian[2]);
  CeedScalar h = 2.0 * vec_norm / norm_vec_dot_jacobian;
  return h;
}

// *****************************************************************************
// Helper function for computing Tau elements (stabilization constant)
//   Model from:
//     Stabilized Methods for Compressible Flows, Hughes et al 2010
//
//   Spatial criterion #2 - Tau is a 3x3 diagonal matrix
//   Tau[i] = c_tau h[i] Xi(Pe) / rho(A[i]) (no sum)
//
// Where
//   c_tau     = stabilization constant (0.5 is reported as "optimal")
//   h[i]      = 2 length(dxdX[i])
//   Pe        = Peclet number ( Pe = sqrt(u u) / dot(dXdx,u) diffusivity )
//   Xi(Pe)    = coth Pe - 1. / Pe (1. at large local Peclet number )
//   rho(A[i]) = spectral radius of the convective flux Jacobian i,
//               wave speed in direction i
// *****************************************************************************
CEED_QFUNCTION_HELPER void Tau_spatial(CeedScalar Tau_x[3], const CeedScalar dXdx[3][3], const CeedScalar u[3], const CeedScalar sound_speed,
                                       const CeedScalar c_tau) {
  for (CeedInt i = 0; i < 3; i++) {
    // length of element in direction i
    CeedScalar h            = 2 / sqrt(dXdx[0][i] * dXdx[0][i] + dXdx[1][i] * dXdx[1][i] + dXdx[2][i] * dXdx[2][i]);
    // fastest wave in direction i
    CeedScalar fastest_wave = fabs(u[i]) + sound_speed;
    Tau_x[i]                = c_tau * h / fastest_wave;
  }
}

// *****************************************************************************
// This QFunction sets the initial conditions for shock tube
// *****************************************************************************
CEED_QFUNCTION(ICsShockTube)(void *ctx, CeedInt Q, const CeedScalar *const *in, CeedScalar *const *out) {
  // Inputs
  const CeedScalar(*X)[CEED_Q_VLA] = (const CeedScalar(*)[CEED_Q_VLA])in[0];

  // Outputs
  CeedScalar(*q0)[CEED_Q_VLA] = (CeedScalar(*)[CEED_Q_VLA])out[0];

  CeedPragmaSIMD
      // Quadrature Point Loop
      for (CeedInt i = 0; i < Q; i++) {
    const CeedScalar x[] = {X[0][i], X[1][i], X[2][i]};
    CeedScalar       q[5];

    Exact_ShockTube(3, 0., x, 5, q, ctx);

    for (CeedInt j = 0; j < 5; j++) q0[j][i] = q[j];
  }  // End of Quadrature Point Loop

  // Return
  return 0;
}

// *****************************************************************************
// This QFunction implements the following formulation of Euler equations
//   with explicit time stepping method
//
// This is 3D Euler for compressible gas dynamics in conservation
//   form with state variables of density, momentum density, and total
//   energy density.
//
// State Variables: q = ( rho, U1, U2, U3, E )
//   rho - Mass Density
//   Ui  - Momentum Density,      Ui = rho ui
//   E   - Total Energy Density,  E  = P / (gamma - 1) + rho (u u)/2
//
// Euler Equations:
//   drho/dt + div( U )                   = 0
//   dU/dt   + div( rho (u x u) + P I3 )  = 0
//   dE/dt   + div( (E + P) u )           = 0
//
// Equation of State:
//   P = (gamma - 1) (E - rho (u u) / 2)
//
// Constants:
//   cv              ,  Specific heat, constant volume
//   cp              ,  Specific heat, constant pressure
//   g               ,  Gravity
//   gamma  = cp / cv,  Specific heat ratio
// *****************************************************************************
CEED_QFUNCTION(EulerShockTube)(void *ctx, CeedInt Q, const CeedScalar *const *in, CeedScalar *const *out) {
  // *INDENT-OFF*
  // Inputs
  const CeedScalar(*q)[CEED_Q_VLA] = (const CeedScalar(*)[CEED_Q_VLA])in[0], (*dq)[5][CEED_Q_VLA] = (const CeedScalar(*)[5][CEED_Q_VLA])in[1],
        (*q_data)[CEED_Q_VLA] = (const CeedScalar(*)[CEED_Q_VLA])in[2];
  // Outputs
  CeedScalar(*v)[CEED_Q_VLA] = (CeedScalar(*)[CEED_Q_VLA])out[0], (*dv)[5][CEED_Q_VLA] = (CeedScalar(*)[5][CEED_Q_VLA])out[1];

  const CeedScalar gamma = 1.4;

  ShockTubeContext context = (ShockTubeContext)ctx;
  const CeedScalar Cyzb    = context->Cyzb;
  const CeedScalar Byzb    = context->Byzb;
  const CeedScalar c_tau   = context->c_tau;

  CeedPragmaSIMD
      // Quadrature Point Loop
      for (CeedInt i = 0; i < Q; i++) {
    // *INDENT-OFF*
    // Setup
    // -- Interp in
    const CeedScalar rho      = q[0][i];
    const CeedScalar u[3]     = {q[1][i] / rho, q[2][i] / rho, q[3][i] / rho};
    const CeedScalar E        = q[4][i];
    const CeedScalar drho[3]  = {dq[0][0][i], dq[1][0][i], dq[2][0][i]};
    const CeedScalar dU[3][3] = {
        {dq[0][1][i], dq[1][1][i], dq[2][1][i]},
        {dq[0][2][i], dq[1][2][i], dq[2][2][i]},
        {dq[0][3][i], dq[1][3][i], dq[2][3][i]}
    };
    const CeedScalar dE[3]      = {dq[0][4][i], dq[1][4][i], dq[2][4][i]};
    // -- Interp-to-Interp q_data
    const CeedScalar wdetJ      = q_data[0][i];
    // -- Interp-to-Grad q_data
    // ---- Inverse of change of coordinate matrix: X_i,j
    // *INDENT-OFF*
    const CeedScalar dXdx[3][3] = {
        {q_data[1][i], q_data[2][i], q_data[3][i]},
        {q_data[4][i], q_data[5][i], q_data[6][i]},
        {q_data[7][i], q_data[8][i], q_data[9][i]}
    };
    // dU/dx
    CeedScalar du[3][3]        = {{0}};
    CeedScalar drhodx[3]       = {0};
    CeedScalar dEdx[3]         = {0};
    CeedScalar dUdx[3][3]      = {{0}};
    CeedScalar dXdxdXdxT[3][3] = {{0}};
    for (CeedInt j = 0; j < 3; j++) {
      for (CeedInt k = 0; k < 3; k++) {
        du[j][k] = (dU[j][k] - drho[k] * u[j]) / rho;
        drhodx[j] += drho[k] * dXdx[k][j];
        dEdx[j] += dE[k] * dXdx[k][j];
        for (CeedInt l = 0; l < 3; l++) {
          dUdx[j][k] += dU[j][l] * dXdx[l][k];
          dXdxdXdxT[j][k] += dXdx[j][l] * dXdx[k][l];  // dXdx_j,k * dXdx_k,j
        }
      }
    }

    // *INDENT-ON*
    const CeedScalar E_kinetic = 0.5 * rho * (u[0] * u[0] + u[1] * u[1] + u[2] * u[2]), E_internal = E - E_kinetic,
                     P = E_internal * (gamma - 1);  // P = pressure

    // The Physics
    // Zero v and dv so all future terms can safely sum into it
    for (CeedInt j = 0; j < 5; j++) {
      v[j][i] = 0;
      for (CeedInt k = 0; k < 3; k++) dv[k][j][i] = 0;
    }

    // -- Density
    // ---- u rho
    for (CeedInt j = 0; j < 3; j++) dv[j][0][i] += wdetJ * (rho * u[0] * dXdx[j][0] + rho * u[1] * dXdx[j][1] + rho * u[2] * dXdx[j][2]);
    // -- Momentum
    // ---- rho (u x u) + P I3
    for (CeedInt j = 0; j < 3; j++) {
      for (CeedInt k = 0; k < 3; k++) {
        dv[k][j + 1][i] += wdetJ * ((rho * u[j] * u[0] + (j == 0 ? P : 0)) * dXdx[k][0] + (rho * u[j] * u[1] + (j == 1 ? P : 0)) * dXdx[k][1] +
                                    (rho * u[j] * u[2] + (j == 2 ? P : 0)) * dXdx[k][2]);
      }
    }
    // -- Total Energy Density
    // ---- (E + P) u
    for (CeedInt j = 0; j < 3; j++) dv[j][4][i] += wdetJ * (E + P) * (u[0] * dXdx[j][0] + u[1] * dXdx[j][1] + u[2] * dXdx[j][2]);

    // -- YZB stabilization
    if (context->yzb) {
      CeedScalar drho_norm    = 0.0;    // magnitude of the density gradient
      CeedScalar j_vec[3]     = {0.0};  // unit vector aligned with the density gradient
      CeedScalar h_shock      = 0.0;    // element lengthscale
      CeedScalar acoustic_vel = 0.0;    // characteristic velocity, acoustic speed
      CeedScalar tau_shock    = 0.0;    // timescale
      CeedScalar nu_shock     = 0.0;    // artificial diffusion

      // Unit vector aligned with the density gradient
      drho_norm = sqrt(drhodx[0] * drhodx[0] + drhodx[1] * drhodx[1] + drhodx[2] * drhodx[2]);
      for (CeedInt j = 0; j < 3; j++) j_vec[j] = drhodx[j] / (drho_norm + 1e-20);

      if (drho_norm == 0.0) {
        nu_shock = 0.0;
      } else {
        h_shock = Covariant_length_along_vector(j_vec, dXdx);
        h_shock /= Cyzb;
        acoustic_vel = sqrt(gamma * P / rho);
        tau_shock    = h_shock / (2 * acoustic_vel) * pow(drho_norm * h_shock / rho, Byzb);
        nu_shock     = fabs(tau_shock * acoustic_vel * acoustic_vel);
      }

      for (CeedInt j = 0; j < 3; j++) dv[j][0][i] -= wdetJ * nu_shock * drhodx[j];

      for (CeedInt k = 0; k < 3; k++) {
        for (CeedInt j = 0; j < 3; j++) dv[j][k][i] -= wdetJ * nu_shock * du[k][j];
      }

      for (CeedInt j = 0; j < 3; j++) dv[j][4][i] -= wdetJ * nu_shock * dEdx[j];
    }

    // Stabilization
    // Need the Jacobian for the advective fluxes for stabilization
    //    indexed as: jacob_F_conv[direction][flux component][solution component]
    CeedScalar jacob_F_conv[3][5][5] = {{{0.}}};
    ConvectiveFluxJacobian_Euler(jacob_F_conv, rho, u, E, gamma);

    // dqdx collects drhodx, dUdx and dEdx in one vector
    CeedScalar dqdx[5][3];
    for (CeedInt j = 0; j < 3; j++) {
      dqdx[0][j] = drhodx[j];
      dqdx[4][j] = dEdx[j];
      for (CeedInt k = 0; k < 3; k++) dqdx[k + 1][j] = dUdx[k][j];
    }

    // strong_conv = dF/dq * dq/dx    (Strong convection)
    CeedScalar strong_conv[5] = {0};
    for (CeedInt j = 0; j < 3; j++) {
      for (CeedInt k = 0; k < 5; k++) {
        for (CeedInt l = 0; l < 5; l++) strong_conv[k] += jacob_F_conv[j][k][l] * dqdx[l][j];
      }
    }

    // Stabilization
    // -- Tau elements
    const CeedScalar sound_speed = sqrt(gamma * P / rho);
    CeedScalar       Tau_x[3]    = {0.};
    Tau_spatial(Tau_x, dXdx, u, sound_speed, c_tau);

    CeedScalar stab[5][3] = {0};
    switch (context->stabilization) {
      case 0:  // Galerkin
        break;
      case 1:  // SU
        for (CeedInt j = 0; j < 3; j++) {
          for (CeedInt k = 0; k < 5; k++) {
            for (CeedInt l = 0; l < 5; l++) {
              stab[k][j] += jacob_F_conv[j][k][l] * Tau_x[j] * strong_conv[l];
            }
          }
        }
        for (CeedInt j = 0; j < 5; j++) {
          for (CeedInt k = 0; k < 3; k++) dv[k][j][i] -= wdetJ * (stab[j][0] * dXdx[k][0] + stab[j][1] * dXdx[k][1] + stab[j][2] * dXdx[k][2]);
        }
        break;
    }

  }  // End Quadrature Point Loop

  // Return
  return 0;
}

#endif  // shocktube_h<|MERGE_RESOLUTION|>--- conflicted
+++ resolved
@@ -89,27 +89,14 @@
 // This helper function provides support for the exact, time-dependent solution
 //   (currently not implemented) and IC formulation for Euler traveling vortex
 // *****************************************************************************
-<<<<<<< HEAD
 CEED_QFUNCTION_HELPER CeedInt Exact_ShockTube(CeedInt dim, CeedScalar time, const CeedScalar X[], CeedInt Nf, CeedScalar q[], void *ctx) {
   // Context
-  const SetupContext context   = (SetupContext)ctx;
-  const CeedScalar   mid_point = context->mid_point;  // Midpoint of the domain
-  const CeedScalar   P_high    = context->P_high;     // Driver section pressure
-  const CeedScalar   rho_high  = context->rho_high;   // Driver section density
-  const CeedScalar   P_low     = context->P_low;      // Driven section pressure
-  const CeedScalar   rho_low   = context->rho_low;    // Driven section density
-=======
-CEED_QFUNCTION_HELPER CeedInt Exact_ShockTube(CeedInt dim, CeedScalar time,
-    const CeedScalar X[], CeedInt Nf, CeedScalar q[], void *ctx) {
-
-  // Context
-  const SetupContextShock context = (SetupContextShock)ctx;
-  const CeedScalar mid_point = context->mid_point;      // Midpoint of the domain
-  const CeedScalar P_high = context->P_high;            // Driver section pressure
-  const CeedScalar rho_high = context->rho_high;        // Driver section density
-  const CeedScalar P_low = context->P_low;              // Driven section pressure
-  const CeedScalar rho_low = context->rho_low;          // Driven section density
->>>>>>> 2518f336
+  const SetupContextShock context   = (SetupContextShock)ctx;
+  const CeedScalar        mid_point = context->mid_point;  // Midpoint of the domain
+  const CeedScalar        P_high    = context->P_high;     // Driver section pressure
+  const CeedScalar        rho_high  = context->rho_high;   // Driver section density
+  const CeedScalar        P_low     = context->P_low;      // Driven section pressure
+  const CeedScalar        rho_low   = context->rho_low;    // Driven section density
 
   // Setup
   const CeedScalar gamma = 1.4;   // ratio of specific heats
