// Copyright (c) 2017-2022, Lawrence Livermore National Security, LLC and other CEED contributors.
// All Rights Reserved. See the top-level LICENSE and NOTICE files for details.
//
// SPDX-License-Identifier: BSD-2-Clause
//
// This file is part of CEED:  http://github.com/ceed

/// @file
/// Structs and helper functions regarding the state of a newtonian simulation

#ifndef newtonian_state_h
#define newtonian_state_h

#include <ceed.h>
#include <math.h>

#include "newtonian_types.h"
#include "utils.h"

typedef struct {
  CeedScalar density;
  CeedScalar momentum[3];
  CeedScalar E_total;
} StateConservative;

typedef struct {
  StateConservative U;
  StatePrimitive    Y;
} State;

CEED_QFUNCTION_HELPER void UnpackState_U(StateConservative s, CeedScalar U[5]) {
  U[0] = s.density;
  for (int i = 0; i < 3; i++) U[i + 1] = s.momentum[i];
  U[4] = s.E_total;
}

CEED_QFUNCTION_HELPER void UnpackState_Y(StatePrimitive s, CeedScalar Y[5]) {
  Y[0] = s.pressure;
  for (int i = 0; i < 3; i++) Y[i + 1] = s.velocity[i];
  Y[4] = s.temperature;
}

CEED_QFUNCTION_HELPER CeedScalar HeatCapacityRatio(NewtonianIdealGasContext gas) { return gas->cp / gas->cv; }

CEED_QFUNCTION_HELPER CeedScalar GasConstant(NewtonianIdealGasContext gas) { return gas->cp - gas->cv; }

CEED_QFUNCTION_HELPER CeedScalar Prandtl(NewtonianIdealGasContext gas) { return gas->cp * gas->mu / gas->k; }

CEED_QFUNCTION_HELPER CeedScalar SoundSpeed(NewtonianIdealGasContext gas, CeedScalar T) { return sqrt(gas->cp * (HeatCapacityRatio(gas) - 1.) * T); }

CEED_QFUNCTION_HELPER CeedScalar Mach(NewtonianIdealGasContext gas, CeedScalar T, CeedScalar u) { return u / SoundSpeed(gas, T); }

CEED_QFUNCTION_HELPER CeedScalar TotalSpecificEnthalpy(NewtonianIdealGasContext gas, const State s) {
  // Ignoring potential energy
  CeedScalar e_internal = gas->cv * s.Y.temperature;
  CeedScalar e_kinetic  = 0.5 * Dot3(s.Y.velocity, s.Y.velocity);
  return e_internal + e_kinetic + s.Y.pressure / s.U.density;
}

CEED_QFUNCTION_HELPER CeedScalar TotalSpecificEnthalpy_fwd(NewtonianIdealGasContext gas, const State s, const State ds) {
  // Ignoring potential energy
  CeedScalar de_kinetic  = Dot3(ds.Y.velocity, s.Y.velocity);
  CeedScalar de_internal = gas->cv * ds.Y.temperature;
  return de_internal + de_kinetic + ds.Y.pressure / s.U.density - s.Y.pressure / Square(s.U.density) * ds.U.density;
}

CEED_QFUNCTION_HELPER StatePrimitive StatePrimitiveFromConservative(NewtonianIdealGasContext gas, StateConservative U, const CeedScalar x[3]) {
  StatePrimitive Y;
  for (CeedInt i = 0; i < 3; i++) Y.velocity[i] = U.momentum[i] / U.density;
  CeedScalar e_kinetic   = .5 * Dot3(Y.velocity, Y.velocity);
  CeedScalar e_potential = -Dot3(gas->g, x);
  CeedScalar e_total     = U.E_total / U.density;
  CeedScalar e_internal  = e_total - e_kinetic - e_potential;
  Y.temperature          = e_internal / gas->cv;
  Y.pressure             = (HeatCapacityRatio(gas) - 1) * U.density * e_internal;
  return Y;
}

CEED_QFUNCTION_HELPER StatePrimitive StatePrimitiveFromConservative_fwd(NewtonianIdealGasContext gas, State s, StateConservative dU,
                                                                        const CeedScalar x[3], const CeedScalar dx[3]) {
  StatePrimitive dY;
  for (CeedInt i = 0; i < 3; i++) {
    dY.velocity[i] = (dU.momentum[i] - s.Y.velocity[i] * dU.density) / s.U.density;
  }
  CeedScalar e_kinetic    = .5 * Dot3(s.Y.velocity, s.Y.velocity);
  CeedScalar de_kinetic   = Dot3(dY.velocity, s.Y.velocity);
  CeedScalar e_potential  = -Dot3(gas->g, x);
  CeedScalar de_potential = -Dot3(gas->g, dx);
  CeedScalar e_total      = s.U.E_total / s.U.density;
  CeedScalar de_total     = (dU.E_total - e_total * dU.density) / s.U.density;
  CeedScalar e_internal   = e_total - e_kinetic - e_potential;
  CeedScalar de_internal  = de_total - de_kinetic - de_potential;
  dY.temperature          = de_internal / gas->cv;
  dY.pressure             = (HeatCapacityRatio(gas) - 1) * (dU.density * e_internal + s.U.density * de_internal);
  return dY;
}

CEED_QFUNCTION_HELPER StateConservative StateConservativeFromPrimitive(NewtonianIdealGasContext gas, StatePrimitive Y, const CeedScalar x[3]) {
  StateConservative U;
  U.density = Y.pressure / (GasConstant(gas) * Y.temperature);
  for (int i = 0; i < 3; i++) U.momentum[i] = U.density * Y.velocity[i];
  CeedScalar e_internal  = gas->cv * Y.temperature;
  CeedScalar e_kinetic   = .5 * Dot3(Y.velocity, Y.velocity);
  CeedScalar e_potential = -Dot3(gas->g, x);
  CeedScalar e_total     = e_internal + e_kinetic + e_potential;
  U.E_total              = U.density * e_total;
  return U;
}

CEED_QFUNCTION_HELPER StateConservative StateConservativeFromPrimitive_fwd(NewtonianIdealGasContext gas, State s, StatePrimitive dY,
                                                                           const CeedScalar x[3], const CeedScalar dx[3]) {
  StateConservative dU;
  dU.density = (dY.pressure * s.Y.temperature - s.Y.pressure * dY.temperature) / (GasConstant(gas) * s.Y.temperature * s.Y.temperature);
  for (int i = 0; i < 3; i++) {
    dU.momentum[i] = dU.density * s.Y.velocity[i] + s.U.density * dY.velocity[i];
  }
  CeedScalar e_kinetic    = .5 * Dot3(s.Y.velocity, s.Y.velocity);
  CeedScalar de_kinetic   = Dot3(dY.velocity, s.Y.velocity);
  CeedScalar e_potential  = -Dot3(gas->g, x);
  CeedScalar de_potential = -Dot3(gas->g, dx);
  CeedScalar e_internal   = gas->cv * s.Y.temperature;
  CeedScalar de_internal  = gas->cv * dY.temperature;
  CeedScalar e_total      = e_internal + e_kinetic + e_potential;
  CeedScalar de_total     = de_internal + de_kinetic + de_potential;
  dU.E_total              = dU.density * e_total + s.U.density * de_total;
  return dU;
}

CEED_QFUNCTION_HELPER State StateFromPrimitive(NewtonianIdealGasContext gas, StatePrimitive Y, const CeedScalar x[3]) {
  StateConservative U = StateConservativeFromPrimitive(gas, Y, x);
  State             s;
  s.U = U;
  s.Y = Y;
  return s;
}

CEED_QFUNCTION_HELPER State StateFromPrimitive_fwd(NewtonianIdealGasContext gas, State s, StatePrimitive dY, const CeedScalar x[3],
                                                   const CeedScalar dx[3]) {
  StateConservative dU = StateConservativeFromPrimitive_fwd(gas, s, dY, x, dx);
  State             ds;
  ds.U = dU;
  ds.Y = dY;
  return ds;
}

// linear combination of n states
CEED_QFUNCTION_HELPER StateConservative StateConservativeMult(CeedInt n, const CeedScalar a[], const StateConservative X[]) {
  StateConservative R = {0};
  for (CeedInt i = 0; i < n; i++) {
    R.density += a[i] * X[i].density;
    for (int j = 0; j < 3; j++) R.momentum[j] += a[i] * X[i].momentum[j];
    R.E_total += a[i] * X[i].E_total;
  }
  return R;
}

CEED_QFUNCTION_HELPER StateConservative StateConservativeAXPBYPCZ(CeedScalar a, StateConservative X, CeedScalar b, StateConservative Y, CeedScalar c,
                                                                  StateConservative Z) {
  StateConservative R;
  R.density = a * X.density + b * Y.density + c * Z.density;
  for (int i = 0; i < 3; i++) R.momentum[i] = a * X.momentum[i] + b * Y.momentum[i] + c * Z.momentum[i];
  R.E_total = a * X.E_total + b * Y.E_total + c * Z.E_total;
  return R;
}

CEED_QFUNCTION_HELPER void StateToU(NewtonianIdealGasContext gas, const State input, CeedScalar U[5]) { UnpackState_U(input.U, U); }

CEED_QFUNCTION_HELPER void StateToY(NewtonianIdealGasContext gas, const State input, CeedScalar Y[5]) { UnpackState_Y(input.Y, Y); }

<<<<<<< HEAD
typedef State (*StateFromQi_fwd_t)(NewtonianIdealGasContext gas, State s, const CeedScalar dqi[5], const CeedScalar x[3], const CeedScalar dx[3]);
=======
CEED_QFUNCTION_HELPER void StateToQ(NewtonianIdealGasContext gas, const State input, CeedScalar Q[5], StateVariable state_var) {
  switch (state_var) {
    case STATEVAR_CONSERVATIVE:
      StateToU(gas, input, Q);
      break;
    case STATEVAR_PRIMITIVE:
      StateToY(gas, input, Q);
      break;
  }
}
>>>>>>> d2d6fc8f

CEED_QFUNCTION_HELPER State StateFromU(NewtonianIdealGasContext gas, const CeedScalar U[5], const CeedScalar x[3]) {
  State s;
  s.U.density     = U[0];
  s.U.momentum[0] = U[1];
  s.U.momentum[1] = U[2];
  s.U.momentum[2] = U[3];
  s.U.E_total     = U[4];
  s.Y             = StatePrimitiveFromConservative(gas, s.U, x);
  return s;
}

CEED_QFUNCTION_HELPER State StateFromU_fwd(NewtonianIdealGasContext gas, State s, const CeedScalar dU[5], const CeedScalar x[3],
                                           const CeedScalar dx[3]) {
  State ds;
  ds.U.density     = dU[0];
  ds.U.momentum[0] = dU[1];
  ds.U.momentum[1] = dU[2];
  ds.U.momentum[2] = dU[3];
  ds.U.E_total     = dU[4];
  ds.Y             = StatePrimitiveFromConservative_fwd(gas, s, ds.U, x, dx);
  return ds;
}

CEED_QFUNCTION_HELPER State StateFromY(NewtonianIdealGasContext gas, const CeedScalar Y[5], const CeedScalar x[3]) {
  State s;
  s.Y.pressure    = Y[0];
  s.Y.velocity[0] = Y[1];
  s.Y.velocity[1] = Y[2];
  s.Y.velocity[2] = Y[3];
  s.Y.temperature = Y[4];
  s.U             = StateConservativeFromPrimitive(gas, s.Y, x);
  return s;
}

CEED_QFUNCTION_HELPER State StateFromY_fwd(NewtonianIdealGasContext gas, State s, const CeedScalar dY[5], const CeedScalar x[3],
                                           const CeedScalar dx[3]) {
  State ds;
  ds.Y.pressure    = dY[0];
  ds.Y.velocity[0] = dY[1];
  ds.Y.velocity[1] = dY[2];
  ds.Y.velocity[2] = dY[3];
  ds.Y.temperature = dY[4];
  ds.U             = StateConservativeFromPrimitive_fwd(gas, s, ds.Y, x, dx);
  return ds;
}

CEED_QFUNCTION_HELPER State StateFromQ(NewtonianIdealGasContext gas, const CeedScalar Q[5], const CeedScalar x[3], StateVariable state_var) {
  State s;
  switch (state_var) {
    case STATEVAR_CONSERVATIVE:
      s = StateFromU(gas, Q, x);
      break;
    case STATEVAR_PRIMITIVE:
      s = StateFromY(gas, Q, x);
      break;
  }
  return s;
}

CEED_QFUNCTION_HELPER State StateFromQ_fwd(NewtonianIdealGasContext gas, State s, const CeedScalar dQ[5], const CeedScalar x[3],
                                           const CeedScalar dx[3], StateVariable state_var) {
  State ds;
  switch (state_var) {
    case STATEVAR_CONSERVATIVE:
      ds = StateFromU_fwd(gas, s, dQ, x, dx);
      break;
    case STATEVAR_PRIMITIVE:
      ds = StateFromY_fwd(gas, s, dQ, x, dx);
      break;
  }
  return ds;
}

CEED_QFUNCTION_HELPER void FluxInviscid(NewtonianIdealGasContext gas, State s, StateConservative Flux[3]) {
  for (CeedInt i = 0; i < 3; i++) {
    Flux[i].density = s.U.momentum[i];
    for (CeedInt j = 0; j < 3; j++) Flux[i].momentum[j] = s.U.momentum[i] * s.Y.velocity[j] + s.Y.pressure * (i == j);
    Flux[i].E_total = (s.U.E_total + s.Y.pressure) * s.Y.velocity[i];
  }
}

CEED_QFUNCTION_HELPER void FluxInviscid_fwd(NewtonianIdealGasContext gas, State s, State ds, StateConservative dFlux[3]) {
  for (CeedInt i = 0; i < 3; i++) {
    dFlux[i].density = ds.U.momentum[i];
    for (CeedInt j = 0; j < 3; j++) {
      dFlux[i].momentum[j] = ds.U.momentum[i] * s.Y.velocity[j] + s.U.momentum[i] * ds.Y.velocity[j] + ds.Y.pressure * (i == j);
    }
    dFlux[i].E_total = (ds.U.E_total + ds.Y.pressure) * s.Y.velocity[i] + (s.U.E_total + s.Y.pressure) * ds.Y.velocity[i];
  }
}

CEED_QFUNCTION_HELPER StateConservative FluxInviscidDotNormal(NewtonianIdealGasContext gas, State s, const CeedScalar normal[3]) {
  StateConservative Flux[3], Flux_dot_n = {0};
  FluxInviscid(gas, s, Flux);
  for (CeedInt i = 0; i < 3; i++) {
    Flux_dot_n.density += Flux[i].density * normal[i];
    for (CeedInt j = 0; j < 3; j++) Flux_dot_n.momentum[j] += Flux[i].momentum[j] * normal[i];
    Flux_dot_n.E_total += Flux[i].E_total * normal[i];
  }
  return Flux_dot_n;
}

CEED_QFUNCTION_HELPER StateConservative FluxInviscidDotNormal_fwd(NewtonianIdealGasContext gas, State s, State ds, const CeedScalar normal[3]) {
  StateConservative dFlux[3], Flux_dot_n = {0};
  FluxInviscid_fwd(gas, s, ds, dFlux);
  for (CeedInt i = 0; i < 3; i++) {
    Flux_dot_n.density += dFlux[i].density * normal[i];
    for (CeedInt j = 0; j < 3; j++) Flux_dot_n.momentum[j] += dFlux[i].momentum[j] * normal[i];
    Flux_dot_n.E_total += dFlux[i].E_total * normal[i];
  }
  return Flux_dot_n;
}

CEED_QFUNCTION_HELPER void FluxInviscidStrong(NewtonianIdealGasContext gas, State s, State ds[3], CeedScalar strong_conv[5]) {
  for (CeedInt i = 0; i < 5; i++) strong_conv[i] = 0;
  for (CeedInt i = 0; i < 3; i++) {
    StateConservative dF[3];
    FluxInviscid_fwd(gas, s, ds[i], dF);
    CeedScalar dF_i[5];
    UnpackState_U(dF[i], dF_i);
    for (CeedInt j = 0; j < 5; j++) strong_conv[j] += dF_i[j];
  }
}

CEED_QFUNCTION_HELPER void FluxTotal(const StateConservative F_inviscid[3], CeedScalar stress[3][3], CeedScalar Fe[3], CeedScalar Flux[5][3]) {
  for (CeedInt j = 0; j < 3; j++) {
    Flux[0][j] = F_inviscid[j].density;
    for (CeedInt k = 0; k < 3; k++) Flux[k + 1][j] = F_inviscid[j].momentum[k] - stress[k][j];
    Flux[4][j] = F_inviscid[j].E_total + Fe[j];
  }
}

CEED_QFUNCTION_HELPER void FluxTotal_Boundary(const StateConservative F_inviscid[3], const CeedScalar stress[3][3], const CeedScalar Fe[3],
                                              const CeedScalar normal[3], CeedScalar Flux[5]) {
  for (CeedInt j = 0; j < 5; j++) Flux[j] = 0.;
  for (CeedInt j = 0; j < 3; j++) {
    Flux[0] += F_inviscid[j].density * normal[j];
    for (CeedInt k = 0; k < 3; k++) {
      Flux[k + 1] += (F_inviscid[j].momentum[k] - stress[k][j]) * normal[j];
    }
    Flux[4] += (F_inviscid[j].E_total + Fe[j]) * normal[j];
  }
}

CEED_QFUNCTION_HELPER void FluxTotal_RiemannBoundary(const StateConservative F_inviscid_normal, const CeedScalar stress[3][3], const CeedScalar Fe[3],
                                                     const CeedScalar normal[3], CeedScalar Flux[5]) {
  Flux[0] = F_inviscid_normal.density;
  for (CeedInt k = 0; k < 3; k++) Flux[k + 1] = F_inviscid_normal.momentum[k];
  Flux[4] = F_inviscid_normal.E_total;
  for (CeedInt j = 0; j < 3; j++) {
    for (CeedInt k = 0; k < 3; k++) {
      Flux[k + 1] -= stress[k][j] * normal[j];
    }
    Flux[4] += Fe[j] * normal[j];
  }
}

CEED_QFUNCTION_HELPER void VelocityGradient(const State grad_s[3], CeedScalar grad_velocity[3][3]) {
  grad_velocity[0][0] = grad_s[0].Y.velocity[0];
  grad_velocity[0][1] = grad_s[1].Y.velocity[0];
  grad_velocity[0][2] = grad_s[2].Y.velocity[0];
  grad_velocity[1][0] = grad_s[0].Y.velocity[1];
  grad_velocity[1][1] = grad_s[1].Y.velocity[1];
  grad_velocity[1][2] = grad_s[2].Y.velocity[1];
  grad_velocity[2][0] = grad_s[0].Y.velocity[2];
  grad_velocity[2][1] = grad_s[1].Y.velocity[2];
  grad_velocity[2][2] = grad_s[2].Y.velocity[2];
}

CEED_QFUNCTION_HELPER void KMStrainRate(const CeedScalar grad_velocity[3][3], CeedScalar strain_rate[6]) {
  const CeedScalar weight = 1 / sqrt(2.);  // Really sqrt(2.) / 2
  strain_rate[0]          = grad_velocity[0][0];
  strain_rate[1]          = grad_velocity[1][1];
  strain_rate[2]          = grad_velocity[2][2];
  strain_rate[3]          = weight * (grad_velocity[1][2] + grad_velocity[2][1]);
  strain_rate[4]          = weight * (grad_velocity[0][2] + grad_velocity[2][0]);
  strain_rate[5]          = weight * (grad_velocity[0][1] + grad_velocity[1][0]);
}

// Kelvin-Mandel notation
CEED_QFUNCTION_HELPER void KMStrainRate_State(const State grad_s[3], CeedScalar strain_rate[6]) {
  CeedScalar grad_velocity[3][3];
  VelocityGradient(grad_s, grad_velocity);
  KMStrainRate(grad_velocity, strain_rate);
}

CEED_QFUNCTION_HELPER void RotationRate(const CeedScalar grad_velocity[3][3], CeedScalar rotation_rate[3][3]) {
  rotation_rate[0][0] = 0;
  rotation_rate[1][1] = 0;
  rotation_rate[2][2] = 0;
  rotation_rate[1][2] = 0.5 * (grad_velocity[1][2] - grad_velocity[2][1]);
  rotation_rate[0][2] = 0.5 * (grad_velocity[0][2] - grad_velocity[2][0]);
  rotation_rate[0][1] = 0.5 * (grad_velocity[0][1] - grad_velocity[1][0]);
  rotation_rate[2][1] = -rotation_rate[1][2];
  rotation_rate[2][0] = -rotation_rate[0][2];
  rotation_rate[1][0] = -rotation_rate[0][1];
}

CEED_QFUNCTION_HELPER void NewtonianStress(NewtonianIdealGasContext gas, const CeedScalar strain_rate[6], CeedScalar stress[6]) {
  CeedScalar div_u = strain_rate[0] + strain_rate[1] + strain_rate[2];
  for (CeedInt i = 0; i < 6; i++) {
    stress[i] = gas->mu * (2 * strain_rate[i] + gas->lambda * div_u * (i < 3));
  }
}

CEED_QFUNCTION_HELPER void ViscousEnergyFlux(NewtonianIdealGasContext gas, StatePrimitive Y, const State grad_s[3], const CeedScalar stress[3][3],
                                             CeedScalar Fe[3]) {
  for (CeedInt i = 0; i < 3; i++) {
    Fe[i] = -Y.velocity[0] * stress[0][i] - Y.velocity[1] * stress[1][i] - Y.velocity[2] * stress[2][i] - gas->k * grad_s[i].Y.temperature;
  }
}

CEED_QFUNCTION_HELPER void ViscousEnergyFlux_fwd(NewtonianIdealGasContext gas, StatePrimitive Y, StatePrimitive dY, const State grad_ds[3],
                                                 const CeedScalar stress[3][3], const CeedScalar dstress[3][3], CeedScalar dFe[3]) {
  for (CeedInt i = 0; i < 3; i++) {
    dFe[i] = -Y.velocity[0] * dstress[0][i] - dY.velocity[0] * stress[0][i] - Y.velocity[1] * dstress[1][i] - dY.velocity[1] * stress[1][i] -
             Y.velocity[2] * dstress[2][i] - dY.velocity[2] * stress[2][i] - gas->k * grad_ds[i].Y.temperature;
  }
}

CEED_QFUNCTION_HELPER void Vorticity(const State grad_s[3], CeedScalar vorticity[3]) {
  CeedScalar grad_velocity[3][3];
  VelocityGradient(grad_s, grad_velocity);
  Curl3(grad_velocity, vorticity);
}

#endif  // newtonian_state_h<|MERGE_RESOLUTION|>--- conflicted
+++ resolved
@@ -167,9 +167,6 @@
 
 CEED_QFUNCTION_HELPER void StateToY(NewtonianIdealGasContext gas, const State input, CeedScalar Y[5]) { UnpackState_Y(input.Y, Y); }
 
-<<<<<<< HEAD
-typedef State (*StateFromQi_fwd_t)(NewtonianIdealGasContext gas, State s, const CeedScalar dqi[5], const CeedScalar x[3], const CeedScalar dx[3]);
-=======
 CEED_QFUNCTION_HELPER void StateToQ(NewtonianIdealGasContext gas, const State input, CeedScalar Q[5], StateVariable state_var) {
   switch (state_var) {
     case STATEVAR_CONSERVATIVE:
@@ -180,7 +177,6 @@
       break;
   }
 }
->>>>>>> d2d6fc8f
 
 CEED_QFUNCTION_HELPER State StateFromU(NewtonianIdealGasContext gas, const CeedScalar U[5], const CeedScalar x[3]) {
   State s;
