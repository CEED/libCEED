// Copyright (c) 2017-2022, Lawrence Livermore National Security, LLC and other CEED contributors.
// All Rights Reserved. See the top-level LICENSE and NOTICE files for details.
//
// SPDX-License-Identifier: BSD-2-Clause
//
// This file is part of CEED:  http://github.com/ceed

/// @file
/// Structs and helper functions regarding the state of a newtonian simulation

#ifndef newtonian_state_h
#define newtonian_state_h

#include <ceed.h>
#include <math.h>

#include "newtonian_types.h"
#include "utils.h"

typedef struct {
  CeedScalar pressure;
  CeedScalar velocity[3];
  CeedScalar temperature;
} StatePrimitive;

typedef struct {
  CeedScalar density;
  CeedScalar momentum[3];
  CeedScalar E_total;
} StateConservative;

typedef struct {
  StateConservative U;
  StatePrimitive    Y;
} State;

CEED_QFUNCTION_HELPER void UnpackState_U(StateConservative s, CeedScalar U[5]) {
  U[0] = s.density;
  for (int i = 0; i < 3; i++) U[i + 1] = s.momentum[i];
  U[4] = s.E_total;
}

CEED_QFUNCTION_HELPER void UnpackState_Y(StatePrimitive s, CeedScalar Y[5]) {
  Y[0] = s.pressure;
  for (int i = 0; i < 3; i++) Y[i + 1] = s.velocity[i];
  Y[4] = s.temperature;
}

<<<<<<< HEAD
CEED_QFUNCTION_HELPER StatePrimitive StatePrimitiveFromConservative(NewtonianIdealGasContext gas, StateConservative U, const CeedScalar x[3]) {
=======
CEED_QFUNCTION_HELPER CeedScalar HeatCapacityRatio(
  NewtonianIdealGasContext gas) {
  return gas->cp / gas->cv;
}

CEED_QFUNCTION_HELPER CeedScalar GasConstant(
  NewtonianIdealGasContext gas) {
  return gas->cp - gas->cv;
}

CEED_QFUNCTION_HELPER CeedScalar Prandtl(NewtonianIdealGasContext gas) {
  return gas->cp * gas->mu / gas->k;
}

CEED_QFUNCTION_HELPER CeedScalar SoundSpeed(NewtonianIdealGasContext gas,
    CeedScalar T) {
  return sqrt(gas->cp * (HeatCapacityRatio(gas) - 1.) * T);
}

CEED_QFUNCTION_HELPER CeedScalar Mach(NewtonianIdealGasContext gas,
                                      CeedScalar T, CeedScalar u) {
  return u / SoundSpeed(gas, T);
}

CEED_QFUNCTION_HELPER StatePrimitive StatePrimitiveFromConservative(
  NewtonianIdealGasContext gas, StateConservative U, const CeedScalar x[3]) {
>>>>>>> 2518f336
  StatePrimitive Y;
  for (CeedInt i = 0; i < 3; i++) Y.velocity[i] = U.momentum[i] / U.density;
  CeedScalar e_kinetic   = .5 * Dot3(Y.velocity, Y.velocity);
  CeedScalar e_potential = -Dot3(gas->g, x);
<<<<<<< HEAD
  CeedScalar e_total     = U.E_total / U.density;
  CeedScalar e_internal  = e_total - e_kinetic - e_potential;
  Y.temperature          = e_internal / gas->cv;
  Y.pressure             = (gas->cp / gas->cv - 1) * U.density * e_internal;
=======
  CeedScalar e_total = U.E_total / U.density;
  CeedScalar e_internal = e_total - e_kinetic - e_potential;
  Y.temperature = e_internal / gas->cv;
  Y.pressure = (HeatCapacityRatio(gas) - 1) * U.density * e_internal;
>>>>>>> 2518f336
  return Y;
}

CEED_QFUNCTION_HELPER StatePrimitive StatePrimitiveFromConservative_fwd(NewtonianIdealGasContext gas, State s, StateConservative dU,
                                                                        const CeedScalar x[3], const CeedScalar dx[3]) {
  StatePrimitive dY;
  for (CeedInt i = 0; i < 3; i++) {
    dY.velocity[i] = (dU.momentum[i] - s.Y.velocity[i] * dU.density) / s.U.density;
  }
  CeedScalar e_kinetic    = .5 * Dot3(s.Y.velocity, s.Y.velocity);
  CeedScalar de_kinetic   = Dot3(dY.velocity, s.Y.velocity);
  CeedScalar e_potential  = -Dot3(gas->g, x);
  CeedScalar de_potential = -Dot3(gas->g, dx);
<<<<<<< HEAD
  CeedScalar e_total      = s.U.E_total / s.U.density;
  CeedScalar de_total     = (dU.E_total - e_total * dU.density) / s.U.density;
  CeedScalar e_internal   = e_total - e_kinetic - e_potential;
  CeedScalar de_internal  = de_total - de_kinetic - de_potential;
  dY.temperature          = de_internal / gas->cv;
  dY.pressure             = (gas->cp / gas->cv - 1) * (dU.density * e_internal + s.U.density * de_internal);
=======
  CeedScalar e_total = s.U.E_total / s.U.density;
  CeedScalar de_total = (dU.E_total - e_total * dU.density) / s.U.density;
  CeedScalar e_internal = e_total - e_kinetic - e_potential;
  CeedScalar de_internal = de_total - de_kinetic - de_potential;
  dY.temperature = de_internal / gas->cv;
  dY.pressure = (HeatCapacityRatio(gas) - 1)
                * (dU.density * e_internal + s.U.density * de_internal);
>>>>>>> 2518f336
  return dY;
}

CEED_QFUNCTION_HELPER StateConservative StateConservativeFromPrimitive(NewtonianIdealGasContext gas, StatePrimitive Y, const CeedScalar x[3]) {
  StateConservative U;
<<<<<<< HEAD
  CeedScalar        R = gas->cp - gas->cv;
  U.density           = Y.pressure / (R * Y.temperature);
  for (int i = 0; i < 3; i++) U.momentum[i] = U.density * Y.velocity[i];
  CeedScalar e_internal  = gas->cv * Y.temperature;
  CeedScalar e_kinetic   = .5 * Dot3(Y.velocity, Y.velocity);
=======
  U.density = Y.pressure / (GasConstant(gas) * Y.temperature);
  for (int i=0; i<3; i++) U.momentum[i] = U.density*Y.velocity[i];
  CeedScalar e_internal = gas->cv * Y.temperature;
  CeedScalar e_kinetic = .5 * Dot3(Y.velocity, Y.velocity);
>>>>>>> 2518f336
  CeedScalar e_potential = -Dot3(gas->g, x);
  CeedScalar e_total     = e_internal + e_kinetic + e_potential;
  U.E_total              = U.density * e_total;
  return U;
}

CEED_QFUNCTION_HELPER StateConservative StateConservativeFromPrimitive_fwd(NewtonianIdealGasContext gas, State s, StatePrimitive dY,
                                                                           const CeedScalar x[3], const CeedScalar dx[3]) {
  StateConservative dU;
<<<<<<< HEAD
  CeedScalar        R = gas->cp - gas->cv;
  dU.density          = (dY.pressure * s.Y.temperature - s.Y.pressure * dY.temperature) / (R * s.Y.temperature * s.Y.temperature);
  for (int i = 0; i < 3; i++) {
=======
  dU.density = (dY.pressure * s.Y.temperature - s.Y.pressure * dY.temperature) /
               (GasConstant(gas) * s.Y.temperature * s.Y.temperature);
  for (int i=0; i<3; i++) {
>>>>>>> 2518f336
    dU.momentum[i] = dU.density * s.Y.velocity[i] + s.U.density * dY.velocity[i];
  }
  CeedScalar e_kinetic    = .5 * Dot3(s.Y.velocity, s.Y.velocity);
  CeedScalar de_kinetic   = Dot3(dY.velocity, s.Y.velocity);
  CeedScalar e_potential  = -Dot3(gas->g, x);
  CeedScalar de_potential = -Dot3(gas->g, dx);
  CeedScalar e_internal   = gas->cv * s.Y.temperature;
  CeedScalar de_internal  = gas->cv * dY.temperature;
  CeedScalar e_total      = e_internal + e_kinetic + e_potential;
  CeedScalar de_total     = de_internal + de_kinetic + de_potential;
  dU.E_total              = dU.density * e_total + s.U.density * de_total;
  return dU;
}

// Function pointer types for generic state array -> State struct functions
typedef State (*StateFromQi_t)(NewtonianIdealGasContext gas, const CeedScalar qi[5], const CeedScalar x[3]);
typedef State (*StateFromQi_fwd_t)(NewtonianIdealGasContext gas, State s, const CeedScalar dqi[5], const CeedScalar x[3], const CeedScalar dx[3]);

CEED_QFUNCTION_HELPER State StateFromU(NewtonianIdealGasContext gas, const CeedScalar U[5], const CeedScalar x[3]) {
  State s;
  s.U.density     = U[0];
  s.U.momentum[0] = U[1];
  s.U.momentum[1] = U[2];
  s.U.momentum[2] = U[3];
  s.U.E_total     = U[4];
  s.Y             = StatePrimitiveFromConservative(gas, s.U, x);
  return s;
}

CEED_QFUNCTION_HELPER State StateFromU_fwd(NewtonianIdealGasContext gas, State s, const CeedScalar dU[5], const CeedScalar x[3],
                                           const CeedScalar dx[3]) {
  State ds;
  ds.U.density     = dU[0];
  ds.U.momentum[0] = dU[1];
  ds.U.momentum[1] = dU[2];
  ds.U.momentum[2] = dU[3];
  ds.U.E_total     = dU[4];
  ds.Y             = StatePrimitiveFromConservative_fwd(gas, s, ds.U, x, dx);
  return ds;
}

CEED_QFUNCTION_HELPER State StateFromY(NewtonianIdealGasContext gas, const CeedScalar Y[5], const CeedScalar x[3]) {
  State s;
  s.Y.pressure    = Y[0];
  s.Y.velocity[0] = Y[1];
  s.Y.velocity[1] = Y[2];
  s.Y.velocity[2] = Y[3];
  s.Y.temperature = Y[4];
  s.U             = StateConservativeFromPrimitive(gas, s.Y, x);
  return s;
}

CEED_QFUNCTION_HELPER State StateFromY_fwd(NewtonianIdealGasContext gas, State s, const CeedScalar dY[5], const CeedScalar x[3],
                                           const CeedScalar dx[3]) {
  State ds;
  ds.Y.pressure    = dY[0];
  ds.Y.velocity[0] = dY[1];
  ds.Y.velocity[1] = dY[2];
  ds.Y.velocity[2] = dY[3];
  ds.Y.temperature = dY[4];
  ds.U             = StateConservativeFromPrimitive_fwd(gas, s, ds.Y, x, dx);
  return ds;
}

CEED_QFUNCTION_HELPER void FluxInviscid(NewtonianIdealGasContext gas, State s, StateConservative Flux[3]) {
  for (CeedInt i = 0; i < 3; i++) {
    Flux[i].density = s.U.momentum[i];
    for (CeedInt j = 0; j < 3; j++) Flux[i].momentum[j] = s.U.momentum[i] * s.Y.velocity[j] + s.Y.pressure * (i == j);
    Flux[i].E_total = (s.U.E_total + s.Y.pressure) * s.Y.velocity[i];
  }
}

CEED_QFUNCTION_HELPER void FluxInviscid_fwd(NewtonianIdealGasContext gas, State s, State ds, StateConservative dFlux[3]) {
  for (CeedInt i = 0; i < 3; i++) {
    dFlux[i].density = ds.U.momentum[i];
    for (CeedInt j = 0; j < 3; j++) {
      dFlux[i].momentum[j] = ds.U.momentum[i] * s.Y.velocity[j] + s.U.momentum[i] * ds.Y.velocity[j] + ds.Y.pressure * (i == j);
    }
    dFlux[i].E_total = (ds.U.E_total + ds.Y.pressure) * s.Y.velocity[i] + (s.U.E_total + s.Y.pressure) * ds.Y.velocity[i];
  }
}

CEED_QFUNCTION_HELPER void FluxInviscidStrong(NewtonianIdealGasContext gas, State s, State ds[3], CeedScalar strong_conv[5]) {
  for (CeedInt i = 0; i < 5; i++) strong_conv[i] = 0;
  for (CeedInt i = 0; i < 3; i++) {
    StateConservative dF[3];
    FluxInviscid_fwd(gas, s, ds[i], dF);
    CeedScalar dF_i[5];
    UnpackState_U(dF[i], dF_i);
    for (CeedInt j = 0; j < 5; j++) strong_conv[j] += dF_i[j];
  }
}

CEED_QFUNCTION_HELPER void FluxTotal(const StateConservative F_inviscid[3], CeedScalar stress[3][3], CeedScalar Fe[3], CeedScalar Flux[5][3]) {
  for (CeedInt j = 0; j < 3; j++) {
    Flux[0][j] = F_inviscid[j].density;
    for (CeedInt k = 0; k < 3; k++) Flux[k + 1][j] = F_inviscid[j].momentum[k] - stress[k][j];
    Flux[4][j] = F_inviscid[j].E_total + Fe[j];
  }
}

CEED_QFUNCTION_HELPER void FluxTotal_Boundary(const StateConservative F_inviscid[3], const CeedScalar stress[3][3], const CeedScalar Fe[3],
                                              const CeedScalar normal[3], CeedScalar Flux[5]) {
  for (CeedInt j = 0; j < 5; j++) Flux[j] = 0.;
  for (CeedInt j = 0; j < 3; j++) {
    Flux[0] += F_inviscid[j].density * normal[j];
    for (CeedInt k = 0; k < 3; k++) {
      Flux[k + 1] += (F_inviscid[j].momentum[k] - stress[k][j]) * normal[j];
    }
    Flux[4] += (F_inviscid[j].E_total + Fe[j]) * normal[j];
  }
}

// Kelvin-Mandel notation
CEED_QFUNCTION_HELPER void KMStrainRate(const State grad_s[3], CeedScalar strain_rate[6]) {
  const CeedScalar weight = 1 / sqrt(2.);
  strain_rate[0]          = grad_s[0].Y.velocity[0];
  strain_rate[1]          = grad_s[1].Y.velocity[1];
  strain_rate[2]          = grad_s[2].Y.velocity[2];
  strain_rate[3]          = weight * (grad_s[2].Y.velocity[1] + grad_s[1].Y.velocity[2]);
  strain_rate[4]          = weight * (grad_s[2].Y.velocity[0] + grad_s[0].Y.velocity[2]);
  strain_rate[5]          = weight * (grad_s[1].Y.velocity[0] + grad_s[0].Y.velocity[1]);
}

CEED_QFUNCTION_HELPER void NewtonianStress(NewtonianIdealGasContext gas, const CeedScalar strain_rate[6], CeedScalar stress[6]) {
  CeedScalar div_u = strain_rate[0] + strain_rate[1] + strain_rate[2];
  for (CeedInt i = 0; i < 6; i++) {
    stress[i] = gas->mu * (2 * strain_rate[i] + gas->lambda * div_u * (i < 3));
  }
}

CEED_QFUNCTION_HELPER void ViscousEnergyFlux(NewtonianIdealGasContext gas, StatePrimitive Y, const State grad_s[3], const CeedScalar stress[3][3],
                                             CeedScalar Fe[3]) {
  for (CeedInt i = 0; i < 3; i++) {
    Fe[i] = -Y.velocity[0] * stress[0][i] - Y.velocity[1] * stress[1][i] - Y.velocity[2] * stress[2][i] - gas->k * grad_s[i].Y.temperature;
  }
}

CEED_QFUNCTION_HELPER void ViscousEnergyFlux_fwd(NewtonianIdealGasContext gas, StatePrimitive Y, StatePrimitive dY, const State grad_ds[3],
                                                 const CeedScalar stress[3][3], const CeedScalar dstress[3][3], CeedScalar dFe[3]) {
  for (CeedInt i = 0; i < 3; i++) {
    dFe[i] = -Y.velocity[0] * dstress[0][i] - dY.velocity[0] * stress[0][i] - Y.velocity[1] * dstress[1][i] - dY.velocity[1] * stress[1][i] -
             Y.velocity[2] * dstress[2][i] - dY.velocity[2] * stress[2][i] - gas->k * grad_ds[i].Y.temperature;
  }
}

#endif  // newtonian_state_h<|MERGE_RESOLUTION|>--- conflicted
+++ resolved
@@ -46,51 +46,25 @@
   Y[4] = s.temperature;
 }
 
-<<<<<<< HEAD
+CEED_QFUNCTION_HELPER CeedScalar HeatCapacityRatio(NewtonianIdealGasContext gas) { return gas->cp / gas->cv; }
+
+CEED_QFUNCTION_HELPER CeedScalar GasConstant(NewtonianIdealGasContext gas) { return gas->cp - gas->cv; }
+
+CEED_QFUNCTION_HELPER CeedScalar Prandtl(NewtonianIdealGasContext gas) { return gas->cp * gas->mu / gas->k; }
+
+CEED_QFUNCTION_HELPER CeedScalar SoundSpeed(NewtonianIdealGasContext gas, CeedScalar T) { return sqrt(gas->cp * (HeatCapacityRatio(gas) - 1.) * T); }
+
+CEED_QFUNCTION_HELPER CeedScalar Mach(NewtonianIdealGasContext gas, CeedScalar T, CeedScalar u) { return u / SoundSpeed(gas, T); }
+
 CEED_QFUNCTION_HELPER StatePrimitive StatePrimitiveFromConservative(NewtonianIdealGasContext gas, StateConservative U, const CeedScalar x[3]) {
-=======
-CEED_QFUNCTION_HELPER CeedScalar HeatCapacityRatio(
-  NewtonianIdealGasContext gas) {
-  return gas->cp / gas->cv;
-}
-
-CEED_QFUNCTION_HELPER CeedScalar GasConstant(
-  NewtonianIdealGasContext gas) {
-  return gas->cp - gas->cv;
-}
-
-CEED_QFUNCTION_HELPER CeedScalar Prandtl(NewtonianIdealGasContext gas) {
-  return gas->cp * gas->mu / gas->k;
-}
-
-CEED_QFUNCTION_HELPER CeedScalar SoundSpeed(NewtonianIdealGasContext gas,
-    CeedScalar T) {
-  return sqrt(gas->cp * (HeatCapacityRatio(gas) - 1.) * T);
-}
-
-CEED_QFUNCTION_HELPER CeedScalar Mach(NewtonianIdealGasContext gas,
-                                      CeedScalar T, CeedScalar u) {
-  return u / SoundSpeed(gas, T);
-}
-
-CEED_QFUNCTION_HELPER StatePrimitive StatePrimitiveFromConservative(
-  NewtonianIdealGasContext gas, StateConservative U, const CeedScalar x[3]) {
->>>>>>> 2518f336
   StatePrimitive Y;
   for (CeedInt i = 0; i < 3; i++) Y.velocity[i] = U.momentum[i] / U.density;
   CeedScalar e_kinetic   = .5 * Dot3(Y.velocity, Y.velocity);
   CeedScalar e_potential = -Dot3(gas->g, x);
-<<<<<<< HEAD
   CeedScalar e_total     = U.E_total / U.density;
   CeedScalar e_internal  = e_total - e_kinetic - e_potential;
   Y.temperature          = e_internal / gas->cv;
-  Y.pressure             = (gas->cp / gas->cv - 1) * U.density * e_internal;
-=======
-  CeedScalar e_total = U.E_total / U.density;
-  CeedScalar e_internal = e_total - e_kinetic - e_potential;
-  Y.temperature = e_internal / gas->cv;
-  Y.pressure = (HeatCapacityRatio(gas) - 1) * U.density * e_internal;
->>>>>>> 2518f336
+  Y.pressure             = (HeatCapacityRatio(gas) - 1) * U.density * e_internal;
   return Y;
 }
 
@@ -104,39 +78,21 @@
   CeedScalar de_kinetic   = Dot3(dY.velocity, s.Y.velocity);
   CeedScalar e_potential  = -Dot3(gas->g, x);
   CeedScalar de_potential = -Dot3(gas->g, dx);
-<<<<<<< HEAD
   CeedScalar e_total      = s.U.E_total / s.U.density;
   CeedScalar de_total     = (dU.E_total - e_total * dU.density) / s.U.density;
   CeedScalar e_internal   = e_total - e_kinetic - e_potential;
   CeedScalar de_internal  = de_total - de_kinetic - de_potential;
   dY.temperature          = de_internal / gas->cv;
-  dY.pressure             = (gas->cp / gas->cv - 1) * (dU.density * e_internal + s.U.density * de_internal);
-=======
-  CeedScalar e_total = s.U.E_total / s.U.density;
-  CeedScalar de_total = (dU.E_total - e_total * dU.density) / s.U.density;
-  CeedScalar e_internal = e_total - e_kinetic - e_potential;
-  CeedScalar de_internal = de_total - de_kinetic - de_potential;
-  dY.temperature = de_internal / gas->cv;
-  dY.pressure = (HeatCapacityRatio(gas) - 1)
-                * (dU.density * e_internal + s.U.density * de_internal);
->>>>>>> 2518f336
+  dY.pressure             = (HeatCapacityRatio(gas) - 1) * (dU.density * e_internal + s.U.density * de_internal);
   return dY;
 }
 
 CEED_QFUNCTION_HELPER StateConservative StateConservativeFromPrimitive(NewtonianIdealGasContext gas, StatePrimitive Y, const CeedScalar x[3]) {
   StateConservative U;
-<<<<<<< HEAD
-  CeedScalar        R = gas->cp - gas->cv;
-  U.density           = Y.pressure / (R * Y.temperature);
+  U.density = Y.pressure / (GasConstant(gas) * Y.temperature);
   for (int i = 0; i < 3; i++) U.momentum[i] = U.density * Y.velocity[i];
   CeedScalar e_internal  = gas->cv * Y.temperature;
   CeedScalar e_kinetic   = .5 * Dot3(Y.velocity, Y.velocity);
-=======
-  U.density = Y.pressure / (GasConstant(gas) * Y.temperature);
-  for (int i=0; i<3; i++) U.momentum[i] = U.density*Y.velocity[i];
-  CeedScalar e_internal = gas->cv * Y.temperature;
-  CeedScalar e_kinetic = .5 * Dot3(Y.velocity, Y.velocity);
->>>>>>> 2518f336
   CeedScalar e_potential = -Dot3(gas->g, x);
   CeedScalar e_total     = e_internal + e_kinetic + e_potential;
   U.E_total              = U.density * e_total;
@@ -146,15 +102,8 @@
 CEED_QFUNCTION_HELPER StateConservative StateConservativeFromPrimitive_fwd(NewtonianIdealGasContext gas, State s, StatePrimitive dY,
                                                                            const CeedScalar x[3], const CeedScalar dx[3]) {
   StateConservative dU;
-<<<<<<< HEAD
-  CeedScalar        R = gas->cp - gas->cv;
-  dU.density          = (dY.pressure * s.Y.temperature - s.Y.pressure * dY.temperature) / (R * s.Y.temperature * s.Y.temperature);
+  dU.density = (dY.pressure * s.Y.temperature - s.Y.pressure * dY.temperature) / (GasConstant(gas) * s.Y.temperature * s.Y.temperature);
   for (int i = 0; i < 3; i++) {
-=======
-  dU.density = (dY.pressure * s.Y.temperature - s.Y.pressure * dY.temperature) /
-               (GasConstant(gas) * s.Y.temperature * s.Y.temperature);
-  for (int i=0; i<3; i++) {
->>>>>>> 2518f336
     dU.momentum[i] = dU.density * s.Y.velocity[i] + s.U.density * dY.velocity[i];
   }
   CeedScalar e_kinetic    = .5 * Dot3(s.Y.velocity, s.Y.velocity);
