--- conflicted
+++ resolved
@@ -110,19 +110,11 @@
   return dU;
 }
 
-<<<<<<< HEAD
+// Function pointer types for generic state array -> State struct functions
+typedef State (*StateFromQi_t)(NewtonianIdealGasContext gas, const CeedScalar qi[5], const CeedScalar x[3]);
+typedef State (*StateFromQi_fwd_t)(NewtonianIdealGasContext gas, State s, const CeedScalar dqi[5], const CeedScalar x[3], const CeedScalar dx[3]);
+
 CEED_QFUNCTION_HELPER State StateFromU(NewtonianIdealGasContext gas, const CeedScalar U[5], const CeedScalar x[3]) {
-=======
-// Function pointer types for generic state array -> State struct functions
-typedef State (*StateFromQi_t)(NewtonianIdealGasContext gas,
-                               const CeedScalar qi[5], const CeedScalar x[3]);
-typedef State (*StateFromQi_fwd_t)(NewtonianIdealGasContext gas,
-                                   State s, const CeedScalar dqi[5],
-                                   const CeedScalar x[3], const CeedScalar dx[3]);
-
-CEED_QFUNCTION_HELPER State StateFromU(NewtonianIdealGasContext gas,
-                                       const CeedScalar U[5], const CeedScalar x[3]) {
->>>>>>> 12f40bf0
   State s;
   s.U.density     = U[0];
   s.U.momentum[0] = U[1];
@@ -196,29 +188,21 @@
   }
 }
 
-<<<<<<< HEAD
-CEED_QFUNCTION_HELPER void FluxTotal(StateConservative F_inviscid[3], CeedScalar stress[3][3], CeedScalar Fe[3], CeedScalar Flux[5][3]) {
+CEED_QFUNCTION_HELPER void FluxTotal(const StateConservative F_inviscid[3], CeedScalar stress[3][3], CeedScalar Fe[3], CeedScalar Flux[5][3]) {
   for (CeedInt j = 0; j < 3; j++) {
-=======
-CEED_QFUNCTION_HELPER void FluxTotal(const StateConservative F_inviscid[3],
-                                     CeedScalar stress[3][3], CeedScalar Fe[3], CeedScalar Flux[5][3]) {
-  for (CeedInt j=0; j<3; j++) {
->>>>>>> 12f40bf0
     Flux[0][j] = F_inviscid[j].density;
     for (CeedInt k = 0; k < 3; k++) Flux[k + 1][j] = F_inviscid[j].momentum[k] - stress[k][j];
     Flux[4][j] = F_inviscid[j].E_total + Fe[j];
   }
 }
 
-CEED_QFUNCTION_HELPER void FluxTotal_Boundary(
-  const StateConservative F_inviscid[3], const CeedScalar stress[3][3],
-  const CeedScalar Fe[3], const CeedScalar normal[3], CeedScalar Flux[5]) {
-
-  for(CeedInt j=0; j<5; j++) Flux[j] = 0.;
-  for (CeedInt j=0; j<3; j++) {
+CEED_QFUNCTION_HELPER void FluxTotal_Boundary(const StateConservative F_inviscid[3], const CeedScalar stress[3][3], const CeedScalar Fe[3],
+                                              const CeedScalar normal[3], CeedScalar Flux[5]) {
+  for (CeedInt j = 0; j < 5; j++) Flux[j] = 0.;
+  for (CeedInt j = 0; j < 3; j++) {
     Flux[0] += F_inviscid[j].density * normal[j];
-    for (CeedInt k=0; k<3; k++) {
-      Flux[k+1] += (F_inviscid[j].momentum[k] - stress[k][j]) * normal[j];
+    for (CeedInt k = 0; k < 3; k++) {
+      Flux[k + 1] += (F_inviscid[j].momentum[k] - stress[k][j]) * normal[j];
     }
     Flux[4] += (F_inviscid[j].E_total + Fe[j]) * normal[j];
   }
