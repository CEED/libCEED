// Copyright (c) 2017-2022, Lawrence Livermore National Security, LLC and other CEED contributors.
// All Rights Reserved. See the top-level LICENSE and NOTICE files for details.
//
// SPDX-License-Identifier: BSD-2-Clause
//
// This file is part of CEED:  http://github.com/ceed

#ifndef stg_shur14_type_h
#define stg_shur14_type_h

#include <ceed.h>

#include "newtonian_types.h"

/* Access data arrays via:
 *  CeedScalar (*sigma)[ctx->nmodes] = (CeedScalar (*)[ctx->nmodes])&ctx->data[ctx->offsets.sigma];
 *  CeedScalar *eps = &ctx->data[ctx->offsets.eps]; */
typedef struct STGShur14Context_ *STGShur14Context;
struct STGShur14Context_ {
<<<<<<< HEAD
  CeedInt                          nmodes;       // !< Number of wavemodes
  CeedInt                          nprofs;       // !< Number of profile points in STGInflow.dat
  CeedInt                          nynodes;      // !< Number of mesh nodes in the y direction
  CeedScalar                       alpha;        // !< Geometric growth rate of kappa
  CeedScalar                       u0;           // !< Convective velocity
  CeedScalar                       time;         // !< Solution time
  CeedScalar                       P0;           // !< Inlet pressure
  CeedScalar                       theta0;       // !< Inlet temperature
  bool                             is_implicit;  // !< Whether using implicit time integration
  bool                             mean_only;    // !< Only apply the mean profile
  CeedScalar                       dx;           // !< dx used for h calculation
  CeedScalar                       dz;           // !< dz used for h calculation
  bool                             prescribe_T;  // !< Prescribe temperature weakly
  struct NewtonianIdealGasContext_ newtonian_ctx;

  struct {
    size_t sigma, d, phi;  // !< Random number set, [nmodes,3], [nmodes,3], [nmodes]
    size_t kappa;          // !< Wavemode frequencies in increasing order, [nmodes]
    size_t wall_dist;      // !< Distance to wall for Inflow Profie, [nprof]
    size_t ubar;           // !< Mean velocity, [nprof, 3]
    size_t cij;            // !< Cholesky decomposition [nprof, 6]
    size_t eps;            // !< Turbulent Disspation [nprof, 6]
    size_t lt;             // !< Tubulent Length Scale [nprof, 6]
    size_t ynodes;         // !< Locations of nodes in y direction [nynodes]
  } offsets;               // !< Holds offsets for each array in data
  size_t     total_bytes;  // !< Total size of struct plus array
  CeedScalar data[1];      // !< Holds concatenated scalar array data
=======
  CeedInt    nmodes;      // !< Number of wavemodes
  CeedInt    nprofs;      // !< Number of profile points in STGInflow.dat
  CeedInt    nynodes;     // !< Number of mesh nodes in the y direction
  CeedScalar alpha;       // !< Geometric growth rate of kappa
  CeedScalar u0;          // !< Convective velocity
  CeedScalar time;        // !< Solution time
  CeedScalar P0;          // !< Inlet pressure
  CeedScalar theta0;      // !< Inlet temperature
  bool       is_implicit; // !< Whether using implicit time integration
  bool       mean_only;   // !< Only apply the mean profile
  CeedScalar dx;          // !< dx used for h calculation
  CeedScalar dz;          // !< dz used for h calculation
  bool       prescribe_T; // !< Prescribe temperature weakly
  bool       use_fluctuating_IC; // !< Only apply the mean profile
  struct NewtonianIdealGasContext_ newtonian_ctx;

  struct {
    size_t sigma, d, phi; // !< Random number set, [nmodes,3], [nmodes,3], [nmodes]
    size_t kappa;     // !< Wavemode frequencies in increasing order, [nmodes]
    size_t wall_dist; // !< Distance to wall for Inflow Profie, [nprof]
    size_t ubar;      // !< Mean velocity, [nprof, 3]
    size_t cij;       // !< Cholesky decomposition [nprof, 6]
    size_t eps;       // !< Turbulent Disspation [nprof, 6]
    size_t lt;        // !< Tubulent Length Scale [nprof, 6]
    size_t ynodes;    // !< Locations of nodes in y direction [nynodes]
  } offsets;          // !< Holds offsets for each array in data
  size_t total_bytes; // !< Total size of struct plus array
  CeedScalar data[1]; // !< Holds concatenated scalar array data
>>>>>>> fa8c78e2
};

#endif<|MERGE_RESOLUTION|>--- conflicted
+++ resolved
@@ -17,20 +17,20 @@
  *  CeedScalar *eps = &ctx->data[ctx->offsets.eps]; */
 typedef struct STGShur14Context_ *STGShur14Context;
 struct STGShur14Context_ {
-<<<<<<< HEAD
-  CeedInt                          nmodes;       // !< Number of wavemodes
-  CeedInt                          nprofs;       // !< Number of profile points in STGInflow.dat
-  CeedInt                          nynodes;      // !< Number of mesh nodes in the y direction
-  CeedScalar                       alpha;        // !< Geometric growth rate of kappa
-  CeedScalar                       u0;           // !< Convective velocity
-  CeedScalar                       time;         // !< Solution time
-  CeedScalar                       P0;           // !< Inlet pressure
-  CeedScalar                       theta0;       // !< Inlet temperature
-  bool                             is_implicit;  // !< Whether using implicit time integration
-  bool                             mean_only;    // !< Only apply the mean profile
-  CeedScalar                       dx;           // !< dx used for h calculation
-  CeedScalar                       dz;           // !< dz used for h calculation
-  bool                             prescribe_T;  // !< Prescribe temperature weakly
+  CeedInt                          nmodes;              // !< Number of wavemodes
+  CeedInt                          nprofs;              // !< Number of profile points in STGInflow.dat
+  CeedInt                          nynodes;             // !< Number of mesh nodes in the y direction
+  CeedScalar                       alpha;               // !< Geometric growth rate of kappa
+  CeedScalar                       u0;                  // !< Convective velocity
+  CeedScalar                       time;                // !< Solution time
+  CeedScalar                       P0;                  // !< Inlet pressure
+  CeedScalar                       theta0;              // !< Inlet temperature
+  bool                             is_implicit;         // !< Whether using implicit time integration
+  bool                             mean_only;           // !< Only apply the mean profile
+  CeedScalar                       dx;                  // !< dx used for h calculation
+  CeedScalar                       dz;                  // !< dz used for h calculation
+  bool                             prescribe_T;         // !< Prescribe temperature weakly
+  bool                             use_fluctuating_IC;  // !< Only apply the mean profile
   struct NewtonianIdealGasContext_ newtonian_ctx;
 
   struct {
@@ -45,36 +45,6 @@
   } offsets;               // !< Holds offsets for each array in data
   size_t     total_bytes;  // !< Total size of struct plus array
   CeedScalar data[1];      // !< Holds concatenated scalar array data
-=======
-  CeedInt    nmodes;      // !< Number of wavemodes
-  CeedInt    nprofs;      // !< Number of profile points in STGInflow.dat
-  CeedInt    nynodes;     // !< Number of mesh nodes in the y direction
-  CeedScalar alpha;       // !< Geometric growth rate of kappa
-  CeedScalar u0;          // !< Convective velocity
-  CeedScalar time;        // !< Solution time
-  CeedScalar P0;          // !< Inlet pressure
-  CeedScalar theta0;      // !< Inlet temperature
-  bool       is_implicit; // !< Whether using implicit time integration
-  bool       mean_only;   // !< Only apply the mean profile
-  CeedScalar dx;          // !< dx used for h calculation
-  CeedScalar dz;          // !< dz used for h calculation
-  bool       prescribe_T; // !< Prescribe temperature weakly
-  bool       use_fluctuating_IC; // !< Only apply the mean profile
-  struct NewtonianIdealGasContext_ newtonian_ctx;
-
-  struct {
-    size_t sigma, d, phi; // !< Random number set, [nmodes,3], [nmodes,3], [nmodes]
-    size_t kappa;     // !< Wavemode frequencies in increasing order, [nmodes]
-    size_t wall_dist; // !< Distance to wall for Inflow Profie, [nprof]
-    size_t ubar;      // !< Mean velocity, [nprof, 3]
-    size_t cij;       // !< Cholesky decomposition [nprof, 6]
-    size_t eps;       // !< Turbulent Disspation [nprof, 6]
-    size_t lt;        // !< Tubulent Length Scale [nprof, 6]
-    size_t ynodes;    // !< Locations of nodes in y direction [nynodes]
-  } offsets;          // !< Holds offsets for each array in data
-  size_t total_bytes; // !< Total size of struct plus array
-  CeedScalar data[1]; // !< Holds concatenated scalar array data
->>>>>>> fa8c78e2
 };
 
 #endif