// Copyright (c) 2017-2022, Lawrence Livermore National Security, LLC and other CEED contributors.
// All Rights Reserved. See the top-level LICENSE and NOTICE files for details.
//
// SPDX-License-Identifier: BSD-2-Clause
//
// This file is part of CEED:  http://github.com/ceed

#ifndef newtonian_types_h
#define newtonian_types_h

#include <ceed.h>

#include "stabilization_types.h"

typedef struct SetupContext_ *SetupContext;
struct SetupContext_ {
  CeedScalar theta0;
  CeedScalar thetaC;
  CeedScalar P0;
  CeedScalar N;
  CeedScalar cv;
  CeedScalar cp;
  CeedScalar g[3];
  CeedScalar rc;
  CeedScalar lx;
  CeedScalar ly;
  CeedScalar lz;
  CeedScalar center[3];
  CeedScalar dc_axis[3];
  CeedScalar time;
  int        wind_type;               // See WindType: 0=ROTATION, 1=TRANSLATION
  int        bubble_type;             // See BubbleType: 0=SPHERE, 1=CYLINDER
  int        bubble_continuity_type;  // See BubbleContinuityType: 0=SMOOTH, 1=BACK_SHARP 2=THICK
};

typedef struct NewtonianIdealGasContext_ *NewtonianIdealGasContext;
struct NewtonianIdealGasContext_ {
<<<<<<< HEAD
  CeedScalar        lambda;
  CeedScalar        mu;
  CeedScalar        k;
  CeedScalar        cv;
  CeedScalar        cp;
  CeedScalar        g[3];
  CeedScalar        c_tau;
  CeedScalar        Ctau_t;
  CeedScalar        Ctau_v;
  CeedScalar        Ctau_C;
  CeedScalar        Ctau_M;
  CeedScalar        Ctau_E;
  CeedScalar        dt;
  CeedScalar        ijacobian_time_shift;
  CeedScalar        P0;
  bool              is_implicit;
  bool              is_primitive;
=======
  CeedScalar lambda;
  CeedScalar mu;
  CeedScalar k;
  CeedScalar cv;
  CeedScalar cp;
  CeedScalar g[3];
  CeedScalar c_tau;
  CeedScalar Ctau_t;
  CeedScalar Ctau_v;
  CeedScalar Ctau_C;
  CeedScalar Ctau_M;
  CeedScalar Ctau_E;
  CeedScalar dt;
  CeedScalar ijacobian_time_shift;
  CeedScalar P0;
  bool       is_implicit;
  bool       use_primitive;
>>>>>>> 12f40bf0
  StabilizationType stabilization;
};

#endif  // newtonian_types_h<|MERGE_RESOLUTION|>--- conflicted
+++ resolved
@@ -35,7 +35,6 @@
 
 typedef struct NewtonianIdealGasContext_ *NewtonianIdealGasContext;
 struct NewtonianIdealGasContext_ {
-<<<<<<< HEAD
   CeedScalar        lambda;
   CeedScalar        mu;
   CeedScalar        k;
@@ -52,26 +51,7 @@
   CeedScalar        ijacobian_time_shift;
   CeedScalar        P0;
   bool              is_implicit;
-  bool              is_primitive;
-=======
-  CeedScalar lambda;
-  CeedScalar mu;
-  CeedScalar k;
-  CeedScalar cv;
-  CeedScalar cp;
-  CeedScalar g[3];
-  CeedScalar c_tau;
-  CeedScalar Ctau_t;
-  CeedScalar Ctau_v;
-  CeedScalar Ctau_C;
-  CeedScalar Ctau_M;
-  CeedScalar Ctau_E;
-  CeedScalar dt;
-  CeedScalar ijacobian_time_shift;
-  CeedScalar P0;
-  bool       is_implicit;
-  bool       use_primitive;
->>>>>>> 12f40bf0
+  bool              use_primitive;
   StabilizationType stabilization;
 };
 
