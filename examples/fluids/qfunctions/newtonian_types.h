// Copyright (c) 2017-2022, Lawrence Livermore National Security, LLC and other CEED contributors.
// All Rights Reserved. See the top-level LICENSE and NOTICE files for details.
//
// SPDX-License-Identifier: BSD-2-Clause
//
// This file is part of CEED:  http://github.com/ceed

#ifndef newtonian_types_h
#define newtonian_types_h

#include <ceed.h>

#include "stabilization_types.h"

typedef enum {
  STATEVAR_CONSERVATIVE = 0,
  STATEVAR_PRIMITIVE    = 1,
} StateVariable;

<<<<<<< HEAD
// For use with PetscOptionsEnum
static const char *const StateVariables[] = {"CONSERVATIVE", "PRIMITIVE", "StateVariable", "STATEVAR_", NULL};
=======
typedef struct SetupContext_ *SetupContext;
struct SetupContext_ {
  CeedScalar theta0;
  CeedScalar thetaC;
  CeedScalar P0;
  CeedScalar N;
  CeedScalar cv;
  CeedScalar cp;
  CeedScalar g[3];
  CeedScalar rc;
  CeedScalar lx;
  CeedScalar ly;
  CeedScalar lz;
  CeedScalar center[3];
  CeedScalar dc_axis[3];
  CeedScalar time;
  int        wind_type;               // See WindType: 0=ROTATION, 1=TRANSLATION
  int        bubble_type;             // See BubbleType: 0=SPHERE, 1=CYLINDER
  int        bubble_continuity_type;  // See BubbleContinuityType: 0=SMOOTH, 1=BACK_SHARP 2=THICK
};
>>>>>>> e6b94121

typedef struct NewtonianIdealGasContext_ *NewtonianIdealGasContext;
struct NewtonianIdealGasContext_ {
  CeedScalar        lambda;
  CeedScalar        mu;
  CeedScalar        k;
  CeedScalar        cv;
  CeedScalar        cp;
  CeedScalar        g[3];
  CeedScalar        c_tau;
  CeedScalar        Ctau_t;
  CeedScalar        Ctau_v;
  CeedScalar        Ctau_C;
  CeedScalar        Ctau_M;
  CeedScalar        Ctau_E;
  CeedScalar        dt;
  CeedScalar        ijacobian_time_shift;
  CeedScalar        P0;
  bool              is_implicit;
  StateVariable     state_var;
  StabilizationType stabilization;
};

typedef struct {
  CeedScalar pressure;
  CeedScalar velocity[3];
  CeedScalar temperature;
} StatePrimitive;

typedef struct SetupContext_ *SetupContext;
struct SetupContext_ {
  StatePrimitive                   reference;
  struct NewtonianIdealGasContext_ gas;
  CeedScalar                       lx;
  CeedScalar                       ly;
  CeedScalar                       lz;
  CeedScalar                       time;
};

#endif  // newtonian_types_h<|MERGE_RESOLUTION|>--- conflicted
+++ resolved
@@ -17,10 +17,6 @@
   STATEVAR_PRIMITIVE    = 1,
 } StateVariable;
 
-<<<<<<< HEAD
-// For use with PetscOptionsEnum
-static const char *const StateVariables[] = {"CONSERVATIVE", "PRIMITIVE", "StateVariable", "STATEVAR_", NULL};
-=======
 typedef struct SetupContext_ *SetupContext;
 struct SetupContext_ {
   CeedScalar theta0;
@@ -41,7 +37,6 @@
   int        bubble_type;             // See BubbleType: 0=SPHERE, 1=CYLINDER
   int        bubble_continuity_type;  // See BubbleContinuityType: 0=SMOOTH, 1=BACK_SHARP 2=THICK
 };
->>>>>>> e6b94121
 
 typedef struct NewtonianIdealGasContext_ *NewtonianIdealGasContext;
 struct NewtonianIdealGasContext_ {
