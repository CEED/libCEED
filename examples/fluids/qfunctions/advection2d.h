// Copyright (c) 2017-2022, Lawrence Livermore National Security, LLC and other CEED contributors.
// All Rights Reserved. See the top-level LICENSE and NOTICE files for details.
//
// SPDX-License-Identifier: BSD-2-Clause
//
// This file is part of CEED:  http://github.com/ceed

/// @file
/// Advection initial condition and operator for Navier-Stokes example using PETSc

#ifndef advection2d_h
#define advection2d_h

#include <ceed.h>
#include <math.h>

#include "utils.h"

typedef struct SetupContextAdv2D_ *SetupContextAdv2D;
struct SetupContextAdv2D_ {
  CeedScalar rc;
  CeedScalar lx;
  CeedScalar ly;
  CeedScalar wind[3];
  CeedScalar time;
  int        wind_type;  // See WindType: 0=ROTATION, 1=TRANSLATION
};

typedef struct AdvectionContext_ *AdvectionContext;
struct AdvectionContext_ {
  CeedScalar CtauS;
  CeedScalar strong_form;
  CeedScalar E_wind;
  bool       implicit;
  int        stabilization;  // See StabilizationType: 0=none, 1=SU, 2=SUPG
};

// *****************************************************************************
// This QFunction sets the initial conditions and the boundary conditions
//   for two test cases: ROTATION and TRANSLATION
//
// -- ROTATION (default)
//      Initial Conditions:
//        Mass Density:
//          Constant mass density of 1.0
//        Momentum Density:
//          Rotational field in x,y
//        Energy Density:
//          Maximum of 1. x0 decreasing linearly to 0. as radial distance
//            increases to (1.-r/rc), then 0. everywhere else
//
//      Boundary Conditions:
//        Mass Density:
//          0.0 flux
//        Momentum Density:
//          0.0
//        Energy Density:
//          0.0 flux
//
// -- TRANSLATION
//      Initial Conditions:
//        Mass Density:
//          Constant mass density of 1.0
//        Momentum Density:
//           Constant rectilinear field in x,y
//        Energy Density:
//          Maximum of 1. x0 decreasing linearly to 0. as radial distance
//            increases to (1.-r/rc), then 0. everywhere else
//
//      Boundary Conditions:
//        Mass Density:
//          0.0 flux
//        Momentum Density:
//          0.0
//        Energy Density:
//          Inflow BCs:
//            E = E_wind
//          Outflow BCs:
//            E = E(boundary)
//          Both In/Outflow BCs for E are applied weakly in the
//            QFunction "Advection2d_Sur"
//
// *****************************************************************************

// *****************************************************************************
// This helper function provides the exact, time-dependent solution
//   and IC formulation for 2D advection
// *****************************************************************************
<<<<<<< HEAD
CEED_QFUNCTION_HELPER CeedInt Exact_Advection2d(CeedInt dim, CeedScalar time, const CeedScalar X[], CeedInt Nf, CeedScalar q[], void *ctx) {
  const SetupContext context = (SetupContext)ctx;
  const CeedScalar   rc      = context->rc;
  const CeedScalar   lx      = context->lx;
  const CeedScalar   ly      = context->ly;
  const CeedScalar  *wind    = context->wind;
=======
CEED_QFUNCTION_HELPER CeedInt Exact_Advection2d(CeedInt dim, CeedScalar time,
    const CeedScalar X[], CeedInt Nf, CeedScalar q[], void *ctx) {
  const SetupContextAdv2D context = (SetupContextAdv2D)ctx;
  const CeedScalar rc    = context->rc;
  const CeedScalar lx    = context->lx;
  const CeedScalar ly    = context->ly;
  const CeedScalar *wind = context->wind;
>>>>>>> 2518f336

  // Setup
  const CeedScalar center[2] = {0.5 * lx, 0.5 * ly};
  const CeedScalar theta[]   = {M_PI, -M_PI / 3, M_PI / 3};
  const CeedScalar x0[2]     = {center[0] + .25 * lx * cos(theta[0] + time), center[1] + .25 * ly * sin(theta[0] + time)};
  const CeedScalar x1[2]     = {center[0] + .25 * lx * cos(theta[1] + time), center[1] + .25 * ly * sin(theta[1] + time)};
  const CeedScalar x2[2]     = {center[0] + .25 * lx * cos(theta[2] + time), center[1] + .25 * ly * sin(theta[2] + time)};

  const CeedScalar x = X[0], y = X[1];

  // Initial/Boundary Conditions
  switch (context->wind_type) {
    case 0:  // Rotation
      q[0] = 1.;
      q[1] = -(y - center[1]);
      q[2] = (x - center[0]);
      q[3] = 0;
      q[4] = 0;
      break;
    case 1:  // Translation
      q[0] = 1.;
      q[1] = wind[0];
      q[2] = wind[1];
      q[3] = 0;
      q[4] = 0;
      break;
    default:
      return 1;
  }

  CeedScalar r = sqrt(Square(x - x0[0]) + Square(y - x0[1]));
  CeedScalar E = 1 - r / rc;

  if (0) {  // non-smooth initial conditions
    if (q[4] < E) q[4] = E;
    r = sqrt(Square(x - x1[0]) + Square(y - x1[1]));
    if (r <= rc) q[4] = 1;
  }
  r = sqrt(Square(x - x2[0]) + Square(y - x2[1]));
  E = (r <= rc) ? .5 + .5 * cos(r * M_PI / rc) : 0;
  if (q[4] < E) q[4] = E;

  return 0;
}

// *****************************************************************************
// This QFunction sets the initial conditions for 2D advection
// *****************************************************************************
CEED_QFUNCTION(ICsAdvection2d)(void *ctx, CeedInt Q, const CeedScalar *const *in, CeedScalar *const *out) {
  // Inputs
  const CeedScalar(*X)[CEED_Q_VLA] = (const CeedScalar(*)[CEED_Q_VLA])in[0];
  // Outputs
<<<<<<< HEAD
  CeedScalar(*q0)[CEED_Q_VLA]      = (CeedScalar(*)[CEED_Q_VLA])out[0];
  const SetupContext context       = (SetupContext)ctx;
=======
  CeedScalar (*q0)[CEED_Q_VLA] = (CeedScalar(*)[CEED_Q_VLA])out[0];
  const SetupContextAdv2D context = (SetupContextAdv2D)ctx;
>>>>>>> 2518f336

  CeedPragmaSIMD
      // Quadrature Point Loop
      for (CeedInt i = 0; i < Q; i++) {
    const CeedScalar x[]  = {X[0][i], X[1][i]};
    CeedScalar       q[5] = {0.};

    Exact_Advection2d(2, context->time, x, 5, q, ctx);
    for (CeedInt j = 0; j < 5; j++) q0[j][i] = q[j];
  }  // End of Quadrature Point Loop

  // Return
  return 0;
}

// *****************************************************************************
// This QFunction implements the following formulation of the advection equation
//
// This is 2D advection given in two formulations based upon the weak form.
//
// State Variables: q = ( rho, U1, U2, E )
//   rho - Mass Density
//   Ui  - Momentum Density    ,  Ui = rho ui
//   E   - Total Energy Density
//
// Advection Equation:
//   dE/dt + div( E u ) = 0
//
// *****************************************************************************
CEED_QFUNCTION(Advection2d)(void *ctx, CeedInt Q, const CeedScalar *const *in, CeedScalar *const *out) {
  // *INDENT-OFF*
  // Inputs
  const CeedScalar(*q)[CEED_Q_VLA] = (const CeedScalar(*)[CEED_Q_VLA])in[0], (*dq)[5][CEED_Q_VLA] = (const CeedScalar(*)[5][CEED_Q_VLA])in[1],
        (*q_data)[CEED_Q_VLA] = (const CeedScalar(*)[CEED_Q_VLA])in[2];
  // Outputs
  CeedScalar(*v)[CEED_Q_VLA] = (CeedScalar(*)[CEED_Q_VLA])out[0], (*dv)[5][CEED_Q_VLA] = (CeedScalar(*)[5][CEED_Q_VLA])out[1];
  // *INDENT-ON*
  AdvectionContext context     = (AdvectionContext)ctx;
  const CeedScalar CtauS       = context->CtauS;
  const CeedScalar strong_form = context->strong_form;

  CeedPragmaSIMD
      // Quadrature Point Loop
      for (CeedInt i = 0; i < Q; i++) {
    // Setup
    // -- Interp in
    const CeedScalar rho     = q[0][i];
    const CeedScalar u[3]    = {q[1][i] / rho, q[2][i] / rho, q[3][i] / rho};
    const CeedScalar E       = q[4][i];
    // -- Grad in
    const CeedScalar drho[2] = {
        dq[0][0][i],
        dq[1][0][i],
    };
    // *INDENT-OFF*
    const CeedScalar du[3][2] = {
        {(dq[0][1][i] - drho[0] * u[0]) / rho, (dq[1][1][i] - drho[1] * u[0]) / rho},
        {(dq[0][2][i] - drho[0] * u[1]) / rho, (dq[1][2][i] - drho[1] * u[1]) / rho},
        {(dq[0][3][i] - drho[0] * u[2]) / rho, (dq[1][3][i] - drho[1] * u[2]) / rho},
    };
    // *INDENT-ON*
    const CeedScalar dE[3] = {
        dq[0][4][i],
        dq[1][4][i],
    };
    // -- Interp-to-Interp q_data
    const CeedScalar wdetJ      = q_data[0][i];
    // -- Interp-to-Grad q_data
    // ---- Inverse of change of coordinate matrix: X_i,j
    // *INDENT-OFF*
    const CeedScalar dXdx[2][2] = {
        {q_data[1][i], q_data[2][i]},
        {q_data[3][i], q_data[4][i]},
    };
    // *INDENT-ON*

    // The Physics

    // No Change in density or momentum
    for (CeedInt f = 0; f < 4; f++) {
      for (CeedInt j = 0; j < 2; j++) dv[j][f][i] = 0;
      v[f][i] = 0;
    }

    // -- Total Energy
    // Evaluate the strong form using div(E u) = u . grad(E) + E div(u)
    // or in index notation: (u_j E)_{,j} = u_j E_j + E u_{j,j}
    CeedScalar div_u = 0, u_dot_grad_E = 0;
    for (CeedInt j = 0; j < 2; j++) {
      CeedScalar dEdx_j = 0;
      for (CeedInt k = 0; k < 2; k++) {
        div_u += du[j][k] * dXdx[k][j];  // u_{j,j} = u_{j,K} X_{K,j}
        dEdx_j += dE[k] * dXdx[k][j];
      }
      u_dot_grad_E += u[j] * dEdx_j;
    }
    CeedScalar strong_conv = E * div_u + u_dot_grad_E;

    // Weak Galerkin convection term: dv \cdot (E u)
    for (CeedInt j = 0; j < 2; j++) dv[j][4][i] = (1 - strong_form) * wdetJ * E * (u[0] * dXdx[j][0] + u[1] * dXdx[j][1]);
    v[4][i] = 0;

    // Strong Galerkin convection term: - v div(E u)
    v[4][i] = -strong_form * wdetJ * strong_conv;

    // Stabilization requires a measure of element transit time in the velocity
    // field u.
    CeedScalar uX[2];
    for (CeedInt j = 0; j < 2; j++) uX[j] = dXdx[j][0] * u[0] + dXdx[j][1] * u[1];
    const CeedScalar TauS = CtauS / sqrt(uX[0] * uX[0] + uX[1] * uX[1]);
    for (CeedInt j = 0; j < 2; j++) dv[j][4][i] -= wdetJ * TauS * strong_conv * uX[j];
  }  // End Quadrature Point Loop

  return 0;
}

// *****************************************************************************
// This QFunction implements 2D advection (mentioned above) with
//   implicit time stepping method
//
// *****************************************************************************
CEED_QFUNCTION(IFunction_Advection2d)(void *ctx, CeedInt Q, const CeedScalar *const *in, CeedScalar *const *out) {
  // *INDENT-OFF*
  // Inputs
  const CeedScalar(*q)[CEED_Q_VLA] = (const CeedScalar(*)[CEED_Q_VLA])in[0], (*dq)[5][CEED_Q_VLA] = (const CeedScalar(*)[5][CEED_Q_VLA])in[1],
        (*q_dot)[CEED_Q_VLA] = (const CeedScalar(*)[CEED_Q_VLA])in[2], (*q_data)[CEED_Q_VLA] = (const CeedScalar(*)[CEED_Q_VLA])in[3];
  // Outputs
  CeedScalar(*v)[CEED_Q_VLA] = (CeedScalar(*)[CEED_Q_VLA])out[0], (*dv)[5][CEED_Q_VLA] = (CeedScalar(*)[5][CEED_Q_VLA])out[1];
  // *INDENT-ON*
  AdvectionContext context     = (AdvectionContext)ctx;
  const CeedScalar CtauS       = context->CtauS;
  const CeedScalar strong_form = context->strong_form;

  CeedPragmaSIMD
      // Quadrature Point Loop
      for (CeedInt i = 0; i < Q; i++) {
    // Setup
    // -- Interp in
    const CeedScalar rho     = q[0][i];
    const CeedScalar u[3]    = {q[1][i] / rho, q[2][i] / rho, q[3][i] / rho};
    const CeedScalar E       = q[4][i];
    // -- Grad in
    const CeedScalar drho[2] = {
        dq[0][0][i],
        dq[1][0][i],
    };
    // *INDENT-OFF*
    const CeedScalar du[3][2] = {
        {(dq[0][1][i] - drho[0] * u[0]) / rho, (dq[1][1][i] - drho[1] * u[0]) / rho},
        {(dq[0][2][i] - drho[0] * u[1]) / rho, (dq[1][2][i] - drho[1] * u[1]) / rho},
        {(dq[0][3][i] - drho[0] * u[2]) / rho, (dq[1][3][i] - drho[1] * u[2]) / rho},
    };
    // *INDENT-ON*
    const CeedScalar dE[3] = {
        dq[0][4][i],
        dq[1][4][i],
    };
    // -- Interp-to-Interp q_data
    const CeedScalar wdetJ      = q_data[0][i];
    // -- Interp-to-Grad q_data
    // ---- Inverse of change of coordinate matrix: X_i,j
    // *INDENT-OFF*
    const CeedScalar dXdx[2][2] = {
        {q_data[1][i], q_data[2][i]},
        {q_data[3][i], q_data[4][i]},
    };
    // *INDENT-ON*
    // The Physics
    // No Change in density or momentum
    for (CeedInt f = 0; f < 4; f++) {
      for (CeedInt j = 0; j < 2; j++) dv[j][f][i] = 0;
      v[f][i] = wdetJ * q_dot[f][i];
    }

    // -- Total Energy
    // Evaluate the strong form using div(E u) = u . grad(E) + E div(u)
    // or in index notation: (u_j E)_{,j} = u_j E_j + E u_{j,j}
    CeedScalar div_u = 0, u_dot_grad_E = 0;
    for (CeedInt j = 0; j < 2; j++) {
      CeedScalar dEdx_j = 0;
      for (CeedInt k = 0; k < 2; k++) {
        div_u += du[j][k] * dXdx[k][j];  // u_{j,j} = u_{j,K} X_{K,j}
        dEdx_j += dE[k] * dXdx[k][j];
      }
      u_dot_grad_E += u[j] * dEdx_j;
    }
    CeedScalar strong_conv = E * div_u + u_dot_grad_E;
    CeedScalar strong_res  = q_dot[4][i] + strong_conv;

    v[4][i] = wdetJ * q_dot[4][i];  // transient part

    // Weak Galerkin convection term: -dv \cdot (E u)
    for (CeedInt j = 0; j < 2; j++) dv[j][4][i] = -wdetJ * (1 - strong_form) * E * (u[0] * dXdx[j][0] + u[1] * dXdx[j][1]);

    // Strong Galerkin convection term: v div(E u)
    v[4][i] += wdetJ * strong_form * strong_conv;

    // Stabilization requires a measure of element transit time in the velocity
    // field u.
    CeedScalar uX[2];
    for (CeedInt j = 0; j < 2; j++) uX[j] = dXdx[j][0] * u[0] + dXdx[j][1] * u[1];
    const CeedScalar TauS = CtauS / sqrt(uX[0] * uX[0] + uX[1] * uX[1]);

    for (CeedInt j = 0; j < 2; j++) switch (context->stabilization) {
        case 0:
          break;
        case 1:
          dv[j][4][i] += wdetJ * TauS * strong_conv * uX[j];
          break;
        case 2:
          dv[j][4][i] += wdetJ * TauS * strong_res * uX[j];
          break;
      }
  }  // End Quadrature Point Loop

  return 0;
}
// *****************************************************************************
// This QFunction implements consistent outflow and inflow BCs
//      for 2D advection
//
//  Inflow and outflow faces are determined based on sign(dot(wind, normal)):
//    sign(dot(wind, normal)) > 0 : outflow BCs
//    sign(dot(wind, normal)) < 0 : inflow BCs
//
//  Outflow BCs:
//    The validity of the weak form of the governing equations is extended
//    to the outflow and the current values of E are applied.
//
//  Inflow BCs:
//    A prescribed Total Energy (E_wind) is applied weakly.
//
// *****************************************************************************
CEED_QFUNCTION(Advection2d_InOutFlow)(void *ctx, CeedInt Q, const CeedScalar *const *in, CeedScalar *const *out) {
  // *INDENT-OFF*
  // Inputs
  const CeedScalar(*q)[CEED_Q_VLA] = (const CeedScalar(*)[CEED_Q_VLA])in[0], (*q_data_sur)[CEED_Q_VLA] = (const CeedScalar(*)[CEED_Q_VLA])in[2];
  // Outputs
  CeedScalar(*v)[CEED_Q_VLA]   = (CeedScalar(*)[CEED_Q_VLA])out[0];
  // *INDENT-ON*
  AdvectionContext context     = (AdvectionContext)ctx;
  const CeedScalar E_wind      = context->E_wind;
  const CeedScalar strong_form = context->strong_form;
  const bool       implicit    = context->implicit;

  CeedPragmaSIMD
      // Quadrature Point Loop
      for (CeedInt i = 0; i < Q; i++) {
    // Setup
    // -- Interp in
    const CeedScalar rho  = q[0][i];
    const CeedScalar u[3] = {q[1][i] / rho, q[2][i] / rho, q[3][i] / rho};
    const CeedScalar E    = q[4][i];

    // -- Interp-to-Interp q_data
    // For explicit mode, the surface integral is on the RHS of ODE q_dot = f(q).
    // For implicit mode, it gets pulled to the LHS of implicit ODE/DAE g(q_dot, q).
    // We can effect this by swapping the sign on this weight
    const CeedScalar wdetJb = (implicit ? -1. : 1.) * q_data_sur[0][i];

    // ---- Normal vectors
    const CeedScalar norm[2]  = {q_data_sur[1][i], q_data_sur[2][i]};
    // Normal velocity
    const CeedScalar u_normal = norm[0] * u[0] + norm[1] * u[1];

    // No Change in density or momentum
    for (CeedInt j = 0; j < 4; j++) {
      v[j][i] = 0;
    }

    // Implementing in/outflow BCs
    if (u_normal > 0) {  // outflow
      v[4][i] = -(1 - strong_form) * wdetJb * E * u_normal;
    } else {  // inflow
      v[4][i] = -(1 - strong_form) * wdetJb * E_wind * u_normal;
    }
  }  // End Quadrature Point Loop
  return 0;
}
// *****************************************************************************

#endif  // advection2d_h<|MERGE_RESOLUTION|>--- conflicted
+++ resolved
@@ -86,22 +86,12 @@
 // This helper function provides the exact, time-dependent solution
 //   and IC formulation for 2D advection
 // *****************************************************************************
-<<<<<<< HEAD
 CEED_QFUNCTION_HELPER CeedInt Exact_Advection2d(CeedInt dim, CeedScalar time, const CeedScalar X[], CeedInt Nf, CeedScalar q[], void *ctx) {
-  const SetupContext context = (SetupContext)ctx;
-  const CeedScalar   rc      = context->rc;
-  const CeedScalar   lx      = context->lx;
-  const CeedScalar   ly      = context->ly;
-  const CeedScalar  *wind    = context->wind;
-=======
-CEED_QFUNCTION_HELPER CeedInt Exact_Advection2d(CeedInt dim, CeedScalar time,
-    const CeedScalar X[], CeedInt Nf, CeedScalar q[], void *ctx) {
   const SetupContextAdv2D context = (SetupContextAdv2D)ctx;
-  const CeedScalar rc    = context->rc;
-  const CeedScalar lx    = context->lx;
-  const CeedScalar ly    = context->ly;
-  const CeedScalar *wind = context->wind;
->>>>>>> 2518f336
+  const CeedScalar        rc      = context->rc;
+  const CeedScalar        lx      = context->lx;
+  const CeedScalar        ly      = context->ly;
+  const CeedScalar       *wind    = context->wind;
 
   // Setup
   const CeedScalar center[2] = {0.5 * lx, 0.5 * ly};
@@ -154,13 +144,8 @@
   // Inputs
   const CeedScalar(*X)[CEED_Q_VLA] = (const CeedScalar(*)[CEED_Q_VLA])in[0];
   // Outputs
-<<<<<<< HEAD
   CeedScalar(*q0)[CEED_Q_VLA]      = (CeedScalar(*)[CEED_Q_VLA])out[0];
-  const SetupContext context       = (SetupContext)ctx;
-=======
-  CeedScalar (*q0)[CEED_Q_VLA] = (CeedScalar(*)[CEED_Q_VLA])out[0];
-  const SetupContextAdv2D context = (SetupContextAdv2D)ctx;
->>>>>>> 2518f336
+  const SetupContextAdv2D context  = (SetupContextAdv2D)ctx;
 
   CeedPragmaSIMD
       // Quadrature Point Loop
