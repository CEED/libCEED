## libCEED: Navier-Stokes Example

This page provides a description of the Navier-Stokes example for the libCEED library, based on PETSc.
PETSc v3.17 or a development version of PETSc at commit 0e95d842 or later is required.

The Navier-Stokes problem solves the compressible Navier-Stokes equations in three dimensions using an explicit time integration.
The state variables are mass density, momentum density, and energy density.

The main Navier-Stokes solver for libCEED is defined in [`navierstokes.c`](navierstokes.c) with different problem definitions according to the application of interest.

## Build instructions

Build by using:

`make`

and run with:

```
./navierstokes -ceed [ceed] -problem [problem type] -degree [degree]
```

If you want to do *in situ* machine-learning training, specify `SMARTREDIS_DIR` in the make command like:

```
make SMARTREDIS_DIR=~/software/smartredis/install
```

## Runtime options

% inclusion-fluids-marker

The Navier-Stokes mini-app is controlled via command-line options.
The following options are common among all problem types:

:::{list-table} Common Runtime Options
:header-rows: 1

* - Option
  - Description
  - Default value

* - `-ceed`
  - CEED resource specifier
  - `/cpu/self/opt/blocked`

* - `-test_type`
  - Run in test mode and specify whether solution (`solver`) or turbulent statistics (`turb_spanstats`) output should be verified
  - `none`

* - `-compare_final_state_atol`
  - Test absolute tolerance
  - `1E-11`

* - `-compare_final_state_filename`
  - Test filename
  -

* - `-problem`
  - Problem to solve (`advection`, `advection2d`, `density_current`, `euler_vortex`, `shocktube`, `blasius`, `channel`, `gaussian_wave`, and `taylor_green`)
  - `density_current`

* - `-implicit`
  - Use implicit time integrator formulation
  -

* - `-degree`
  - Polynomial degree of tensor product basis (must be >= 1)
  - `1`

* - `-q_extra`
  - Number of extra quadrature points
  - `0`

* - `-ts_monitor_solution`
  - PETSc output format, such as `cgns:output-%d.cgns` (requires PETSc `--download-cgns`)
  -

* - `-ts_monitor_solution_interval`
  - Number of time steps between visualization output frames.
  - `1`

* - `-viewer_cgns_batch_size`
  - Number of frames written per CGNS file if the CGNS file name includes a format specifier (`%d`).
  - `20`

* - `-checkpoint_interval`
  - Number of steps between writing binary checkpoints. `0` has no output, `-1` outputs final state only
  - `10`

* - `-checkpoint_vtk`
  - Checkpoints include VTK (`*.vtu`) files for visualization. Consider `-ts_monitor_solution`instead.
  - `false`

* - `-viz_refine`
  - Use regular refinement for VTK visualization
  - `0`

* - `-output_dir`
  - Output directory for binary checkpoints and VTK files (if enabled).
  - `.`

* - `-output_add_stepnum2bin`
  - Whether to add step numbers to output binary files
  - `false`

* - `-continue`
  - Continue from previous solution (input is step number of previous solution)
  - `0`

* - `-continue_filename`
  - Path to solution binary file from which to continue from
  - `[output_dir]/ns-solution.bin`

* - `-continue_time_filename`
  - Path to time stamp binary file (only for legacy checkpoints)
  - `[output_dir]/ns-time.bin`

* - `-bc_wall`
  - Use wall boundary conditions on this list of faces
  -

* - `-wall_comps`
  - An array of constrained component numbers for wall BCs
  -

* - `-bc_slip_x`
  - Use slip boundary conditions, for the x component, on this list of faces
  -

* - `-bc_slip_y`
  - Use slip boundary conditions, for the y component, on this list of faces
  -

* - `-bc_slip_z`
  - Use slip boundary conditions, for the z component, on this list of faces
  -

* - `-bc_inflow`
  - Use inflow boundary conditions on this list of faces
  -

* - `-bc_outflow`
  - Use outflow boundary conditions on this list of faces
  -

* - `-bc_freestream`
  - Use freestream boundary conditions on this list of faces
  -

* - `-ts_monitor_turbulence_spanstats_collect_interval`
  - Number of timesteps between statistics collection
  - `1`

* - `-ts_monitor_turbulence_spanstats_viewer`
  - Sets the PetscViewer for the statistics file writing, such as `cgns:output-%d.cgns` (requires PETSc `--download-cgns`). Also turns the statistics collection on.
  -

* - `-ts_monitor_turbulence_spanstats_viewer_interval`
  - Number of timesteps between statistics file writing (`-1` means only at end of run)
  - `-1`

* - `-ts_monitor_turbulence_spanstats_viewer_cgns_batch_size`
  - Number of frames written per CGNS file if the CGNS file name includes a format specifier (`%d`).
  - `20`

* - `-ts_monitor_wall_force`
  - Viewer for the force on each no-slip wall, e.g., `ascii:force.csv:ascii_csv` to write a CSV file.
  -

* - `-mesh_transform`
  - Transform the mesh, usually for an initial box mesh.
  - `none`

* - `-snes_view`
  - View PETSc `SNES` nonlinear solver configuration
  -

* - `-log_view`
  - View PETSc performance log
  -

* - `-help`
  - View comprehensive information about run-time options
  -
:::

For the case of a square/cubic mesh, the list of face indices to be used with `-bc_wall`, `bc_inflow`, `bc_outflow`, `bc_freestream`  and/or `-bc_slip_x`, `-bc_slip_y`, and `-bc_slip_z` are:

:::{list-table} 2D Face ID Labels
:header-rows: 1
* - PETSc Face Name
  - Cartesian direction
  - Face ID

* - faceMarkerBottom
  - -z
  - 1

* - faceMarkerRight
  - +x
  - 2

* - faceMarkerTop
  - +z
  - 3

* - faceMarkerLeft
  - -x
  - 4
:::

:::{list-table} 3D Face ID Labels
:header-rows: 1
* - PETSc Face Name
  - Cartesian direction
  - Face ID

* - faceMarkerBottom
  - -z
  - 1

* - faceMarkerTop
  - +z
  - 2

* - faceMarkerFront
  - -y
  - 3

* - faceMarkerBack
  - +y
  - 4

* - faceMarkerRight
  - +x
  - 5

* - faceMarkerLeft
  - -x
  - 6
:::

### Boundary conditions

Boundary conditions for compressible viscous flows are notoriously tricky.
Here we offer some recommendations.

#### Inflow

If in a region where the flow velocity is known (e.g., away from viscous walls), use `bc_freestream`, which solves a Riemann problem and can handle inflow and outflow (simultaneously and dynamically).
It is stable and the least reflective boundary condition for acoustics.

If near a viscous wall, you may want a specified inflow profile.
Use `bc_inflow` and see {ref}`example-blasius` and discussion of synthetic turbulence generation for ways to analytically generate developed inflow profiles.
These conditions may be either weak or strong, with the latter specifying velocity and temperature as essential boundary conditions and evaluating a boundary integral for the mass flux.
The strong approach gives sharper resolution of velocity structures.
We have described the primitive variable formulation here; the conservative variants are similar, but not equivalent.

#### Outflow

If you know the complete exterior state, `bc_freestream` is the least reflective boundary condition, but is disruptive to viscous flow structures.
If thermal anomalies must exit the domain, the Riemann solver must resolve the contact wave to avoid reflections.
The default Riemann solver, HLLC, is sufficient in this regard while the simpler HLL converts thermal structures exiting the domain into grid-scale reflecting acoustics.

If acoustic reflections are not a concern and/or the flow is impacted by walls or interior structures that you wish to resolve to near the boundary, choose `bc_outflow`. This condition (with default `outflow_type: riemann`) is stable for both inflow and outflow, so can be used in areas that have recirculation and lateral boundaries in which the flow fluctuates.

The simpler `bc_outflow` variant, `outflow_type: pressure`, requires that the flow be a strict outflow (or the problem becomes ill-posed and the solver will diverge).
In our experience, `riemann` is slightly less reflective but produces similar flows in cases of strict outflow.
The `pressure` variant is retained to facilitate comparison with other codes, such as PHASTA-C, but we recommend `riemann` for general use.

#### Periodicity

PETSc provides two ways to specify periodicity:

1. Topological periodicity, in which the donor and receiver dofs are the same, obtained using:

```yaml
dm_plex:
  shape: box
  box_faces: 10,12,4
  box_bd: none,none,periodic
```

The coordinates for such cases are stored as a new field with special cell-based indexing to enable wrapping through the boundary.
This choice of coordinates prevents evaluating boundary integrals that cross the periodicity, such as for the outflow Riemann problem in the presence of spanwise periodicity.

2. Isoperiodicity, in which the donor and receiver dofs are distinct in local vectors. This is obtained using `zbox`, as in:

```yaml
dm_plex:
  shape: zbox
  box_faces: 10,12,4
  box_bd: none,none,periodic
```

Isoperiodicity enables standard boundary integrals, and is recommended for general use.
At the time of this writing, it only supports one direction of periodicity.
The `zbox` method uses [Z-ordering](https://en.wikipedia.org/wiki/Z-order_curve) to construct the mesh in parallel and provide an adequate initial partition, which makes it higher performance and avoids needing a partitioning package.

### Advection

For testing purposes, there is a reduced mode for pure advection, which holds density $\rho$ and momentum density $\rho \bm u$ constant while advecting "total energy density" $E$.
These are available in 2D and 3D.

#### 2D advection

For the 2D advection problem, the following additional command-line options are available:

:::{list-table} Advection2D Runtime Options
:header-rows: 1

* - Option
  - Description
  - Default value
  - Unit

* - `-rc`
  - Characteristic radius of thermal bubble
  - `1000`
  - `m`

* - `-units_meter`
  - 1 meter in scaled length units
  - `1E-2`
  -

* - `-units_second`
  - 1 second in scaled time units
  - `1E-2`
  -

* - `-units_kilogram`
  - 1 kilogram in scaled mass units
  - `1E-6`
  -

* - `-strong_form`
  - Strong (1) or weak/integrated by parts (0) residual
  - `0`
  -

* - `-stab`
  - Stabilization method (`none`, `su`, or `supg`)
  - `none`
  -

* - `-CtauS`
  - Scale coefficient for stabilization tau (nondimensional)
  - `0`
  -

* - `-wind_type`
  - Wind type in Advection (`rotation` or `translation`)
  - `rotation`
  -

* - `-wind_translation`
  - Constant wind vector when `-wind_type translation`
  - `1,0,0`
  -

* - `-E_wind`
  - Total energy of inflow wind when `-wind_type translation`
  - `1E6`
  - `J`
:::

An example of the `rotation` mode can be run with:

```
./navierstokes -problem advection2d -dm_plex_box_faces 20,20 -dm_plex_box_lower 0,0 -dm_plex_box_upper 1000,1000 -bc_wall 1,2,3,4 -wall_comps 4 -wind_type rotation -implicit -stab supg
```

and the `translation` mode with:

```
./navierstokes -problem advection2d -dm_plex_box_faces 20,20 -dm_plex_box_lower 0,0 -dm_plex_box_upper 1000,1000 -units_meter 1e-4 -wind_type translation -wind_translation 1,-.5 -bc_inflow 1,2,3,4
```
Note the lengths in `-dm_plex_box_upper` are given in meters, and will be nondimensionalized according to `-units_meter`.

#### 3D advection

For the 3D advection problem, the following additional command-line options are available:

:::{list-table} Advection3D Runtime Options
:header-rows: 1

* - Option
  - Description
  - Default value
  - Unit

* - `-rc`
  - Characteristic radius of thermal bubble
  - `1000`
  - `m`

* - `-units_meter`
  - 1 meter in scaled length units
  - `1E-2`
  -

* - `-units_second`
  - 1 second in scaled time units
  - `1E-2`
  -

* - `-units_kilogram`
  - 1 kilogram in scaled mass units
  - `1E-6`
  -

* - `-strong_form`
  - Strong (1) or weak/integrated by parts (0) residual
  - `0`
  -

* - `-stab`
  - Stabilization method (`none`, `su`, or `supg`)
  - `none`
  -

* - `-CtauS`
  - Scale coefficient for stabilization tau (nondimensional)
  - `0`
  -

* - `-wind_type`
  - Wind type in Advection (`rotation` or `translation`)
  - `rotation`
  -

* - `-wind_translation`
  - Constant wind vector when `-wind_type translation`
  - `1,0,0`
  -

* - `-E_wind`
  - Total energy of inflow wind when `-wind_type translation`
  - `1E6`
  - `J`

* - `-bubble_type`
  - `sphere` (3D) or `cylinder` (2D)
  - `sphere`
  -

* - `-bubble_continuity`
  - `smooth`, `back_sharp`, or `thick`
  - `smooth`
  -
:::

An example of the `rotation` mode can be run with:

```
./navierstokes -problem advection -dm_plex_box_faces 10,10,10 -dm_plex_dim 3 -dm_plex_box_lower 0,0,0 -dm_plex_box_upper 8000,8000,8000 -bc_wall 1,2,3,4,5,6 -wall_comps 4 -wind_type rotation -implicit -stab su
```

and the `translation` mode with:

```
./navierstokes -problem advection -dm_plex_box_faces 10,10,10 -dm_plex_dim 3 -dm_plex_box_lower 0,0,0 -dm_plex_box_upper 8000,8000,8000 -wind_type translation -wind_translation .5,-1,0 -bc_inflow 1,2,3,4,5,6
```

### Inviscid Ideal Gas

#### Isentropic Euler vortex

For the Isentropic Vortex problem, the following additional command-line options are available:

:::{list-table} Isentropic Vortex Runtime Options
:header-rows: 1

* - Option
  - Description
  - Default value
  - Unit

* - `-center`
  - Location of vortex center
  - `(lx,ly,lz)/2`
  - `(m,m,m)`

* - `-units_meter`
  - 1 meter in scaled length units
  - `1E-2`
  -

* - `-units_second`
  - 1 second in scaled time units
  - `1E-2`
  -

* - `-mean_velocity`
  - Background velocity vector
  - `(1,1,0)`
  -

* - `-vortex_strength`
  - Strength of vortex < 10
  - `5`
  -

* - `-c_tau`
  - Stabilization constant
  - `0.5`
  -
:::

This problem can be run with:

```
./navierstokes -problem euler_vortex -dm_plex_box_faces 20,20,1 -dm_plex_box_lower 0,0,0 -dm_plex_box_upper 1000,1000,50 -dm_plex_dim 3 -bc_inflow 4,6 -bc_outflow 3,5 -bc_slip_z 1,2 -mean_velocity .5,-.8,0.
```

#### Sod shock tube

For the Shock Tube problem, the following additional command-line options are available:

:::{list-table} Shock Tube Runtime Options
:header-rows: 1

* - Option
  - Description
  - Default value
  - Unit

* - `-units_meter`
  - 1 meter in scaled length units
  - `1E-2`
  -

* - `-units_second`
  - 1 second in scaled time units
  - `1E-2`
  -

* - `-yzb`
  - Use YZB discontinuity capturing
  - `none`
  -

* - `-stab`
  - Stabilization method (`none`, `su`, or `supg`)
  - `none`
  -
:::

This problem can be run with:

```
./navierstokes -problem shocktube -yzb -stab su -bc_slip_z 3,4 -bc_slip_y 1,2 -bc_wall 5,6 -dm_plex_dim 3 -dm_plex_box_lower 0,0,0 -dm_plex_box_upper 1000,100,100 -dm_plex_box_faces 200,1,1 -units_second 0.1
```

### Newtonian viscosity, Ideal Gas

For the Density Current, Channel, and Blasius problems, the following common command-line options are available:

:::{list-table} Newtonian Ideal Gas problems Runtime Options
:header-rows: 1

* - Option
  - Description
  - Default value
  - Unit

* - `-units_meter`
  - 1 meter in scaled length units
  - `1`
  -

* - `-units_second`
  - 1 second in scaled time units
  - `1`
  -

* - `-units_kilogram`
  - 1 kilogram in scaled mass units
  - `1`
  -

* - `-units_Kelvin`
  - 1 Kelvin in scaled temperature units
  - `1`
  -

* - `-stab`
  - Stabilization method (`none`, `su`, or `supg`)
  - `none`
  -

* - `-c_tau`
  - Stabilization constant, $c_\tau$
  - `0.5`
  -

* - `-Ctau_t`
  - Stabilization time constant, $C_t$
  - `1.0`
  -

* - `-Ctau_v`
  - Stabilization viscous constant, $C_v$
  - `36, 60, 128 for degree = 1, 2, 3`
  -

* - `-Ctau_C`
  - Stabilization continuity constant, $C_c$
  - `1.0`
  -

* - `-Ctau_M`
  - Stabilization momentum constant, $C_m$
  - `1.0`
  -

* - `-Ctau_E`
  - Stabilization energy constant, $C_E$
  - `1.0`
  -

* - `-cv`
  - Heat capacity at constant volume
  - `717`
  - `J/(kg K)`

* - `-cp`
  - Heat capacity at constant pressure
  - `1004`
  - `J/(kg K)`

* - `-gravity`
  - Gravitational acceleration vector
  - `0,0,0`
  - `m/s^2`

* - `-lambda`
  - Stokes hypothesis second viscosity coefficient
  - `-2/3`
  -

* - `-mu`
  - Shear dynamic viscosity coefficient
  - `1.8e-5`
  -  `Pa s`

* - `-k`
  - Thermal conductivity
  - `0.02638`
  - `W/(m K)`

* - `-newtonian_unit_tests`
  - Developer option to test properties
  - `false`
  - boolean

* - `-state_var`
  - State variables to solve solution with. `conservative` ($\rho, \rho \bm{u}, \rho e$) or `primitive` ($P, \bm{u}, T$)
  - `conservative`
  - string

* - `-idl_decay_time`
  - Characteristic timescale of the pressure deviance decay. The timestep is good starting point
  - `-1` (disabled)
  - `s`

* - `-idl_start`
  - Start of IDL in the x direction
  - `0`
  - `m`

* - `-idl_length`
  - Length of IDL in the positive x direction
  - `0`
  - `m`

* - `-sgs_model_type`
  - Type of subgrid stress model to use. Currently only `data_driven` is available
  - `none`
  - string

* - `-sgs_model_dd_leakyrelu_alpha`
  - Slope parameter for Leaky ReLU activation function. `0` corresponds to normal ReLU
  - 0
  -

* - `-sgs_model_dd_parameter_dir`
  - Path to directory with data-driven model parameters (weights, biases, etc.)
  - `./dd_sgs_parameters`
  - string

* - `-diff_filter_monitor`
  - Enable differential filter TSMonitor
  - `false`
  - boolean

* - `-diff_filter_grid_based_width`
  - Use filter width based on the grid size
  - `false`
  - boolean

* - `-diff_filter_width_scaling`
  - Anisotropic scaling for filter width in wall-aligned coordinates (snz)
  - `1,1,1`
  - `m`

* - `-diff_filter_kernel_scaling`
  - Scaling to make differential kernel size equivalent to other filter kernels
  - `0.1`
  - `m^2`

* - `-diff_filter_wall_damping_function`
  - Damping function to use at the wall for anisotropic filtering (`none`, `van_driest`)
  - `none`
  - string

* - `-diff_filter_wall_damping_constant`
  - Constant for the wall-damping function. $A^+$ for `van_driest` damping function.
  - 25
  -

* - `-diff_filter_friction_length`
  - Friction length associated with the flow, $\delta_\nu$. Used in wall-damping functions
  - 0
  - `m`

* - `-sgs_train_enable`
  - Whether to enable *in situ* training of data-driven SGS model. Require building with SmartRedis.
  - `false`
  - boolean

* - `-sgs_train_write_data_interval`
  - Number of timesteps between writing training data into SmartRedis database
  - `1`
  -

* - `-sgs_train_overwrite_data`
  - Whether new training data should overwrite old data on database
  - `true`
  - boolean

<<<<<<< HEAD
* - `-smartsim_collocated_database_num_ranks`
=======
* - `-smartsim_collocated_num_ranks`
>>>>>>> b569baaf
  - Number of MPI ranks associated with each collocated database (i.e. ranks per node)
  - `1`
  -
:::

#### Gaussian Wave

The Gaussian wave problem has the following command-line options in addition to the Newtonian Ideal Gas options:

:::{list-table} Gaussian Wave Runtime Options
:header-rows: 1

* - Option
  - Description
  - Default value
  - Unit

* - `-freestream_riemann`
  - Riemann solver for boundaries (HLL or HLLC)
  - `hllc`
  -

* - `-freestream_velocity`
  - Freestream velocity vector
  - `0,0,0`
  - `m/s`

* - `-freestream_temperature`
  - Freestream temperature
  - `288`
  - `K`

* - `-freestream_pressure`
  - Freestream pressure
  - `1.01e5`
  - `Pa`

* - `-epicenter`
  - Coordinates of center of perturbation
  - `0,0,0`
  - `m`

* - `-amplitude`
  - Amplitude of the perturbation
  - `0.1`
  -

* - `-width`
  - Width parameter of the perturbation
  - `0.002`
  - `m`

:::

This problem can be run with the `gaussianwave.yaml` file via:

```
./navierstokes -options_file gaussianwave.yaml
```

```{literalinclude} ../../../../../examples/fluids/gaussianwave.yaml
:language: yaml
```

#### Vortex Shedding - Flow past Cylinder

The vortex shedding, flow past cylinder problem has the following command-line options in addition to the Newtonian Ideal Gas options:

:::{list-table} Vortex Shedding Runtime Options
:header-rows: 1

* - Option
  - Description
  - Default value
  - Unit

* - `-freestream_velocity`
  - Freestream velocity vector
  - `0,0,0`
  - `m/s`

* - `-freestream_temperature`
  - Freestream temperature
  - `288`
  - `K`

* - `-freestream_pressure`
  - Freestream pressure
  - `1.01e5`
  - `Pa`

:::

The initial condition is taken from `-reference_temperature` and `-reference_pressure`.
To run this problem, first generate a mesh:

```console
$ make -C examples/fluids/meshes
```

Then run by building the executable and running:

```console
$ make build/fluids-navierstokes
$ mpiexec -n 6 build/fluids-navierstokes -options_file examples/fluids/vortexshedding.yaml -{ts,snes}_monitor_
```

The vortex shedding period is roughly 5.6 and this problem runs until time 100 (2000 time steps).
The above run writes a file named `force.csv` (see `ts_monitor_wall_force` in `vortexshedding.yaml`), which can be postprocessed by running to create a figure showing lift and drag coefficients over time.

```console
$ python examples/fluids/postprocess/vortexshedding.py
```

```{literalinclude} ../../../../../examples/fluids/vortexshedding.yaml
:language: yaml
```

#### Density current

The Density Current problem has the following command-line options in addition to the Newtonian Ideal Gas options:

:::{list-table} Density Current Runtime Options
:header-rows: 1

* - Option
  - Description
  - Default value
  - Unit

* - `-center`
  - Location of bubble center
  - `(lx,ly,lz)/2`
  - `(m,m,m)`

* - `-dc_axis`
  - Axis of density current cylindrical anomaly, or `(0,0,0)` for spherically symmetric
  - `(0,0,0)`
  -

* - `-rc`
  - Characteristic radius of thermal bubble
  - `1000`
  - `m`

* - `-theta0`
  - Reference potential temperature
  - `300`
  - `K`

* - `-thetaC`
  - Perturbation of potential temperature
  - `-15`
  - `K`

* - `-P0`
  - Atmospheric pressure
  - `1E5`
  - `Pa`

* - `-N`
  - Brunt-Vaisala frequency
  - `0.01`
  - `1/s`
:::

This problem can be run with:

```
./navierstokes -problem density_current -dm_plex_box_faces 16,1,8 -degree 1 -dm_plex_box_lower 0,0,0 -dm_plex_box_upper 2000,125,1000 -dm_plex_dim 3 -rc 400. -bc_wall 1,2,5,6 -wall_comps 1,2,3 -bc_slip_y 3,4 -mu 75
```

#### Channel flow

The Channel problem has the following command-line options in addition to the Newtonian Ideal Gas options:

:::{list-table} Channel Runtime Options
:header-rows: 1

* - Option
  - Description
  - Default value
  - Unit

* - `-umax`
  - Maximum/centerline velocity of the flow
  - `10`
  - `m/s`

* - `-theta0`
  - Reference potential temperature
  - `300`
  - `K`

* - `-P0`
  - Atmospheric pressure
  - `1E5`
  - `Pa`

* - `-body_force_scale`
  - Multiplier for body force (`-1` for flow reversal)
  - 1
  -
:::

This problem can be run with the `channel.yaml` file via:

```
./navierstokes -options_file channel.yaml
```
```{literalinclude} ../../../../../examples/fluids/channel.yaml
:language: yaml
```

(example-blasius)=

#### Blasius boundary layer

The Blasius problem has the following command-line options in addition to the Newtonian Ideal Gas options:

:::{list-table} Blasius Runtime Options
:header-rows: 1

* - Option
  - Description
  - Default value
  - Unit

* - `-velocity_infinity`
  - Freestream velocity
  - `40`
  - `m/s`

* - `-temperature_infinity`
  - Freestream temperature
  - `288`
  - `K`

* - `-temperature_wall`
  - Wall temperature
  - `288`
  - `K`

* - `-delta0`
  - Boundary layer height at the inflow
  - `4.2e-3`
  - `m`

* - `-P0`
  - Atmospheric pressure
  - `1.01E5`
  - `Pa`

* - `-platemesh_modify_mesh`
  - Whether to modify the mesh using the given options below.
  - `false`
  -

* - `-platemesh_refine_height`
  - Height at which `-platemesh_Ndelta` number of elements should refined into
  - `5.9E-4`
  - `m`

* - `-platemesh_Ndelta`
  - Number of elements to keep below `-platemesh_refine_height`
  - `45`
  -

* - `-platemesh_growth`
  - Growth rate of the elements in the refinement region
  - `1.08`
  -

* - `-platemesh_top_angle`
  - Downward angle of the top face of the domain. This face serves as an outlet.
  - `5`
  - `degrees`

* - `-platemesh_y_node_locs_path`
  - Path to file with y node locations. If empty, will use mesh warping instead.
  - `""`
  -

* - `-stg_use`
  - Whether to use STG for the inflow conditions
  - `false`
  -

* - `-n_chebyshev`
  - Number of Chebyshev terms
  - `20`
  -

* - `-chebyshev_`
  - Prefix for Chebyshev snes solve
  -
  -

:::

This problem can be run with the `blasius.yaml` file via:

```
./navierstokes -options_file blasius.yaml
```

```{literalinclude} ../../../../../examples/fluids/blasius.yaml
:language: yaml
```

#### STG Inflow for Flat Plate

Using the STG Inflow for the blasius problem adds the following command-line options:

:::{list-table} Blasius Runtime Options
:header-rows: 1

* - Option
  - Description
  - Default value
  - Unit

* - `-stg_inflow_path`
  - Path to the STGInflow file
  - `./STGInflow.dat`
  -

* - `-stg_rand_path`
  - Path to the STGRand file
  - `./STGRand.dat`
  -

* - `-stg_alpha`
  - Growth rate of the wavemodes
  - `1.01`
  -

* - `-stg_u0`
  - Convective velocity, $U_0$
  - `0.0`
  - `m/s`

* - `-stg_mean_only`
  - Only impose the mean velocity (no fluctutations)
  - `false`
  -

* - `-stg_strong`
  - Strongly enforce the STG inflow boundary condition
  - `false`
  -

* - `-stg_fluctuating_IC`
  - "Extrude" the fluctuations through the domain as an initial condition
  - `false`
  -

:::

This problem can be run with the `blasius.yaml` file via:

```
./navierstokes -options_file blasius.yaml -stg_use true
```

Note the added `-stg_use true` flag
This overrides the `stg: use: false` setting in the `blasius.yaml` file, enabling the use of the STG inflow.<|MERGE_RESOLUTION|>--- conflicted
+++ resolved
@@ -741,11 +741,7 @@
   - `true`
   - boolean
 
-<<<<<<< HEAD
-* - `-smartsim_collocated_database_num_ranks`
-=======
 * - `-smartsim_collocated_num_ranks`
->>>>>>> b569baaf
   - Number of MPI ranks associated with each collocated database (i.e. ranks per node)
   - `1`
   -
