## libCEED: Navier-Stokes Example

This page provides a description of the Navier-Stokes example for the libCEED library, based on PETSc.
PETSc v3.17 or a development version of PETSc at commit 0e95d842 or later is required.

The Navier-Stokes problem solves the compressible Navier-Stokes equations in three dimensions using an explicit time integration.
The state variables are mass density, momentum density, and energy density.

The main Navier-Stokes solver for libCEED is defined in [`navierstokes.c`](navierstokes.c) with different problem definitions according to the application of interest.

Build by using:

`make`

and run with:

```
./navierstokes -ceed [ceed] -problem [problem type] -degree [degree]
```

## Runtime options

% inclusion-fluids-marker

The Navier-Stokes mini-app is controlled via command-line options.
The following options are common among all problem types:

:::{list-table} Common Runtime Options
:header-rows: 1

* - Option
  - Description
  - Default value

* - `-ceed`
  - CEED resource specifier
  - `/cpu/self/opt/blocked`

* - `-test`
  - Run in test mode
  - `false`

* - `-compare_final_state_atol`
  - Test absolute tolerance
  - `1E-11`

* - `-compare_final_state_filename`
  - Test filename
  -

* - `-problem`
  - Problem to solve (`advection`, `advection2d`, `density_current`, or `euler_vortex`)
  - `density_current`

* - `-implicit`
  - Use implicit time integartor formulation
  -

* - `-degree`
  - Polynomial degree of tensor product basis (must be >= 1)
  - `1`

* - `-q_extra`
  - Number of extra quadrature points
  - `2`

* - `-viz_refine`
  - Use regular refinement for visualization
  - `0`

* - `-output_freq`
  - Frequency of output, in number of steps
  - `10`

* - `-continue`
  - Continue from previous solution
  - `0`

* - `-output_dir`
  - Output directory
  - `.`

* - `-bc_wall`
  - Use wall boundary conditions on this list of faces
  -

* - `-wall_comps`
  - An array of constrained component numbers for wall BCs
  -

* - `-bc_slip_x`
  - Use slip boundary conditions, for the x component, on this list of faces
  -

* - `-bc_slip_y`
  - Use slip boundary conditions, for the y component, on this list of faces
  -

* - `-bc_slip_z`
  - Use slip boundary conditions, for the z component, on this list of faces
  -

* - `-bc_inflow`
  - Use inflow boundary conditions on this list of faces
  -

* - `-bc_outflow`
  - Use outflow boundary conditions on this list of faces
  -

* - `-snes_view`
  - View PETSc `SNES` nonlinear solver configuration
  -

* - `-log_view`
  - View PETSc performance log
  -

* - `-help`
  - View comprehensive information about run-time options
  -
:::

For the case of a square/cubic mesh, the list of face indices to be used with `-bc_wall`, `bc_inflow`, `bc_outflow` and/or `-bc_slip_x`, `-bc_slip_y`, and `-bc_slip_z` are:

:::{list-table} 2D Face ID Labels
:header-rows: 1
* - PETSc Face Name
  - Cartesian direction
  - Face ID

* - faceMarkerBottom
  - -z
  - 1

* - faceMarkerRight
  - +x
  - 2

* - faceMarkerTop
  - +z
  - 3

* - faceMarkerLeft
  - -x
  - 4
:::

:::{list-table} 2D Face ID Labels
:header-rows: 1
* - PETSc Face Name
  - Cartesian direction
  - Face ID

* - faceMarkerBottom
  - -z
  - 1

* - faceMarkerTop
  - +z
  - 2

* - faceMarkerFront
  - -y
  - 3

* - faceMarkerBack
  - +y
  - 4

* - faceMarkerRight
  - +x
  - 5

* - faceMarkerLeft
  - -x
  - 6
:::

For the 2D advection problem, the following additional command-line options are available:

:::{list-table} Advection2D Runtime Options
:header-rows: 1

* - Option
  - Description
  - Default value
  - Unit

* - `-rc`
  - Characteristic radius of thermal bubble
  - `1000`
  - `m`

* - `-units_meter`
  - 1 meter in scaled length units
  - `1E-2`
  -

* - `-units_second`
  - 1 second in scaled time units
  - `1E-2`
  -

* - `-units_kilogram`
  - 1 kilogram in scaled mass units
  - `1E-6`
  -

* - `-strong_form`
  - Strong (1) or weak/integrated by parts (0) residual
  - `0`
  -

* - `-stab`
  - Stabilization method (`none`, `su`, or `supg`)
  - `none`
  -

* - `-CtauS`
  - Scale coefficient for stabilization tau (nondimensional)
  - `0`
  -

* - `-wind_type`
  - Wind type in Advection (`rotation` or `translation`)
  - `rotation`
  -

* - `-wind_translation`
  - Constant wind vector when `-wind_type translation`
  - `1,0,0`
  -

* - `-E_wind`
  - Total energy of inflow wind when `-wind_type translation`
  - `1E6`
  - `J`
:::

An example of the `rotation` mode can be run with:

```
./navierstokes -problem advection2d -dm_plex_box_faces 20,20 -dm_plex_box_lower 0,0 -dm_plex_box_upper 1000,1000 -bc_wall 1,2,3,4 -wall_comps 4 -wind_type rotation -implicit -stab supg
```

and the `translation` mode with:

```
./navierstokes -problem advection2d -dm_plex_box_faces 20,20 -dm_plex_box_lower 0,0 -dm_plex_box_upper 1000,1000 -units_meter 1e-4 -wind_type translation -wind_translation 1,-.5 -bc_inflow 1,2,3,4
```
Note the lengths in `-dm_plex_box_upper` are given in meters, and will be nondimensionalized according to `-units_meter`.

For the 3D advection problem, the following additional command-line options are available:

:::{list-table} Advection3D Runtime Options
:header-rows: 1

* - Option
  - Description
  - Default value
  - Unit

* - `-rc`
  - Characteristic radius of thermal bubble
  - `1000`
  - `m`

* - `-units_meter`
  - 1 meter in scaled length units
  - `1E-2`
  -

* - `-units_second`
  - 1 second in scaled time units
  - `1E-2`
  -

* - `-units_kilogram`
  - 1 kilogram in scaled mass units
  - `1E-6`
  -

* - `-strong_form`
  - Strong (1) or weak/integrated by parts (0) residual
  - `0`
  -

* - `-stab`
  - Stabilization method (`none`, `su`, or `supg`)
  - `none`
  -

* - `-CtauS`
  - Scale coefficient for stabilization tau (nondimensional)
  - `0`
  -

* - `-wind_type`
  - Wind type in Advection (`rotation` or `translation`)
  - `rotation`
  -

* - `-wind_translation`
  - Constant wind vector when `-wind_type translation`
  - `1,0,0`
  -

* - `-E_wind`
  - Total energy of inflow wind when `-wind_type translation`
  - `1E6`
  - `J`

* - `-bubble_type`
  - `sphere` (3D) or `cylinder` (2D)
  - `shpere`
  -

* - `-bubble_continuity`
  - `smooth`, `back_sharp`, or `thick`
  - `smooth`
  -
:::

An example of the `rotation` mode can be run with:

```
./navierstokes -problem advection -dm_plex_box_faces 10,10,10 -dm_plex_dim 3 -dm_plex_box_lower 0,0,0 -dm_plex_box_upper 8000,8000,8000 -bc_wall 1,2,3,4,5,6 -wall_comps 4 -wind_type rotation -implicit -stab su
```

and the `translation` mode with:

```
./navierstokes -problem advection -dm_plex_box_faces 10,10,10 -dm_plex_dim 3 -dm_plex_box_lower 0,0,0 -dm_plex_box_upper 8000,8000,8000 -wind_type translation -wind_translation .5,-1,0 -bc_inflow 1,2,3,4,5,6
```

For the Isentropic Vortex problem, the following additional command-line options are available:

:::{list-table} Isentropic Vortex Runtime Options
:header-rows: 1

* - Option
  - Description
  - Default value
  - Unit

* - `-center`
  - Location of vortex center
  - `(lx,ly,lz)/2`
  - `(m,m,m)`

* - `-units_meter`
  - 1 meter in scaled length units
  - `1E-2`
  -

* - `-units_second`
  - 1 second in scaled time units
  - `1E-2`
  -

* - `-mean_velocity`
  - Background velocity vector
  - `(1,1,0)`
  -

* - `-vortex_strength`
  - Strength of vortex < 10
  - `5`
  -

* - `-c_tau`
  - Stabilization constant
  - `0.5`
  -
:::

This problem can be run with:

```
./navierstokes -problem euler_vortex -dm_plex_box_faces 20,20,1 -dm_plex_box_lower 0,0,0 -dm_plex_box_upper 1000,1000,50 -dm_plex_dim 3 -bc_inflow 4,6 -bc_outflow 3,5 -bc_slip_z 1,2 -mean_velocity .5,-.8,0.
```

<<<<<<< HEAD
For the Shock Tube problem, the following additional command-line options are available:

:::{list-table} Shock Tube Runtime Options
:header-rows: 1

* - Option
  - Description
  - Default value
  - Unit

* - `-units_meter`
  - 1 meter in scaled length units
  - `1E-2`
  -

* - `-units_second`
  - 1 second in scaled time units
  - `1E-2`
  -

* - `-yzb`
  - Use YZB discontinuity capturing
  - `none`
  -

* - `-stab`
  - Stabilization method (`none`, `su`, or `supg`)
  - `none`
  -
:::

This problem can be run with:

```
./navierstokes -problem shocktube -yzb -stab su -bc_slip_z 3,4 -bc_slip_y 1,2 -bc_wall 5,6 -dm_plex_dim 3 -dm_plex_box_lower 0,0,0 -dm_plex_box_upper 1000,100,100 -dm_plex_box_faces 200,1,1 -units_second 0.1 
```

For the Density Current problem, the following additional command-line options are available:

:::{list-table} Density Current Runtime Options
=======
For the Density Current, Channel, and Blasius problems, the following common command-line options are available:

:::{list-table} Newtonian Ideal Gas problems Runtime Options
>>>>>>> 871db79f
:header-rows: 1

* - Option
  - Description
  - Default value
  - Unit

* - `-units_meter`
  - 1 meter in scaled length units
  - `1`
  -

* - `-units_second`
  - 1 second in scaled time units
  - `1`
  -

* - `-units_kilogram`
  - 1 kilogram in scaled mass units
  - `1`
  -

* - `-units_Kelvin`
  - 1 Kelvin in scaled temperature units
  - `1`
  -

* - `-stab`
  - Stabilization method (`none`, `su`, or `supg`)
  - `none`
  -

* - `-c_tau`
  - Stabilization constant, $c_\tau$
  - `0.5`
  -

* - `-Ctau_t`
  - Stabilization time constant, $C_t$
  - `1.0`
  -

* - `-Ctau_v`
  - Stabilization viscous constant, $C_v$
  - `36.0`
  -

* - `-Ctau_C`
  - Stabilization continuity constant, $C_c$
  - `1.0`
  -

* - `-Ctau_M`
  - Stabilization momentum constant, $C_m$
  - `1.0`
  -

* - `-Ctau_E`
  - Stabilization energy constant, $C_E$
  - `1.0`
  -

* - `-cv`
  - Heat capacity at constant volume
  - `717`
  - `J/(kg K)`

* - `-cp`
  - Heat capacity at constant pressure
  - `1004`
  - `J/(kg K)`

* - `-g`
  - Gravitational acceleration
  - `9.81`
  - `m/s^2`

* - `-lambda`
  - Stokes hypothesis second viscosity coefficient
  - `-2/3`
  -

* - `-mu`
  - Shear dynamic viscosity coefficient
  - `75`
  -  `Pa s`

* - `-k`
  - Thermal conductivity
  - `0.02638`
  - `W/(m K)`
:::

The Density Current problem the following command-line options are available in
addition to the Newtonian Ideal Gas options:

:::{list-table} Density Current Runtime Options
:header-rows: 1

* - Option
  - Description
  - Default value
  - Unit

* - `-center`
  - Location of bubble center
  - `(lx,ly,lz)/2`
  - `(m,m,m)`

* - `-dc_axis`
  - Axis of density current cylindrical anomaly, or `(0,0,0)` for spherically symmetric
  - `(0,0,0)`
  -

* - `-rc`
  - Characteristic radius of thermal bubble
  - `1000`
  - `m`

* - `-theta0`
  - Reference potential temperature
  - `300`
  - `K`

* - `-thetaC`
  - Perturbation of potential temperature
  - `-15`
  - `K`

* - `-P0`
  - Atmospheric pressure
  - `1E5`
  - `Pa`

* - `-N`
  - Brunt-Vaisala frequency
  - `0.01`
  - `1/s`
:::

This problem can be run with:

```
./navierstokes -problem density_current -dm_plex_box_faces 16,1,8 -degree 1 -dm_plex_box_lower 0,0,0 -dm_plex_box_upper 2000,125,1000 -dm_plex_dim 3 -rc 400. -bc_wall 1,2,5,6 -wall_comps 1,2,3 -bc_slip_y 3,4 -mu 75
```

The Channel problem the following command-line options are available in
addition to the Newtonian Ideal Gas options:

:::{list-table} Channel Runtime Options
:header-rows: 1

* - Option
  - Description
  - Default value
  - Unit

* - `-umax`
  - Maximum/centerline velocity of the flow
  - `10`
  - `m/s`

* - `-theta0`
  - Reference potential temperature
  - `300`
  - `K`

* - `-P0`
  - Atmospheric pressure
  - `1E5`
  - `Pa`
:::

This problem can be run with the `channel.yaml` file via:

```
./navierstokes -options_file channel.yaml
```
```{literalinclude} ../../../../../examples/fluids/channel.yaml
:language: yaml
```

The Blasius problem the following command-line options are available in
addition to the Newtonian Ideal Gas options:

:::{list-table} Blasius Runtime Options
:header-rows: 1

* - Option
  - Description
  - Default value
  - Unit

* - `-Uinf`
  - Freestream velocity
  - `40`
  - `m/s`

* - `-delta0`
  - Boundary layer height at the inflow
  - `4.2e-4`
  - `m`

* - `-theta0`
  - Reference potential temperature
  - `288`
  - `K`

* - `-P0`
  - Atmospheric pressure
  - `1.01E5`
  - `Pa`

* - `-refine_height`
  - Height at which `-Ndelta` number of elements should refined into
  - `5.9E-4`
  - `m`

* - `-Ndelta`
  - Number of elements to keep below `-refine_height`
  - `45`
  -

* - `-growth`
  - Growth rate of the elements in the refinement region
  - `1.08`
  -

* - `-top_angle`
  - Downward angle of the top face of the domain. This face serves as an outlet.
  - `5`
  - `degrees`
:::

This problem can be run with the `blasius.yaml` file via:

```
./navierstokes -options_file blasius.yaml
```

```{literalinclude} ../../../../../examples/fluids/blasius.yaml
:language: yaml
```<|MERGE_RESOLUTION|>--- conflicted
+++ resolved
@@ -176,6 +176,12 @@
   - -x
   - 6
 :::
+
+### Advection
+
+For testing purposes, there is a reduced mode for pure advection, which holds density $\rho$ and momentum density $\rho \bm u$ constant while advecting "total energy density" $E$. These are available in 2D and 3D.
+
+#### 2D advection
 
 For the 2D advection problem, the following additional command-line options are available:
 
@@ -251,6 +257,8 @@
 ```
 Note the lengths in `-dm_plex_box_upper` are given in meters, and will be nondimensionalized according to `-units_meter`.
 
+#### 3D advection
+
 For the 3D advection problem, the following additional command-line options are available:
 
 :::{list-table} Advection3D Runtime Options
@@ -334,6 +342,10 @@
 ./navierstokes -problem advection -dm_plex_box_faces 10,10,10 -dm_plex_dim 3 -dm_plex_box_lower 0,0,0 -dm_plex_box_upper 8000,8000,8000 -wind_type translation -wind_translation .5,-1,0 -bc_inflow 1,2,3,4,5,6
 ```
 
+### Inviscid Ideal Gas
+
+#### Isentropic Euler vortex
+
 For the Isentropic Vortex problem, the following additional command-line options are available:
 
 :::{list-table} Isentropic Vortex Runtime Options
@@ -381,7 +393,8 @@
 ./navierstokes -problem euler_vortex -dm_plex_box_faces 20,20,1 -dm_plex_box_lower 0,0,0 -dm_plex_box_upper 1000,1000,50 -dm_plex_dim 3 -bc_inflow 4,6 -bc_outflow 3,5 -bc_slip_z 1,2 -mean_velocity .5,-.8,0.
 ```
 
-<<<<<<< HEAD
+#### Sod shock tube
+
 For the Shock Tube problem, the following additional command-line options are available:
 
 :::{list-table} Shock Tube Runtime Options
@@ -419,14 +432,11 @@
 ./navierstokes -problem shocktube -yzb -stab su -bc_slip_z 3,4 -bc_slip_y 1,2 -bc_wall 5,6 -dm_plex_dim 3 -dm_plex_box_lower 0,0,0 -dm_plex_box_upper 1000,100,100 -dm_plex_box_faces 200,1,1 -units_second 0.1 
 ```
 
-For the Density Current problem, the following additional command-line options are available:
-
-:::{list-table} Density Current Runtime Options
-=======
+### Newtonian viscosity, Ideal Gas
+
 For the Density Current, Channel, and Blasius problems, the following common command-line options are available:
 
 :::{list-table} Newtonian Ideal Gas problems Runtime Options
->>>>>>> 871db79f
 :header-rows: 1
 
 * - Option
@@ -520,6 +530,8 @@
   - `W/(m K)`
 :::
 
+#### Density current
+
 The Density Current problem the following command-line options are available in
 addition to the Newtonian Ideal Gas options:
 
@@ -573,6 +585,8 @@
 ./navierstokes -problem density_current -dm_plex_box_faces 16,1,8 -degree 1 -dm_plex_box_lower 0,0,0 -dm_plex_box_upper 2000,125,1000 -dm_plex_dim 3 -rc 400. -bc_wall 1,2,5,6 -wall_comps 1,2,3 -bc_slip_y 3,4 -mu 75
 ```
 
+#### Channel flow
+
 The Channel problem the following command-line options are available in
 addition to the Newtonian Ideal Gas options:
 
@@ -609,6 +623,8 @@
 :language: yaml
 ```
 
+#### Blasius boundary layer
+
 The Blasius problem the following command-line options are available in
 addition to the Newtonian Ideal Gas options:
 
