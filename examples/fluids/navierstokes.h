// Copyright (c) 2017-2022, Lawrence Livermore National Security, LLC and other CEED contributors.
// All Rights Reserved. See the top-level LICENSE and NOTICE files for details.
//
// SPDX-License-Identifier: BSD-2-Clause
//
// This file is part of CEED:  http://github.com/ceed

#ifndef libceed_fluids_examples_navier_stokes_h
#define libceed_fluids_examples_navier_stokes_h

#include <ceed.h>
#include <petscdm.h>
#include <petscdmplex.h>
#include <petscsys.h>
#include <petscts.h>
#include <stdbool.h>

// -----------------------------------------------------------------------------
// PETSc Version
// -----------------------------------------------------------------------------
#if PETSC_VERSION_LT(3,17,0)
#error "PETSc v3.17 or later is required"
#endif

// -----------------------------------------------------------------------------
// Enums
// -----------------------------------------------------------------------------
// Translate PetscMemType to CeedMemType
static inline CeedMemType MemTypeP2C(PetscMemType mem_type) {
  return PetscMemTypeDevice(mem_type) ? CEED_MEM_DEVICE : CEED_MEM_HOST;
}

// Advection - Wind Options
typedef enum {
  WIND_ROTATION    = 0,
  WIND_TRANSLATION = 1,
} WindType;
static const char *const WindTypes[] = {
  "rotation",
  "translation",
  "WindType", "WIND_", NULL
};

// Advection - Bubble Types
typedef enum {
  BUBBLE_SPHERE   = 0, // dim=3
  BUBBLE_CYLINDER = 1, // dim=2
} BubbleType;
static const char *const BubbleTypes[] = {
  "sphere",
  "cylinder",
  "BubbleType", "BUBBLE_", NULL
};

// Advection - Bubble Continuity Types
typedef enum {
  BUBBLE_CONTINUITY_SMOOTH     = 0,  // Original continuous, smooth shape
  BUBBLE_CONTINUITY_BACK_SHARP = 1,  // Discontinuous, sharp back half shape
  BUBBLE_CONTINUITY_THICK      = 2,  // Define a finite thickness
} BubbleContinuityType;
static const char *const BubbleContinuityTypes[] = {
  "smooth",
  "back_sharp",
  "thick",
  "BubbleContinuityType", "BUBBLE_CONTINUITY_", NULL
};

// Euler - test cases
typedef enum {
  EULER_TEST_ISENTROPIC_VORTEX = 0,
  EULER_TEST_1 = 1,
  EULER_TEST_2 = 2,
  EULER_TEST_3 = 3,
  EULER_TEST_4 = 4,
  EULER_TEST_5 = 5,
} EulerTestType;
static const char *const EulerTestTypes[] = {
  "isentropic_vortex",
  "test_1",
  "test_2",
  "test_3",
  "test_4",
  "test_5",
  "EulerTestType", "EULER_TEST_", NULL
};

// Stabilization methods
typedef enum {
  STAB_NONE = 0,
  STAB_SU   = 1, // Streamline Upwind
  STAB_SUPG = 2, // Streamline Upwind Petrov-Galerkin
} StabilizationType;
static const char *const StabilizationTypes[] = {
  "none",
  "SU",
  "SUPG",
  "StabilizationType", "STAB_", NULL
};

// -----------------------------------------------------------------------------
// Structs
// -----------------------------------------------------------------------------
// Structs declarations
typedef struct AppCtx_private    *AppCtx;
typedef struct CeedData_private  *CeedData;
typedef struct User_private      *User;
typedef struct Units_private     *Units;
typedef struct SimpleBC_private  *SimpleBC;
typedef struct Physics_private   *Physics;

// Application context from user command line options
struct AppCtx_private {
  // libCEED arguments
  char              ceed_resource[PETSC_MAX_PATH_LEN]; // libCEED backend
  PetscInt          degree;
  PetscInt          q_extra;
  // Post-processing arguments
  PetscInt          output_freq;
  PetscInt          viz_refine;
  PetscInt          cont_steps;
  char              output_dir[PETSC_MAX_PATH_LEN];
  // Problem type arguments
  PetscFunctionList problems;
  char              problem_name[PETSC_MAX_PATH_LEN];
  // Test mode arguments
  PetscBool         test_mode;
  PetscScalar       test_tol;
  char              file_path[PETSC_MAX_PATH_LEN];
};

// libCEED data struct
struct CeedData_private {
  CeedVector           x_coord, q_data;
  CeedQFunctionContext setup_context, newt_ig_context, advection_context,
<<<<<<< HEAD
                       euler_context, shocktube_context;
=======
                       euler_context, channel_context, blasius_context;
>>>>>>> 871db79f
  CeedQFunction        qf_setup_vol, qf_ics, qf_rhs_vol, qf_ifunction_vol,
                       qf_setup_sur, qf_apply_inflow, qf_apply_outflow;
  CeedBasis            basis_x, basis_xc, basis_q, basis_x_sur, basis_q_sur;
  CeedElemRestriction  elem_restr_x, elem_restr_q, elem_restr_qd_i;
  CeedOperator         op_setup_vol, op_ics;
};

// PETSc user data
struct User_private {
  MPI_Comm     comm;
  DM           dm;
  DM           dm_viz;
  Mat          interp_viz;
  Ceed         ceed;
  Units        units;
  Vec          M;
  Physics      phys;
  AppCtx       app_ctx;
  CeedVector   q_ceed, q_dot_ceed, g_ceed;
  CeedOperator op_rhs_vol, op_rhs, op_ifunction_vol, op_ifunction;
};

// Units
struct Units_private {
  // fundamental units
  PetscScalar meter;
  PetscScalar kilogram;
  PetscScalar second;
  PetscScalar Kelvin;
  // derived units
  PetscScalar Pascal;
  PetscScalar J_per_kg_K;
  PetscScalar m_per_squared_s;
  PetscScalar W_per_m_K;
  PetscScalar Joule;
};

// Boundary conditions
struct SimpleBC_private {
  PetscInt  num_wall,    // Number of faces with wall BCs
            wall_comps[5], // An array of constrained component numbers
            num_comps,
            num_slip[3], // Number of faces with slip BCs
            num_inflow,
            num_outflow;
  PetscInt  walls[16], slips[3][16], inflows[16], outflows[16];
  PetscBool user_bc;
};

// Initial conditions
#ifndef setup_context_struct
#define setup_context_struct
typedef struct SetupContext_ *SetupContext;
struct SetupContext_ {
  CeedScalar theta0;
  CeedScalar thetaC;
  CeedScalar P0;
  CeedScalar N;
  CeedScalar cv;
  CeedScalar cp;
  CeedScalar g[3];
  CeedScalar rc;
  CeedScalar lx;
  CeedScalar ly;
  CeedScalar lz;
  CeedScalar center[3];
  CeedScalar dc_axis[3];
  CeedScalar wind[3];
  CeedScalar time;
  CeedScalar mid_point;
  CeedScalar P_high;
  CeedScalar rho_high;
  CeedScalar P_low;
  CeedScalar rho_low;
  int wind_type;              // See WindType: 0=ROTATION, 1=TRANSLATION
  int bubble_type;            // See BubbleType: 0=SPHERE, 1=CYLINDER
  int bubble_continuity_type; // See BubbleContinuityType: 0=SMOOTH, 1=BACK_SHARP 2=THICK
};
#endif

// DENSITY_CURRENT
#ifndef dc_context_struct
#define dc_context_struct
typedef struct DCContext_ *DCContext;
struct DCContext_ {
  CeedScalar lambda;
  CeedScalar mu;
  CeedScalar k;
  CeedScalar cv;
  CeedScalar cp;
  CeedScalar g;
  CeedScalar c_tau;
  int stabilization; // See StabilizationType: 0=none, 1=SU, 2=SUPG
};
#endif

// EULER_VORTEX
#ifndef euler_context_struct
#define euler_context_struct
typedef struct EulerContext_ *EulerContext;
struct EulerContext_ {
  CeedScalar center[3];
  CeedScalar curr_time;
  CeedScalar vortex_strength;
  CeedScalar c_tau;
  CeedScalar mean_velocity[3];
  bool implicit;
  int euler_test;
  int stabilization; // See StabilizationType: 0=none, 1=SU, 2=SUPG
};
#endif

// SHOCKTUBE
#ifndef shocktube_context_struct
#define shocktube_context_struct
typedef struct ShockTubeContext_ *ShockTubeContext;
struct ShockTubeContext_ {
  CeedScalar Cyzb;
  CeedScalar Byzb;
  CeedScalar c_tau;
  bool implicit;
  bool yzb;
  int stabilization;
};
#endif

// ADVECTION and ADVECTION2D
#ifndef advection_context_struct
#define advection_context_struct
typedef struct AdvectionContext_ *AdvectionContext;
struct AdvectionContext_ {
  CeedScalar CtauS;
  CeedScalar strong_form;
  CeedScalar E_wind;
  bool implicit;
  int stabilization; // See StabilizationType: 0=none, 1=SU, 2=SUPG
};
#endif

// Newtonian Ideal Gas
#ifndef newtonian_context_struct
#define newtonian_context_struct
typedef struct NewtonianIdealGasContext_ *NewtonianIdealGasContext;
struct NewtonianIdealGasContext_ {
  CeedScalar lambda;
  CeedScalar mu;
  CeedScalar k;
  CeedScalar cv;
  CeedScalar cp;
  CeedScalar g[3];
  CeedScalar c_tau;
  CeedScalar Ctau_t;
  CeedScalar Ctau_v;
  CeedScalar Ctau_C;
  CeedScalar Ctau_M;
  CeedScalar Ctau_E;
  CeedScalar dt;
  StabilizationType stabilization;
};
#endif

#ifndef channel_context_struct
#define channel_context_struct
typedef struct ChannelContext_ *ChannelContext;
struct ChannelContext_ {
  bool       implicit; // !< Using implicit timesteping or not
  CeedScalar theta0;   // !< Reference temperature
  CeedScalar P0;       // !< Reference Pressure
  CeedScalar umax;     // !< Centerline velocity
  CeedScalar center;   // !< Y Coordinate for center of channel
  CeedScalar H;        // !< Channel half-height
  CeedScalar B;        // !< Body-force driving the flow
  struct NewtonianIdealGasContext_ newtonian_ctx;
};
#endif

#ifndef blasius_context_struct
#define blasius_context_struct
typedef struct BlasiusContext_ *BlasiusContext;
struct BlasiusContext_ {
  bool       implicit;  // !< Using implicit timesteping or not
  bool       weakT;     // !< flag to set Temperature at inflow
  CeedScalar delta0;    // !< Boundary layer height at inflow
  CeedScalar Uinf;      // !< Velocity at boundary layer edge
  CeedScalar P0;        // !< Pressure at outflow
  CeedScalar theta0;    // !< Temperature at inflow
  struct NewtonianIdealGasContext_ newtonian_ctx;
};
#endif

// Struct that contains all enums and structs used for the physics of all problems
struct Physics_private {
  BlasiusContext           blasius_ctx;
  ChannelContext           channel_ctx;
  NewtonianIdealGasContext newtonian_ig_ctx;
  EulerContext             euler_ctx;
  ShockTubeContext     shocktube_ctx;
  AdvectionContext         advection_ctx;
  WindType                 wind_type;
  BubbleType               bubble_type;
  BubbleContinuityType     bubble_continuity_type;
  EulerTestType            euler_test;
  StabilizationType        stab;
  PetscBool                implicit;
  PetscBool                has_curr_time;
  PetscBool                has_neumann;
  CeedContextFieldLabel    solution_time_label;
  CeedContextFieldLabel    timestep_size_label;
};

// Problem specific data
// *INDENT-OFF*
typedef struct {
  CeedInt           dim, q_data_size_vol, q_data_size_sur;
  CeedScalar        dm_scale;
  CeedQFunctionUser setup_vol, setup_sur, ics, apply_vol_rhs, apply_vol_ifunction,
                    apply_inflow, apply_outflow;
  const char        *setup_vol_loc, *setup_sur_loc, *ics_loc,
                    *apply_vol_rhs_loc, *apply_vol_ifunction_loc, *apply_inflow_loc, *apply_outflow_loc;
  bool              non_zero_time;
  PetscErrorCode    (*bc)(PetscInt, PetscReal, const PetscReal[], PetscInt,
                          PetscScalar[], void *);
  PetscErrorCode    (*setup_ctx)(Ceed, CeedData, AppCtx, SetupContext, Physics);
  PetscErrorCode    (*print_info)(Physics, SetupContext, AppCtx);
} ProblemData;
// *INDENT-ON*

// -----------------------------------------------------------------------------
// Set up problems
// -----------------------------------------------------------------------------
// Set up function for each problem
extern PetscErrorCode NS_CHANNEL(ProblemData *problem, DM dm,
                                 void *setup_ctx, void *ctx);
extern PetscErrorCode NS_BLASIUS(ProblemData *problem, DM dm,
                                 void *setup_ctx, void *ctx);
extern PetscErrorCode NS_NEWTONIAN_IG(ProblemData *problem, DM dm,
                                      void *setup_ctx, void *ctx);
extern PetscErrorCode NS_DENSITY_CURRENT(ProblemData *problem, DM dm,
    void *setup_ctx,
    void *ctx);

extern PetscErrorCode NS_EULER_VORTEX(ProblemData *problem, DM dm,
                                      void *setup_ctx, void *ctx);
extern PetscErrorCode NS_SHOCKTUBE(ProblemData *problem, DM dm, void *setup_ctx,
                                   void *ctx);
extern PetscErrorCode NS_ADVECTION(ProblemData *problem, DM dm, void *setup_ctx,
                                   void *ctx);
extern PetscErrorCode NS_ADVECTION2D(ProblemData *problem, DM dm,
                                     void *setup_ctx, void *ctx);

// Set up context for each problem
extern PetscErrorCode SetupContext_CHANNEL(Ceed ceed, CeedData ceed_data,
    AppCtx app_ctx, SetupContext setup_ctx, Physics phys);

extern PetscErrorCode SetupContext_BLASIUS(Ceed ceed, CeedData ceed_data,
    AppCtx app_ctx, SetupContext setup_ctx, Physics phys);

extern PetscErrorCode SetupContext_NEWTONIAN_IG(Ceed ceed, CeedData ceed_data,
    AppCtx app_ctx, SetupContext setup_ctx, Physics phys);

extern PetscErrorCode SetupContext_DENSITY_CURRENT(Ceed ceed,
    CeedData ceed_data, AppCtx app_ctx, SetupContext setup_ctx, Physics phys);

extern PetscErrorCode SetupContext_EULER_VORTEX(Ceed ceed, CeedData ceed_data,
    AppCtx app_ctx, SetupContext setup_ctx, Physics phys);

extern PetscErrorCode SetupContext_SHOCKTUBE(Ceed ceed, CeedData ceed_data,
    AppCtx app_ctx, SetupContext setup_ctx, Physics phys);

extern PetscErrorCode SetupContext_ADVECTION(Ceed ceed, CeedData ceed_data,
    AppCtx app_ctx, SetupContext setup_ctx, Physics phys);

extern PetscErrorCode SetupContext_ADVECTION2D(Ceed ceed, CeedData ceed_data,
    AppCtx app_ctx, SetupContext setup_ctx, Physics phys);

// Boundary condition function for each problem
extern PetscErrorCode BC_DENSITY_CURRENT(DM dm, SimpleBC bc, Physics phys,
    void *setup_ctx);

extern PetscErrorCode BC_EULER_VORTEX(DM dm, SimpleBC bc, Physics phys,
                                      void *setup_ctx);

extern PetscErrorCode BC_SHOCKTUBE(DM dm, SimpleBC bc, Physics phys,
                                   void *setup_ctx);

extern PetscErrorCode BC_ADVECTION(DM dm, SimpleBC bc, Physics phys,
                                   void *setup_ctx);

extern PetscErrorCode BC_ADVECTION2D(DM dm, SimpleBC bc, Physics phys,
                                     void *setup_ctx);

// Print function for each problem
extern PetscErrorCode PRINT_DENSITY_CURRENT(Physics phys,
    SetupContext setup_ctx, AppCtx app_ctx);

extern PetscErrorCode PRINT_EULER_VORTEX(Physics phys, SetupContext setup_ctx,
    AppCtx app_ctx);

extern PetscErrorCode PRINT_SHOCKTUBE(Physics phys, SetupContext setup_ctx,
                                      AppCtx app_ctx);

extern PetscErrorCode PRINT_ADVECTION(Physics phys, SetupContext setup_ctx,
                                      AppCtx app_ctx);

extern PetscErrorCode PRINT_ADVECTION2D(Physics phys, SetupContext setup_ctx,
                                        AppCtx app_ctx);

// -----------------------------------------------------------------------------
// libCEED functions
// -----------------------------------------------------------------------------
// Utility function - essential BC dofs are encoded in closure indices as -(i+1).
PetscInt Involute(PetscInt i);

// Utility function to create local CEED restriction
PetscErrorCode CreateRestrictionFromPlex(Ceed ceed, DM dm, CeedInt height,
    DMLabel domain_label, CeedInt value, CeedElemRestriction *elem_restr);

// Utility function to get Ceed Restriction for each domain
PetscErrorCode GetRestrictionForDomain(Ceed ceed, DM dm, CeedInt height,
                                       DMLabel domain_label, PetscInt value,
                                       CeedInt Q, CeedInt q_data_size,
                                       CeedElemRestriction *elem_restr_q,
                                       CeedElemRestriction *elem_restr_x,
                                       CeedElemRestriction *elem_restr_qd_i);

// Utility function to create CEED Composite Operator for the entire domain
PetscErrorCode CreateOperatorForDomain(Ceed ceed, DM dm, SimpleBC bc,
                                       CeedData ceed_data, Physics phys,
                                       CeedOperator op_apply_vol, CeedInt height,
                                       CeedInt P_sur, CeedInt Q_sur, CeedInt q_data_size_sur,
                                       CeedOperator *op_apply);

PetscErrorCode SetupLibceed(Ceed ceed, CeedData ceed_data, DM dm, User user,
                            AppCtx app_ctx, ProblemData *problem, SimpleBC bc, SetupContext setup_ctx);

// -----------------------------------------------------------------------------
// Time-stepping functions
// -----------------------------------------------------------------------------
// Compute mass matrix for explicit scheme
PetscErrorCode ComputeLumpedMassMatrix(Ceed ceed, DM dm, CeedData ceed_data,
                                       Vec M);

// RHS (Explicit time-stepper) function setup
PetscErrorCode RHS_NS(TS ts, PetscReal t, Vec Q, Vec G, void *user_data);

// Implicit time-stepper function setup
PetscErrorCode IFunction_NS(TS ts, PetscReal t, Vec Q, Vec Q_dot, Vec G,
                            void *user_data);

// User provided TS Monitor
PetscErrorCode TSMonitor_NS(TS ts, PetscInt step_no, PetscReal time, Vec Q,
                            void *ctx);

// TS: Create, setup, and solve
PetscErrorCode TSSolve_NS(DM dm, User user, AppCtx app_ctx, Physics phys,
                          Vec *Q, PetscScalar *f_time, TS *ts);

// -----------------------------------------------------------------------------
// Setup DM
// -----------------------------------------------------------------------------
// Create mesh
PetscErrorCode CreateDM(MPI_Comm comm, ProblemData *problem, DM *dm);

// Set up DM
PetscErrorCode SetUpDM(DM dm, ProblemData *problem, PetscInt degree,
                       SimpleBC bc, Physics phys, void *setup_ctx);

// Refine DM for high-order viz
PetscErrorCode VizRefineDM(DM dm, User user, ProblemData *problem,
                           SimpleBC bc, Physics phys, void *setup_ctx);

// -----------------------------------------------------------------------------
// Process command line options
// -----------------------------------------------------------------------------
// Register problems to be available on the command line
PetscErrorCode RegisterProblems_NS(AppCtx app_ctx);

// Process general command line options
PetscErrorCode ProcessCommandLineOptions(MPI_Comm comm, AppCtx app_ctx,
    SimpleBC bc);

// -----------------------------------------------------------------------------
// Miscellaneous utility functions
// -----------------------------------------------------------------------------
PetscErrorCode ICs_FixMultiplicity(DM dm, CeedData ceed_data, Vec Q_loc, Vec Q,
                                   CeedScalar time);

PetscErrorCode DMPlexInsertBoundaryValues_NS(DM dm,
    PetscBool insert_essential, Vec Q_loc, PetscReal time, Vec face_geom_FVM,
    Vec cell_geom_FVM, Vec grad_FVM);

// Compare reference solution values with current test run for CI
PetscErrorCode RegressionTests_NS(AppCtx app_ctx, Vec Q);

// Get error for problems with exact solutions
PetscErrorCode GetError_NS(CeedData ceed_data, DM dm, AppCtx app_ctx, Vec Q,
                           PetscScalar final_time);

// Post-processing
PetscErrorCode PostProcess_NS(TS ts, CeedData ceed_data, DM dm,
                              ProblemData *problem, AppCtx app_ctx,
                              Vec Q, PetscScalar final_time);

// -- Gather initial Q values in case of continuation of simulation
PetscErrorCode SetupICsFromBinary(MPI_Comm comm, AppCtx app_ctx, Vec Q);

// Record boundary values from initial condition
PetscErrorCode SetBCsFromICs_NS(DM dm, Vec Q, Vec Q_loc);

// -----------------------------------------------------------------------------

#endif // libceed_fluids_examples_navier_stokes_h<|MERGE_RESOLUTION|>--- conflicted
+++ resolved
@@ -132,11 +132,7 @@
 struct CeedData_private {
   CeedVector           x_coord, q_data;
   CeedQFunctionContext setup_context, newt_ig_context, advection_context,
-<<<<<<< HEAD
-                       euler_context, shocktube_context;
-=======
-                       euler_context, channel_context, blasius_context;
->>>>>>> 871db79f
+                       euler_context, shocktube_context, channel_context, blasius_context;
   CeedQFunction        qf_setup_vol, qf_ics, qf_rhs_vol, qf_ifunction_vol,
                        qf_setup_sur, qf_apply_inflow, qf_apply_outflow;
   CeedBasis            basis_x, basis_xc, basis_q, basis_x_sur, basis_q_sur;
@@ -333,7 +329,7 @@
   ChannelContext           channel_ctx;
   NewtonianIdealGasContext newtonian_ig_ctx;
   EulerContext             euler_ctx;
-  ShockTubeContext     shocktube_ctx;
+  ShockTubeContext         shocktube_ctx;
   AdvectionContext         advection_ctx;
   WindType                 wind_type;
   BubbleType               bubble_type;
