// Copyright (c) 2017-2022, Lawrence Livermore National Security, LLC and other CEED contributors.
// All Rights Reserved. See the top-level LICENSE and NOTICE files for details.
//
// SPDX-License-Identifier: BSD-2-Clause
//
// This file is part of CEED:  http://github.com/ceed

#ifndef libceed_fluids_examples_navier_stokes_h
#define libceed_fluids_examples_navier_stokes_h

#include <ceed.h>
#include <petscdm.h>
#include <petscdmplex.h>
#include <petscsys.h>
#include <petscts.h>
#include <stdbool.h>

// -----------------------------------------------------------------------------
// PETSc Version
// -----------------------------------------------------------------------------
#if PETSC_VERSION_LT(3,17,0)
#error "PETSc v3.17 or later is required"
#endif

// -----------------------------------------------------------------------------
// Enums
// -----------------------------------------------------------------------------
// Translate PetscMemType to CeedMemType
static inline CeedMemType MemTypeP2C(PetscMemType mem_type) {
  return PetscMemTypeDevice(mem_type) ? CEED_MEM_DEVICE : CEED_MEM_HOST;
}

// Advection - Wind Options
typedef enum {
  WIND_ROTATION    = 0,
  WIND_TRANSLATION = 1,
} WindType;
static const char *const WindTypes[] = {
  "rotation",
  "translation",
  "WindType", "WIND_", NULL
};

// Advection - Bubble Types
typedef enum {
  BUBBLE_SPHERE   = 0, // dim=3
  BUBBLE_CYLINDER = 1, // dim=2
} BubbleType;
static const char *const BubbleTypes[] = {
  "sphere",
  "cylinder",
  "BubbleType", "BUBBLE_", NULL
};

// Advection - Bubble Continuity Types
typedef enum {
  BUBBLE_CONTINUITY_SMOOTH     = 0,  // Original continuous, smooth shape
  BUBBLE_CONTINUITY_BACK_SHARP = 1,  // Discontinuous, sharp back half shape
  BUBBLE_CONTINUITY_THICK      = 2,  // Define a finite thickness
} BubbleContinuityType;
static const char *const BubbleContinuityTypes[] = {
  "smooth",
  "back_sharp",
  "thick",
  "BubbleContinuityType", "BUBBLE_CONTINUITY_", NULL
};

// Euler - test cases
typedef enum {
  EULER_TEST_ISENTROPIC_VORTEX = 0,
  EULER_TEST_1 = 1,
  EULER_TEST_2 = 2,
  EULER_TEST_3 = 3,
  EULER_TEST_4 = 4,
  EULER_TEST_5 = 5,
} EulerTestType;
static const char *const EulerTestTypes[] = {
  "isentropic_vortex",
  "test_1",
  "test_2",
  "test_3",
  "test_4",
  "test_5",
  "EulerTestType", "EULER_TEST_", NULL
};

// Stabilization methods
typedef enum {
  STAB_NONE = 0,
  STAB_SU   = 1, // Streamline Upwind
  STAB_SUPG = 2, // Streamline Upwind Petrov-Galerkin
} StabilizationType;
static const char *const StabilizationTypes[] = {
  "none",
  "SU",
  "SUPG",
  "StabilizationType", "STAB_", NULL
};

// -----------------------------------------------------------------------------
// Structs
// -----------------------------------------------------------------------------
// Structs declarations
typedef struct AppCtx_private    *AppCtx;
typedef struct CeedData_private  *CeedData;
typedef struct User_private      *User;
typedef struct Units_private     *Units;
typedef struct SimpleBC_private  *SimpleBC;
typedef struct Physics_private   *Physics;

// Application context from user command line options
struct AppCtx_private {
  // libCEED arguments
  char              ceed_resource[PETSC_MAX_PATH_LEN]; // libCEED backend
  PetscInt          degree;
  PetscInt          q_extra;
  // Post-processing arguments
  PetscInt          output_freq;
  PetscInt          viz_refine;
  PetscInt          cont_steps;
  char              output_dir[PETSC_MAX_PATH_LEN];
  // Problem type arguments
  PetscFunctionList problems;
  char              problem_name[PETSC_MAX_PATH_LEN];
  // Test mode arguments
  PetscBool         test_mode;
  PetscScalar       test_tol;
  char              file_path[PETSC_MAX_PATH_LEN];
};

// libCEED data struct
struct CeedData_private {
  CeedVector           x_coord, q_data;
<<<<<<< HEAD
  CeedQFunctionContext setup_context, dc_context, advection_context,
                       euler_context, shocktube_context;
=======
  CeedQFunctionContext setup_context, newt_ig_context, advection_context,
                       euler_context;
>>>>>>> 4345bdd5
  CeedQFunction        qf_setup_vol, qf_ics, qf_rhs_vol, qf_ifunction_vol,
                       qf_setup_sur, qf_apply_inflow, qf_apply_outflow;
  CeedBasis            basis_x, basis_xc, basis_q, basis_x_sur, basis_q_sur;
  CeedElemRestriction  elem_restr_x, elem_restr_q, elem_restr_qd_i;
  CeedOperator         op_setup_vol, op_ics;
};

// PETSc user data
struct User_private {
  MPI_Comm     comm;
  DM           dm;
  DM           dm_viz;
  Mat          interp_viz;
  Ceed         ceed;
  Units        units;
  Vec          M;
  Physics      phys;
  AppCtx       app_ctx;
  CeedVector   q_ceed, q_dot_ceed, g_ceed;
  CeedOperator op_rhs_vol, op_rhs, op_ifunction_vol, op_ifunction;
};

// Units
struct Units_private {
  // fundamental units
  PetscScalar meter;
  PetscScalar kilogram;
  PetscScalar second;
  PetscScalar Kelvin;
  // derived units
  PetscScalar Pascal;
  PetscScalar J_per_kg_K;
  PetscScalar m_per_squared_s;
  PetscScalar W_per_m_K;
  PetscScalar Joule;
};

// Boundary conditions
struct SimpleBC_private {
  PetscInt  num_wall,    // Number of faces with wall BCs
            wall_comps[5], // An array of constrained component numbers
            num_comps,
            num_slip[3], // Number of faces with slip BCs
            num_inflow,
            num_outflow;
  PetscInt  walls[16], slips[3][16], inflows[16], outflows[16];
  PetscBool user_bc;
};

// Initial conditions
#ifndef setup_context_struct
#define setup_context_struct
typedef struct SetupContext_ *SetupContext;
struct SetupContext_ {
  CeedScalar theta0;
  CeedScalar thetaC;
  CeedScalar P0;
  CeedScalar N;
  CeedScalar cv;
  CeedScalar cp;
  CeedScalar g;
  CeedScalar rc;
  CeedScalar lx;
  CeedScalar ly;
  CeedScalar lz;
  CeedScalar center[3];
  CeedScalar dc_axis[3];
  CeedScalar wind[3];
  CeedScalar time;
  CeedScalar mid_point;
  CeedScalar P_high;
  CeedScalar rho_high;
  CeedScalar P_low;
  CeedScalar rho_low;
  int wind_type;              // See WindType: 0=ROTATION, 1=TRANSLATION
  int bubble_type;            // See BubbleType: 0=SPHERE, 1=CYLINDER
  int bubble_continuity_type; // See BubbleContinuityType: 0=SMOOTH, 1=BACK_SHARP 2=THICK
};
#endif

// DENSITY_CURRENT
#ifndef dc_context_struct
#define dc_context_struct
typedef struct DCContext_ *DCContext;
struct DCContext_ {
  CeedScalar lambda;
  CeedScalar mu;
  CeedScalar k;
  CeedScalar cv;
  CeedScalar cp;
  CeedScalar g;
  CeedScalar c_tau;
  int stabilization; // See StabilizationType: 0=none, 1=SU, 2=SUPG
};
#endif

// EULER_VORTEX
#ifndef euler_context_struct
#define euler_context_struct
typedef struct EulerContext_ *EulerContext;
struct EulerContext_ {
  CeedScalar center[3];
  CeedScalar curr_time;
  CeedScalar vortex_strength;
  CeedScalar c_tau;
  CeedScalar mean_velocity[3];
  bool implicit;
  int euler_test;
  int stabilization; // See StabilizationType: 0=none, 1=SU, 2=SUPG
};
#endif

// SHOCKTUBE
#ifndef shocktube_context_struct
#define shocktube_context_struct
typedef struct ShockTubeContext_ *ShockTubeContext;
struct ShockTubeContext_ {
  CeedScalar Cyzb;
  CeedScalar Byzb;
  CeedScalar c_tau;
  bool implicit;
  bool yzb;
  int stabilization;
};
#endif

// ADVECTION and ADVECTION2D
#ifndef advection_context_struct
#define advection_context_struct
typedef struct AdvectionContext_ *AdvectionContext;
struct AdvectionContext_ {
  CeedScalar CtauS;
  CeedScalar strong_form;
  CeedScalar E_wind;
  bool implicit;
  int stabilization; // See StabilizationType: 0=none, 1=SU, 2=SUPG
};
#endif

// Newtonian Ideal Gas
#ifndef newtonian_context_struct
#define newtonian_context_struct
typedef struct NewtonianIdealGasContext_ *NewtonianIdealGasContext;
struct NewtonianIdealGasContext_ {
  CeedScalar lambda;
  CeedScalar mu;
  CeedScalar k;
  CeedScalar cv;
  CeedScalar cp;
  CeedScalar g;
  CeedScalar c_tau;
  StabilizationType stabilization;
};
#endif

// Struct that contains all enums and structs used for the physics of all problems
struct Physics_private {
<<<<<<< HEAD
  DCContext            dc_ctx;
  EulerContext         euler_ctx;
  ShockTubeContext     shocktube_ctx;
  AdvectionContext     advection_ctx;
  WindType             wind_type;
  BubbleType           bubble_type;
  BubbleContinuityType bubble_continuity_type;
  EulerTestType        euler_test;
  StabilizationType    stab;
  PetscBool            implicit;
  PetscBool            has_curr_time;
  PetscBool            has_neumann;
=======
  NewtonianIdealGasContext newtonian_ig_ctx;
  EulerContext             euler_ctx;
  AdvectionContext         advection_ctx;
  WindType                 wind_type;
  BubbleType               bubble_type;
  BubbleContinuityType     bubble_continuity_type;
  EulerTestType            euler_test;
  StabilizationType        stab;
  PetscBool                implicit;
  PetscBool                has_curr_time;
  PetscBool                has_neumann;
>>>>>>> 4345bdd5
};

// Problem specific data
// *INDENT-OFF*
typedef struct {
  CeedInt           dim, q_data_size_vol, q_data_size_sur;
  CeedScalar        dm_scale;
  CeedQFunctionUser setup_vol, setup_sur, ics, apply_vol_rhs, apply_vol_ifunction,
                    apply_inflow, apply_outflow;
  const char        *setup_vol_loc, *setup_sur_loc, *ics_loc,
                    *apply_vol_rhs_loc, *apply_vol_ifunction_loc, *apply_inflow_loc, *apply_outflow_loc;
  bool              non_zero_time;
  PetscErrorCode    (*bc)(PetscInt, PetscReal, const PetscReal[], PetscInt,
                          PetscScalar[], void *);
  PetscErrorCode    (*setup_ctx)(Ceed, CeedData, AppCtx, SetupContext, Physics);
  PetscErrorCode    (*print_info)(Physics, SetupContext, AppCtx);
} ProblemData;
// *INDENT-ON*

// -----------------------------------------------------------------------------
// Set up problems
// -----------------------------------------------------------------------------
// Set up function for each problem
extern PetscErrorCode NS_NEWTONIAN_IG(ProblemData *problem, DM dm,
                                      void *setup_ctx, void *ctx);
extern PetscErrorCode NS_DENSITY_CURRENT(ProblemData *problem, DM dm,
    void *setup_ctx,
    void *ctx);

extern PetscErrorCode NS_EULER_VORTEX(ProblemData *problem, DM dm,
                                      void *setup_ctx, void *ctx);
extern PetscErrorCode NS_SHOCKTUBE(ProblemData *problem, DM dm, void *setup_ctx,
                                   void *ctx);
extern PetscErrorCode NS_ADVECTION(ProblemData *problem, DM dm, void *setup_ctx,
                                   void *ctx);
extern PetscErrorCode NS_ADVECTION2D(ProblemData *problem, DM dm,
                                     void *setup_ctx, void *ctx);

// Set up context for each problem
extern PetscErrorCode SetupContext_NEWTONIAN_IG(Ceed ceed, CeedData ceed_data,
    AppCtx app_ctx, SetupContext setup_ctx, Physics phys);

extern PetscErrorCode SetupContext_DENSITY_CURRENT(Ceed ceed,
    CeedData ceed_data, AppCtx app_ctx, SetupContext setup_ctx, Physics phys);

extern PetscErrorCode SetupContext_EULER_VORTEX(Ceed ceed, CeedData ceed_data,
    AppCtx app_ctx, SetupContext setup_ctx, Physics phys);

extern PetscErrorCode SetupContext_SHOCKTUBE(Ceed ceed, CeedData ceed_data,
    AppCtx app_ctx, SetupContext setup_ctx, Physics phys);

extern PetscErrorCode SetupContext_ADVECTION(Ceed ceed, CeedData ceed_data,
    AppCtx app_ctx, SetupContext setup_ctx, Physics phys);

extern PetscErrorCode SetupContext_ADVECTION2D(Ceed ceed, CeedData ceed_data,
    AppCtx app_ctx, SetupContext setup_ctx, Physics phys);

// Boundary condition function for each problem
extern PetscErrorCode BC_DENSITY_CURRENT(DM dm, SimpleBC bc, Physics phys,
    void *setup_ctx);

extern PetscErrorCode BC_EULER_VORTEX(DM dm, SimpleBC bc, Physics phys,
                                      void *setup_ctx);

extern PetscErrorCode BC_SHOCKTUBE(DM dm, SimpleBC bc, Physics phys,
                                   void *setup_ctx);

extern PetscErrorCode BC_ADVECTION(DM dm, SimpleBC bc, Physics phys,
                                   void *setup_ctx);

extern PetscErrorCode BC_ADVECTION2D(DM dm, SimpleBC bc, Physics phys,
                                     void *setup_ctx);

// Print function for each problem
extern PetscErrorCode PRINT_DENSITY_CURRENT(Physics phys,
    SetupContext setup_ctx, AppCtx app_ctx);

extern PetscErrorCode PRINT_EULER_VORTEX(Physics phys, SetupContext setup_ctx,
    AppCtx app_ctx);

extern PetscErrorCode PRINT_SHOCKTUBE(Physics phys, SetupContext setup_ctx,
                                      AppCtx app_ctx);

extern PetscErrorCode PRINT_ADVECTION(Physics phys, SetupContext setup_ctx,
                                      AppCtx app_ctx);

extern PetscErrorCode PRINT_ADVECTION2D(Physics phys, SetupContext setup_ctx,
                                        AppCtx app_ctx);

// -----------------------------------------------------------------------------
// libCEED functions
// -----------------------------------------------------------------------------
// Utility function - essential BC dofs are encoded in closure indices as -(i+1).
PetscInt Involute(PetscInt i);

// Utility function to create local CEED restriction
PetscErrorCode CreateRestrictionFromPlex(Ceed ceed, DM dm, CeedInt height,
    DMLabel domain_label, CeedInt value, CeedElemRestriction *elem_restr);

// Utility function to get Ceed Restriction for each domain
PetscErrorCode GetRestrictionForDomain(Ceed ceed, DM dm, CeedInt height,
                                       DMLabel domain_label, PetscInt value,
                                       CeedInt Q, CeedInt q_data_size,
                                       CeedElemRestriction *elem_restr_q,
                                       CeedElemRestriction *elem_restr_x,
                                       CeedElemRestriction *elem_restr_qd_i);

// Utility function to create CEED Composite Operator for the entire domain
PetscErrorCode CreateOperatorForDomain(Ceed ceed, DM dm, SimpleBC bc,
                                       CeedData ceed_data, Physics phys,
                                       CeedOperator op_apply_vol, CeedInt height,
                                       CeedInt P_sur, CeedInt Q_sur, CeedInt q_data_size_sur,
                                       CeedOperator *op_apply);

PetscErrorCode SetupLibceed(Ceed ceed, CeedData ceed_data, DM dm, User user,
                            AppCtx app_ctx, ProblemData *problem, SimpleBC bc);

// -----------------------------------------------------------------------------
// Time-stepping functions
// -----------------------------------------------------------------------------
// Compute mass matrix for explicit scheme
PetscErrorCode ComputeLumpedMassMatrix(Ceed ceed, DM dm, CeedData ceed_data,
                                       Vec M);

// RHS (Explicit time-stepper) function setup
PetscErrorCode RHS_NS(TS ts, PetscReal t, Vec Q, Vec G, void *user_data);

// Implicit time-stepper function setup
PetscErrorCode IFunction_NS(TS ts, PetscReal t, Vec Q, Vec Q_dot, Vec G,
                            void *user_data);

// User provided TS Monitor
PetscErrorCode TSMonitor_NS(TS ts, PetscInt step_no, PetscReal time, Vec Q,
                            void *ctx);

// TS: Create, setup, and solve
PetscErrorCode TSSolve_NS(DM dm, User user, AppCtx app_ctx, Physics phys,
                          Vec *Q, PetscScalar *f_time, TS *ts);

// -----------------------------------------------------------------------------
// Setup DM
// -----------------------------------------------------------------------------
// Create mesh
PetscErrorCode CreateDM(MPI_Comm comm, ProblemData *problem, DM *dm);

// Set up DM
PetscErrorCode SetUpDM(DM dm, ProblemData *problem, PetscInt degree,
                       SimpleBC bc, Physics phys, void *setup_ctx);

// Refine DM for high-order viz
PetscErrorCode VizRefineDM(DM dm, User user, ProblemData *problem,
                           SimpleBC bc, Physics phys, void *setup_ctx);

// -----------------------------------------------------------------------------
// Process command line options
// -----------------------------------------------------------------------------
// Register problems to be available on the command line
PetscErrorCode RegisterProblems_NS(AppCtx app_ctx);

// Process general command line options
PetscErrorCode ProcessCommandLineOptions(MPI_Comm comm, AppCtx app_ctx,
    SimpleBC bc);

// -----------------------------------------------------------------------------
// Miscellaneous utility functions
// -----------------------------------------------------------------------------
PetscErrorCode ICs_FixMultiplicity(DM dm, CeedData ceed_data, Vec Q_loc, Vec Q,
                                   CeedScalar time);

PetscErrorCode DMPlexInsertBoundaryValues_NS(DM dm,
    PetscBool insert_essential, Vec Q_loc, PetscReal time, Vec face_geom_FVM,
    Vec cell_geom_FVM, Vec grad_FVM);

// Compare reference solution values with current test run for CI
PetscErrorCode RegressionTests_NS(AppCtx app_ctx, Vec Q);

// Get error for problems with exact solutions
PetscErrorCode GetError_NS(CeedData ceed_data, DM dm, AppCtx app_ctx, Vec Q,
                           PetscScalar final_time);

// Post-processing
PetscErrorCode PostProcess_NS(TS ts, CeedData ceed_data, DM dm,
                              ProblemData *problem, AppCtx app_ctx,
                              Vec Q, PetscScalar final_time);

// -- Gather initial Q values in case of continuation of simulation
PetscErrorCode SetupICsFromBinary(MPI_Comm comm, AppCtx app_ctx, Vec Q);

// Record boundary values from initial condition
PetscErrorCode SetBCsFromICs_NS(DM dm, Vec Q, Vec Q_loc);

// -----------------------------------------------------------------------------

#endif // libceed_fluids_examples_navier_stokes_h<|MERGE_RESOLUTION|>--- conflicted
+++ resolved
@@ -131,13 +131,8 @@
 // libCEED data struct
 struct CeedData_private {
   CeedVector           x_coord, q_data;
-<<<<<<< HEAD
-  CeedQFunctionContext setup_context, dc_context, advection_context,
+  CeedQFunctionContext setup_context, newt_ig_context, advection_context,
                        euler_context, shocktube_context;
-=======
-  CeedQFunctionContext setup_context, newt_ig_context, advection_context,
-                       euler_context;
->>>>>>> 4345bdd5
   CeedQFunction        qf_setup_vol, qf_ics, qf_rhs_vol, qf_ifunction_vol,
                        qf_setup_sur, qf_apply_inflow, qf_apply_outflow;
   CeedBasis            basis_x, basis_xc, basis_q, basis_x_sur, basis_q_sur;
@@ -295,22 +290,9 @@
 
 // Struct that contains all enums and structs used for the physics of all problems
 struct Physics_private {
-<<<<<<< HEAD
-  DCContext            dc_ctx;
-  EulerContext         euler_ctx;
-  ShockTubeContext     shocktube_ctx;
-  AdvectionContext     advection_ctx;
-  WindType             wind_type;
-  BubbleType           bubble_type;
-  BubbleContinuityType bubble_continuity_type;
-  EulerTestType        euler_test;
-  StabilizationType    stab;
-  PetscBool            implicit;
-  PetscBool            has_curr_time;
-  PetscBool            has_neumann;
-=======
   NewtonianIdealGasContext newtonian_ig_ctx;
   EulerContext             euler_ctx;
+  ShockTubeContext     shocktube_ctx;
   AdvectionContext         advection_ctx;
   WindType                 wind_type;
   BubbleType               bubble_type;
@@ -320,7 +302,6 @@
   PetscBool                implicit;
   PetscBool                has_curr_time;
   PetscBool                has_neumann;
->>>>>>> 4345bdd5
 };
 
 // Problem specific data
