--- conflicted
+++ resolved
@@ -89,20 +89,13 @@
   MatType   amat_type;
   PetscBool pmat_pbdiagonal;
   // Post-processing arguments
-<<<<<<< HEAD
-  PetscInt output_freq;
-  PetscInt viz_refine;
-  PetscInt cont_steps;
-  char     output_dir[PETSC_MAX_PATH_LEN];
-=======
-  PetscInt          output_freq;
-  PetscInt          viz_refine;
-  PetscInt          cont_steps;
-  char              cont_file[PETSC_MAX_PATH_LEN];
-  char              cont_time_file[PETSC_MAX_PATH_LEN];
-  char              output_dir[PETSC_MAX_PATH_LEN];
-  PetscBool         add_stepnum2bin;
->>>>>>> 69293791
+  PetscInt  output_freq;
+  PetscInt  viz_refine;
+  PetscInt  cont_steps;
+  char      cont_file[PETSC_MAX_PATH_LEN];
+  char      cont_time_file[PETSC_MAX_PATH_LEN];
+  char      output_dir[PETSC_MAX_PATH_LEN];
+  PetscBool add_stepnum2bin;
   // Problem type arguments
   PetscFunctionList problems;
   char              problem_name[PETSC_MAX_PATH_LEN];
