// Copyright (c) 2017-2022, Lawrence Livermore National Security, LLC and other CEED contributors.
// All Rights Reserved. See the top-level LICENSE and NOTICE files for details.
//
// SPDX-License-Identifier: BSD-2-Clause
//
// This file is part of CEED:  http://github.com/ceed

#ifndef libceed_fluids_examples_navier_stokes_h
#define libceed_fluids_examples_navier_stokes_h

#include <ceed.h>
#include <petscdm.h>
#include <petscdmplex.h>
#include <petscsys.h>
#include <petscts.h>
#include <stdbool.h>

#include "qfunctions/newtonian_types.h"
#include "qfunctions/stabilization_types.h"

// -----------------------------------------------------------------------------
// PETSc Version
// -----------------------------------------------------------------------------
#if PETSC_VERSION_LT(3, 17, 0)
#error "PETSc v3.17 or later is required"
#endif

// -----------------------------------------------------------------------------
// Enums
// -----------------------------------------------------------------------------
// Translate PetscMemType to CeedMemType
static inline CeedMemType MemTypeP2C(PetscMemType mem_type) { return PetscMemTypeDevice(mem_type) ? CEED_MEM_DEVICE : CEED_MEM_HOST; }

// Advection - Wind Options
typedef enum {
  WIND_ROTATION    = 0,
  WIND_TRANSLATION = 1,
} WindType;
static const char *const WindTypes[] = {"rotation", "translation", "WindType", "WIND_", NULL};

// Advection - Bubble Types
typedef enum {
  BUBBLE_SPHERE   = 0,  // dim=3
  BUBBLE_CYLINDER = 1,  // dim=2
} BubbleType;
static const char *const BubbleTypes[] = {"sphere", "cylinder", "BubbleType", "BUBBLE_", NULL};

// Advection - Bubble Continuity Types
typedef enum {
  BUBBLE_CONTINUITY_SMOOTH     = 0,  // Original continuous, smooth shape
  BUBBLE_CONTINUITY_BACK_SHARP = 1,  // Discontinuous, sharp back half shape
  BUBBLE_CONTINUITY_THICK      = 2,  // Define a finite thickness
} BubbleContinuityType;
static const char *const BubbleContinuityTypes[] = {"smooth", "back_sharp", "thick", "BubbleContinuityType", "BUBBLE_CONTINUITY_", NULL};

// Euler - test cases
typedef enum {
  EULER_TEST_ISENTROPIC_VORTEX = 0,
  EULER_TEST_1                 = 1,
  EULER_TEST_2                 = 2,
  EULER_TEST_3                 = 3,
  EULER_TEST_4                 = 4,
  EULER_TEST_5                 = 5,
} EulerTestType;
static const char *const EulerTestTypes[] = {"isentropic_vortex", "test_1",      "test_2", "test_3", "test_4", "test_5",
                                             "EulerTestType",     "EULER_TEST_", NULL};

// Stabilization methods
static const char *const StabilizationTypes[] = {"none", "SU", "SUPG", "StabilizationType", "STAB_", NULL};

// -----------------------------------------------------------------------------
// Structs
// -----------------------------------------------------------------------------
// Structs declarations
typedef struct AppCtx_private   *AppCtx;
typedef struct CeedData_private *CeedData;
typedef struct User_private     *User;
typedef struct Units_private    *Units;
typedef struct SimpleBC_private *SimpleBC;
typedef struct Physics_private  *Physics;

// Application context from user command line options
struct AppCtx_private {
  // libCEED arguments
  char     ceed_resource[PETSC_MAX_PATH_LEN];  // libCEED backend
  PetscInt degree;
  PetscInt q_extra;
  // Solver arguments
  MatType   amat_type;
  PetscBool pmat_pbdiagonal;
  // Post-processing arguments
  PetscInt  output_freq;
  PetscInt  viz_refine;
  PetscInt  cont_steps;
  char      cont_file[PETSC_MAX_PATH_LEN];
  char      cont_time_file[PETSC_MAX_PATH_LEN];
  char      output_dir[PETSC_MAX_PATH_LEN];
  PetscBool add_stepnum2bin;
  // Problem type arguments
  PetscFunctionList problems;
  char              problem_name[PETSC_MAX_PATH_LEN];
  // Test mode arguments
  PetscBool   test_mode;
  PetscScalar test_tol;
  char        file_path[PETSC_MAX_PATH_LEN];
};

// libCEED data struct
struct CeedData_private {
<<<<<<< HEAD
  CeedVector           x_coord, q_data;
  CeedQFunction        qf_setup_vol, qf_ics, qf_rhs_vol, qf_ifunction_vol,
                       qf_setup_sur,
                       qf_apply_inflow, qf_apply_inflow_jacobian,
                       qf_apply_freestream, qf_apply_freestream_jacobian;
  CeedBasis            basis_x, basis_xc, basis_q, basis_x_sur, basis_q_sur,
                       basis_xc_sur;
  CeedElemRestriction  elem_restr_x, elem_restr_q, elem_restr_qd_i;
  CeedOperator         op_setup_vol, op_ics;
=======
  CeedVector    x_coord, q_data;
  CeedQFunction qf_setup_vol, qf_ics, qf_rhs_vol, qf_ifunction_vol, qf_setup_sur, qf_apply_inflow, qf_apply_inflow_jacobian, qf_apply_outflow,
      qf_apply_outflow_jacobian, qf_apply_freestream, qf_apply_freestream_jacobian;
  CeedBasis           basis_x, basis_xc, basis_q, basis_x_sur, basis_q_sur, basis_xc_sur;
  CeedElemRestriction elem_restr_x, elem_restr_q, elem_restr_qd_i;
  CeedOperator        op_setup_vol, op_ics;
>>>>>>> a61f0f4d
};

// PETSc user data
struct User_private {
  MPI_Comm     comm;
  DM           dm;
  DM           dm_viz;
  Mat          interp_viz;
  Ceed         ceed;
  Units        units;
  Vec          M, Q_loc, Q_dot_loc;
  Physics      phys;
  AppCtx       app_ctx;
  CeedVector   q_ceed, q_dot_ceed, g_ceed, coo_values_amat, coo_values_pmat, x_ceed;
  CeedOperator op_rhs_vol, op_rhs, op_ifunction_vol, op_ifunction, op_ijacobian, op_dirichlet;
  bool         matrices_set_up;
  CeedScalar   time, dt;
};

// Units
struct Units_private {
  // fundamental units
  PetscScalar meter;
  PetscScalar kilogram;
  PetscScalar second;
  PetscScalar Kelvin;
  // derived units
  PetscScalar Pascal;
  PetscScalar J_per_kg_K;
  PetscScalar m_per_squared_s;
  PetscScalar W_per_m_K;
  PetscScalar Joule;
};

// Boundary conditions
struct SimpleBC_private {
<<<<<<< HEAD
  PetscInt  num_wall,    // Number of faces with wall BCs
            wall_comps[5], // An array of constrained component numbers
            num_comps,
            num_slip[3], // Number of faces with slip BCs
            num_inflow,
            num_freestream;
  PetscInt  walls[16], slips[3][16], inflows[16], freestreams[16];
=======
  PetscInt num_wall,  // Number of faces with wall BCs
      wall_comps[5],  // An array of constrained component numbers
      num_comps,
      num_slip[3],  // Number of faces with slip BCs
      num_inflow, num_outflow, num_freestream;
  PetscInt  walls[16], slips[3][16], inflows[16], outflows[16], freestreams[16];
>>>>>>> a61f0f4d
  PetscBool user_bc;
};

// Struct that contains all enums and structs used for the physics of all problems
struct Physics_private {
  WindType              wind_type;
  BubbleType            bubble_type;
  BubbleContinuityType  bubble_continuity_type;
  EulerTestType         euler_test;
  StabilizationType     stab;
  PetscBool             implicit;
  StateVariable         state_var;
  PetscBool             has_curr_time;
  PetscBool             has_neumann;
  CeedContextFieldLabel solution_time_label;
  CeedContextFieldLabel stg_solution_time_label;
  CeedContextFieldLabel timestep_size_label;
  CeedContextFieldLabel ics_time_label;
  CeedContextFieldLabel ijacobian_time_shift_label;
};

typedef struct {
  CeedQFunctionUser    qfunction;
  const char          *qfunction_loc;
  CeedQFunctionContext qfunction_context;
} ProblemQFunctionSpec;

// Problem specific data
typedef struct ProblemData_private ProblemData;
struct ProblemData_private {
<<<<<<< HEAD
  CeedInt           dim, q_data_size_vol, q_data_size_sur, jac_data_size_sur;
  CeedScalar        dm_scale;
  ProblemQFunctionSpec setup_vol, setup_sur, ics, apply_vol_rhs, apply_vol_ifunction,
    apply_vol_ijacobian, apply_inflow, apply_outflow, apply_freestream,
    apply_inflow_jacobian, apply_outflow_jacobian, apply_freestream_jacobian;
  bool              non_zero_time;
  PetscErrorCode    (*bc)(PetscInt, PetscReal, const PetscReal[], PetscInt,
                          PetscScalar[], void *);
  void *bc_ctx;
=======
  CeedInt              dim, q_data_size_vol, q_data_size_sur, jac_data_size_sur;
  CeedScalar           dm_scale;
  ProblemQFunctionSpec setup_vol, setup_sur, ics, apply_vol_rhs, apply_vol_ifunction, apply_vol_ijacobian, apply_inflow, apply_outflow,
      apply_freestream, apply_inflow_jacobian, apply_outflow_jacobian, apply_freestream_jacobian;
  bool non_zero_time;
  PetscErrorCode (*bc)(PetscInt, PetscReal, const PetscReal[], PetscInt, PetscScalar[], void *);
  void     *bc_ctx;
>>>>>>> a61f0f4d
  PetscBool bc_from_ics, use_dirichlet_ceed;
  PetscErrorCode (*print_info)(ProblemData *, AppCtx);
};

extern int FreeContextPetsc(void *);

// -----------------------------------------------------------------------------
// Set up problems
// -----------------------------------------------------------------------------
// Set up function for each problem
<<<<<<< HEAD
extern PetscErrorCode NS_VORTEXSHEDDING(ProblemData *problem, DM dm,
                                 void *ctx);
extern PetscErrorCode NS_CHANNEL(ProblemData *problem, DM dm,
                                 void *ctx);
extern PetscErrorCode NS_BLASIUS(ProblemData *problem, DM dm,
                                 void *ctx);
extern PetscErrorCode NS_NEWTONIAN_IG(ProblemData *problem, DM dm,
                                      void *ctx);
extern PetscErrorCode NS_DENSITY_CURRENT(ProblemData *problem, DM dm,
    void *ctx);

extern PetscErrorCode NS_EULER_VORTEX(ProblemData *problem, DM dm,
                                      void *ctx);
extern PetscErrorCode NS_SHOCKTUBE(ProblemData *problem, DM dm,
                                   void *ctx);
extern PetscErrorCode NS_ADVECTION(ProblemData *problem, DM dm,
                                   void *ctx);
extern PetscErrorCode NS_ADVECTION2D(ProblemData *problem, DM dm,
                                     void *ctx);
=======
extern PetscErrorCode NS_NEWTONIAN_WAVE(ProblemData *problem, DM dm, void *ctx, SimpleBC bc);
extern PetscErrorCode NS_CHANNEL(ProblemData *problem, DM dm, void *ctx, SimpleBC bc);
extern PetscErrorCode NS_BLASIUS(ProblemData *problem, DM dm, void *ctx, SimpleBC bc);
extern PetscErrorCode NS_NEWTONIAN_IG(ProblemData *problem, DM dm, void *ctx, SimpleBC bc);
extern PetscErrorCode NS_DENSITY_CURRENT(ProblemData *problem, DM dm, void *ctx, SimpleBC bc);

extern PetscErrorCode NS_EULER_VORTEX(ProblemData *problem, DM dm, void *ctx, SimpleBC bc);
extern PetscErrorCode NS_SHOCKTUBE(ProblemData *problem, DM dm, void *ctx, SimpleBC bc);
extern PetscErrorCode NS_ADVECTION(ProblemData *problem, DM dm, void *ctx, SimpleBC bc);
extern PetscErrorCode NS_ADVECTION2D(ProblemData *problem, DM dm, void *ctx, SimpleBC bc);
>>>>>>> a61f0f4d

// Print function for each problem
extern PetscErrorCode PRINT_NEWTONIAN(ProblemData *problem, AppCtx app_ctx);

extern PetscErrorCode PRINT_EULER_VORTEX(ProblemData *problem, AppCtx app_ctx);

extern PetscErrorCode PRINT_SHOCKTUBE(ProblemData *problem, AppCtx app_ctx);

extern PetscErrorCode PRINT_ADVECTION(ProblemData *problem, AppCtx app_ctx);

extern PetscErrorCode PRINT_ADVECTION2D(ProblemData *problem, AppCtx app_ctx);

// -----------------------------------------------------------------------------
// libCEED functions
// -----------------------------------------------------------------------------
// Utility function - essential BC dofs are encoded in closure indices as -(i+1).
PetscInt Involute(PetscInt i);

// Utility function to create local CEED restriction
PetscErrorCode CreateRestrictionFromPlex(Ceed ceed, DM dm, CeedInt height, DMLabel domain_label, CeedInt value, CeedElemRestriction *elem_restr);

// Utility function to get Ceed Restriction for each domain
PetscErrorCode GetRestrictionForDomain(Ceed ceed, DM dm, CeedInt height, DMLabel domain_label, PetscInt value, CeedInt Q, CeedInt q_data_size,
                                       CeedElemRestriction *elem_restr_q, CeedElemRestriction *elem_restr_x, CeedElemRestriction *elem_restr_qd_i);

// Utility function to create CEED Composite Operator for the entire domain
PetscErrorCode CreateOperatorForDomain(Ceed ceed, DM dm, SimpleBC bc, CeedData ceed_data, Physics phys, CeedOperator op_apply_vol,
                                       CeedOperator op_apply_ijacobian_vol, CeedInt height, CeedInt P_sur, CeedInt Q_sur, CeedInt q_data_size_sur,
                                       CeedInt jac_data_size_sur, CeedOperator *op_apply, CeedOperator *op_apply_ijacobian);

PetscErrorCode SetupLibceed(Ceed ceed, CeedData ceed_data, DM dm, User user, AppCtx app_ctx, ProblemData *problem, SimpleBC bc);

// -----------------------------------------------------------------------------
// Time-stepping functions
// -----------------------------------------------------------------------------
// Compute mass matrix for explicit scheme
PetscErrorCode ComputeLumpedMassMatrix(Ceed ceed, DM dm, CeedData ceed_data, Vec M);

// RHS (Explicit time-stepper) function setup
PetscErrorCode RHS_NS(TS ts, PetscReal t, Vec Q, Vec G, void *user_data);

// Implicit time-stepper function setup
PetscErrorCode IFunction_NS(TS ts, PetscReal t, Vec Q, Vec Q_dot, Vec G, void *user_data);

// User provided TS Monitor
PetscErrorCode TSMonitor_NS(TS ts, PetscInt step_no, PetscReal time, Vec Q, void *ctx);

// TS: Create, setup, and solve
PetscErrorCode TSSolve_NS(DM dm, User user, AppCtx app_ctx, Physics phys, Vec *Q, PetscScalar *f_time, TS *ts);

// -----------------------------------------------------------------------------
// Setup DM
// -----------------------------------------------------------------------------
// Create mesh
PetscErrorCode CreateDM(MPI_Comm comm, ProblemData *problem, MatType, VecType, DM *dm);

// Set up DM
PetscErrorCode SetUpDM(DM dm, ProblemData *problem, PetscInt degree, SimpleBC bc, Physics phys);

// Refine DM for high-order viz
PetscErrorCode VizRefineDM(DM dm, User user, ProblemData *problem, SimpleBC bc, Physics phys);

// -----------------------------------------------------------------------------
// Process command line options
// -----------------------------------------------------------------------------
// Register problems to be available on the command line
PetscErrorCode RegisterProblems_NS(AppCtx app_ctx);

// Process general command line options
PetscErrorCode ProcessCommandLineOptions(MPI_Comm comm, AppCtx app_ctx, SimpleBC bc);

// -----------------------------------------------------------------------------
// Miscellaneous utility functions
// -----------------------------------------------------------------------------
PetscErrorCode ICs_FixMultiplicity(DM dm, CeedData ceed_data, User user, Vec Q_loc, Vec Q, CeedScalar time);

PetscErrorCode DMPlexInsertBoundaryValues_NS(DM dm, PetscBool insert_essential, Vec Q_loc, PetscReal time, Vec face_geom_FVM, Vec cell_geom_FVM,
                                             Vec grad_FVM);

// Compare reference solution values with current test run for CI
PetscErrorCode RegressionTests_NS(AppCtx app_ctx, Vec Q);

// Get error for problems with exact solutions
PetscErrorCode GetError_NS(CeedData ceed_data, DM dm, User user, Vec Q, PetscScalar final_time);

// Post-processing
PetscErrorCode PostProcess_NS(TS ts, CeedData ceed_data, DM dm, ProblemData *problem, User user, Vec Q, PetscScalar final_time);

// -- Gather initial Q values in case of continuation of simulation
PetscErrorCode SetupICsFromBinary(MPI_Comm comm, AppCtx app_ctx, Vec Q);

// Record boundary values from initial condition
PetscErrorCode SetBCsFromICs_NS(DM dm, Vec Q, Vec Q_loc);

// -----------------------------------------------------------------------------
// Boundary Condition Related Functions
// -----------------------------------------------------------------------------

// Setup StrongBCs that use QFunctions
PetscErrorCode SetupStrongBC_Ceed(Ceed ceed, CeedData ceed_data, DM dm, User user, AppCtx app_ctx, ProblemData *problem, SimpleBC bc, CeedInt Q_sur,
                                  CeedInt q_data_size_sur);

PetscErrorCode FreestreamBCSetup(ProblemData *problem, DM dm, void *ctx, NewtonianIdealGasContext newtonian_ig_ctx);

#endif  // libceed_fluids_examples_navier_stokes_h<|MERGE_RESOLUTION|>--- conflicted
+++ resolved
@@ -107,7 +107,12 @@
 
 // libCEED data struct
 struct CeedData_private {
-<<<<<<< HEAD
+  CeedVector    x_coord, q_data;
+  CeedQFunction qf_setup_vol, qf_ics, qf_rhs_vol, qf_ifunction_vol, qf_setup_sur, qf_apply_inflow, qf_apply_inflow_jacobian, qf_apply_outflow,
+      qf_apply_outflow_jacobian, qf_apply_freestream, qf_apply_freestream_jacobian;
+  CeedBasis           basis_x, basis_xc, basis_q, basis_x_sur, basis_q_sur, basis_xc_sur;
+  CeedElemRestriction elem_restr_x, elem_restr_q, elem_restr_qd_i;
+  CeedOperator        op_setup_vol, op_ics;
   CeedVector           x_coord, q_data;
   CeedQFunction        qf_setup_vol, qf_ics, qf_rhs_vol, qf_ifunction_vol,
                        qf_setup_sur,
@@ -117,14 +122,6 @@
                        basis_xc_sur;
   CeedElemRestriction  elem_restr_x, elem_restr_q, elem_restr_qd_i;
   CeedOperator         op_setup_vol, op_ics;
-=======
-  CeedVector    x_coord, q_data;
-  CeedQFunction qf_setup_vol, qf_ics, qf_rhs_vol, qf_ifunction_vol, qf_setup_sur, qf_apply_inflow, qf_apply_inflow_jacobian, qf_apply_outflow,
-      qf_apply_outflow_jacobian, qf_apply_freestream, qf_apply_freestream_jacobian;
-  CeedBasis           basis_x, basis_xc, basis_q, basis_x_sur, basis_q_sur, basis_xc_sur;
-  CeedElemRestriction elem_restr_x, elem_restr_q, elem_restr_qd_i;
-  CeedOperator        op_setup_vol, op_ics;
->>>>>>> a61f0f4d
 };
 
 // PETSc user data
@@ -161,7 +158,12 @@
 
 // Boundary conditions
 struct SimpleBC_private {
-<<<<<<< HEAD
+  PetscInt num_wall,  // Number of faces with wall BCs
+      wall_comps[5],  // An array of constrained component numbers
+      num_comps,
+      num_slip[3],  // Number of faces with slip BCs
+      num_inflow, num_outflow, num_freestream;
+  PetscInt  walls[16], slips[3][16], inflows[16], outflows[16], freestreams[16];
   PetscInt  num_wall,    // Number of faces with wall BCs
             wall_comps[5], // An array of constrained component numbers
             num_comps,
@@ -169,14 +171,6 @@
             num_inflow,
             num_freestream;
   PetscInt  walls[16], slips[3][16], inflows[16], freestreams[16];
-=======
-  PetscInt num_wall,  // Number of faces with wall BCs
-      wall_comps[5],  // An array of constrained component numbers
-      num_comps,
-      num_slip[3],  // Number of faces with slip BCs
-      num_inflow, num_outflow, num_freestream;
-  PetscInt  walls[16], slips[3][16], inflows[16], outflows[16], freestreams[16];
->>>>>>> a61f0f4d
   PetscBool user_bc;
 };
 
@@ -207,25 +201,13 @@
 // Problem specific data
 typedef struct ProblemData_private ProblemData;
 struct ProblemData_private {
-<<<<<<< HEAD
-  CeedInt           dim, q_data_size_vol, q_data_size_sur, jac_data_size_sur;
-  CeedScalar        dm_scale;
-  ProblemQFunctionSpec setup_vol, setup_sur, ics, apply_vol_rhs, apply_vol_ifunction,
-    apply_vol_ijacobian, apply_inflow, apply_outflow, apply_freestream,
-    apply_inflow_jacobian, apply_outflow_jacobian, apply_freestream_jacobian;
-  bool              non_zero_time;
-  PetscErrorCode    (*bc)(PetscInt, PetscReal, const PetscReal[], PetscInt,
-                          PetscScalar[], void *);
-  void *bc_ctx;
-=======
   CeedInt              dim, q_data_size_vol, q_data_size_sur, jac_data_size_sur;
   CeedScalar           dm_scale;
-  ProblemQFunctionSpec setup_vol, setup_sur, ics, apply_vol_rhs, apply_vol_ifunction, apply_vol_ijacobian, apply_inflow, apply_outflow,
-      apply_freestream, apply_inflow_jacobian, apply_outflow_jacobian, apply_freestream_jacobian;
+  ProblemQFunctionSpec setup_vol, setup_sur, ics, apply_vol_rhs, apply_vol_ifunction, apply_vol_ijacobian, apply_inflow, apply_outflow, apply_freestream,
+      apply_freestream, apply_inflow_jacobian, apply_outflow_jacobian, apply_freestream_jacobian, apply_freestream_jacobian;
   bool non_zero_time;
   PetscErrorCode (*bc)(PetscInt, PetscReal, const PetscReal[], PetscInt, PetscScalar[], void *);
   void     *bc_ctx;
->>>>>>> a61f0f4d
   PetscBool bc_from_ics, use_dirichlet_ceed;
   PetscErrorCode (*print_info)(ProblemData *, AppCtx);
 };
@@ -236,7 +218,11 @@
 // Set up problems
 // -----------------------------------------------------------------------------
 // Set up function for each problem
-<<<<<<< HEAD
+extern PetscErrorCode NS_NEWTONIAN_WAVE(ProblemData *problem, DM dm, void *ctx, SimpleBC bc);
+extern PetscErrorCode NS_CHANNEL(ProblemData *problem, DM dm, void *ctx, SimpleBC bc);
+extern PetscErrorCode NS_BLASIUS(ProblemData *problem, DM dm, void *ctx, SimpleBC bc);
+extern PetscErrorCode NS_NEWTONIAN_IG(ProblemData *problem, DM dm, void *ctx, SimpleBC bc);
+extern PetscErrorCode NS_DENSITY_CURRENT(ProblemData *problem, DM dm, void *ctx, SimpleBC bc);
 extern PetscErrorCode NS_VORTEXSHEDDING(ProblemData *problem, DM dm,
                                  void *ctx);
 extern PetscErrorCode NS_CHANNEL(ProblemData *problem, DM dm,
@@ -248,26 +234,10 @@
 extern PetscErrorCode NS_DENSITY_CURRENT(ProblemData *problem, DM dm,
     void *ctx);
 
-extern PetscErrorCode NS_EULER_VORTEX(ProblemData *problem, DM dm,
-                                      void *ctx);
-extern PetscErrorCode NS_SHOCKTUBE(ProblemData *problem, DM dm,
-                                   void *ctx);
-extern PetscErrorCode NS_ADVECTION(ProblemData *problem, DM dm,
-                                   void *ctx);
-extern PetscErrorCode NS_ADVECTION2D(ProblemData *problem, DM dm,
-                                     void *ctx);
-=======
-extern PetscErrorCode NS_NEWTONIAN_WAVE(ProblemData *problem, DM dm, void *ctx, SimpleBC bc);
-extern PetscErrorCode NS_CHANNEL(ProblemData *problem, DM dm, void *ctx, SimpleBC bc);
-extern PetscErrorCode NS_BLASIUS(ProblemData *problem, DM dm, void *ctx, SimpleBC bc);
-extern PetscErrorCode NS_NEWTONIAN_IG(ProblemData *problem, DM dm, void *ctx, SimpleBC bc);
-extern PetscErrorCode NS_DENSITY_CURRENT(ProblemData *problem, DM dm, void *ctx, SimpleBC bc);
-
 extern PetscErrorCode NS_EULER_VORTEX(ProblemData *problem, DM dm, void *ctx, SimpleBC bc);
 extern PetscErrorCode NS_SHOCKTUBE(ProblemData *problem, DM dm, void *ctx, SimpleBC bc);
 extern PetscErrorCode NS_ADVECTION(ProblemData *problem, DM dm, void *ctx, SimpleBC bc);
 extern PetscErrorCode NS_ADVECTION2D(ProblemData *problem, DM dm, void *ctx, SimpleBC bc);
->>>>>>> a61f0f4d
 
 // Print function for each problem
 extern PetscErrorCode PRINT_NEWTONIAN(ProblemData *problem, AppCtx app_ctx);
