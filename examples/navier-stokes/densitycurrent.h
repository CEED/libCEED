--- conflicted
+++ resolved
@@ -223,16 +223,16 @@
     // Setup
     // -- Interp in
     const CeedScalar rho        =    q[0][i];
-    const CeedScalar u[3]       = {  q[1][i] / rho,
+    const CeedScalar u[3]       =   {q[1][i] / rho,
                                      q[2][i] / rho,
                                      q[3][i] / rho
-                                  };
+                                    };
     const CeedScalar E          =    q[4][i];
     // -- Grad in
-    const CeedScalar drho[3]    = {  dq[0][0][i],
+    const CeedScalar drho[3]    =   {dq[0][0][i],
                                      dq[1][0][i],
                                      dq[2][0][i]
-                                  };
+                                    };
     const CeedScalar du[3][3]   = {{(dq[0][1][i] - drho[0]*u[0]) / rho,
                                     (dq[1][1][i] - drho[1]*u[0]) / rho,
                                     (dq[2][1][i] - drho[2]*u[0]) / rho},
@@ -243,34 +243,35 @@
                                     (dq[1][3][i] - drho[1]*u[2]) / rho,
                                     (dq[2][3][i] - drho[2]*u[2]) / rho}
                                   };
-    const CeedScalar dE[3]      = {  dq[0][4][i],
+    const CeedScalar dE[3]      =   {dq[0][4][i],
                                      dq[1][4][i],
                                      dq[2][4][i]
-                                  };
+                                    };
     // -- Interp-to-Interp qdata
-    const CeedScalar wJ         =   qdata[0][i];
+    const CeedScalar wJ         =    qdata[0][i];
     // -- Interp-to-Grad qdata
     // ---- Inverse of change of coordinate matrix: X_i,j
-    const CeedScalar dXdx[3][3] = {{qdata[1][i],
-                                    qdata[2][i],
-                                    qdata[3][i]},
-                                   {qdata[4][i],
-                                    qdata[5][i],
-                                    qdata[6][i]},
-                                   {qdata[7][i],
-                                    qdata[8][i],
-                                    qdata[9][i]}
-                                  };
+    const CeedScalar dXdx[3][3] =  {{qdata[1][i],
+                                     qdata[2][i],
+                                     qdata[3][i]},
+                                    {qdata[4][i],
+                                     qdata[5][i],
+                                     qdata[6][i]},
+                                    {qdata[7][i],
+                                     qdata[8][i],
+                                     qdata[9][i]}
+                                   };
     // -- Grad-to-Grad qdata
     // ---- dXdx_j,k * dXdx_k,j
     CeedScalar dXdxdXdxT[3][3];
-    for (int j=0; j<3; j++)
-      for (int k=0; k<3; k++)
-        dXdxdXdxT[j][k] = dXdx[j][k] * dXdx[k][j];
-<<<<<<< HEAD
-
-=======
->>>>>>> a7767118
+      for (int j=0; j<3; j++) {
+        for (int k=0; k<3; k++) {
+          dXdxdXdxT[j][k] = 0;
+          for (int l=0; l<3; l++)
+            dXdxdXdxT[j][k] += dXdx[j][l]*dXdx[k][l];
+        }
+      }
+
     // -- gradT
     const CeedScalar gradT[3]  = {(dE[0]/rho - E*drho[0]/(rho*rho) -
                                   (u[0]*du[0][0] + u[1]*du[1][0] + u[2]*du[2][0]))/cv,
